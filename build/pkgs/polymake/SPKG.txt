= Polymake =

== Description ==

polymake is open source software for research in polyhedral
geometry. It deals with polytopes, polyhedra and fans as
well as simplicial complexes, matroids, graphs, tropical
hypersurfaces, and other objects. Supported platforms
include various flavors of Linux, Free BSD and Mac OS.

== License ==

 * GPL v3

== Upstream Contact ==

 * https://polymake.org/

== Dependencies ==

Polymake needs a working installation of Perl, including its shared
library and some modules (XML::Writer XML::LibXML XML::LibXSLT
Term::ReadLine::Gnu JSON SVG).  The Polymake interface in Sage
additionally needs File::Slurp.  For full functionality including
polymake's polyDB, also the Perl module MongoDB is required.

These are not provided by a Sage package.  The script package
perl_cpan_polymake_prereq will signal an error at build time if these
prerequisites are not met.

The configure script will inform you about the equivalent system
packages that you should install.  Otherwise, you can use CPAN
(see below).

Sage might install the Term::ReadLine::Gnu module, however, when you
install polymake, if it is not provided by the system, or if Sage
installs its own readline library.
<<<<<<< HEAD

On Mac OS X, to build Term::Readline::Gnu, on macOS 10.14 (Mojave), one
needs to do the following:

 sudo installer -pkg /Library/Developer/CommandLineTools/Packages/macOS_SDK_headers_for_macOS_10.14.pkg -target /

or a "fatal error: 'EXTERN.h' file not found" will be signalled.
=======
>>>>>>> bfbaddcc


A distribution-independent way to install Perl modules (into a user's
home directory or /usr/local) is using CPAN.  This is also the way to
install the modules on macOS.  For this, if you don't have root
access, you will need the local::lib Perl module installed.

 cpan -i XML::Writer XML::LibXML XML::LibXSLT File::Slurp Term::ReadLine::Gnu JSON SVG MongoDB


Several Sage packages should be installed before installing the
polymake package to give a more featureful Polymake installation:
 sage -i 4ti2 latte_int topcom qhull

Software that would need to be installed manually (no Sage package
 available) for a more featureful Polymake installation:
 azove,
 porta,
 vinci,
 SplitsTree4

Information on missing Polymake prerequisites after installing
polymake:
 $ sage -sh
 (sage-sh) $ polymake
 polytope> show_unconfigured;

== Debugging polymake install problems ==

# apt-get install libdevel-trace-perl
$ cd src
$ perl -d:Trace support/configure.pl<|MERGE_RESOLUTION|>--- conflicted
+++ resolved
@@ -35,16 +35,6 @@
 Sage might install the Term::ReadLine::Gnu module, however, when you
 install polymake, if it is not provided by the system, or if Sage
 installs its own readline library.
-<<<<<<< HEAD
-
-On Mac OS X, to build Term::Readline::Gnu, on macOS 10.14 (Mojave), one
-needs to do the following:
-
- sudo installer -pkg /Library/Developer/CommandLineTools/Packages/macOS_SDK_headers_for_macOS_10.14.pkg -target /
-
-or a "fatal error: 'EXTERN.h' file not found" will be signalled.
-=======
->>>>>>> bfbaddcc
 
 
 A distribution-independent way to install Perl modules (into a user's
