--- conflicted
+++ resolved
@@ -3,11 +3,7 @@
 # Disable features that require packages SCIP and CoCoA, both of which
 # are experimental packages.
 
-<<<<<<< HEAD
-# FLINT is a standard package and E-ANTIC is a standard pakcage.  We
-=======
 # FLINT is a standard package and E-ANTIC is an optional package.  We
->>>>>>> a1e1a8f7
 # pass --enable-flint and --enable-enfnormaliz to configure so
 # that an error will be signalled if FLINT or E-ANTIC cannot be found, rather
 # than building normaliz without it.
