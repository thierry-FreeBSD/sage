--- conflicted
+++ resolved
@@ -1,11 +1,7 @@
 SAGE_SPKG_CONFIGURE([eclib], [
   SAGE_SPKG_DEPCHECK([ntl pari flint], [
     dnl Trac #31443: use existing eclib only if the version reported by pkg-config is correct
-<<<<<<< HEAD
-    m4_pushdef([SAGE_ECLIB_VER],["v20210317"])
-=======
     m4_pushdef([SAGE_ECLIB_VER],["20210318"])
->>>>>>> 5a904322
     PKG_CHECK_MODULES([ECLIB], [eclib = SAGE_ECLIB_VER], [
       AC_CACHE_CHECK([for mwrank version == SAGE_ECLIB_VER], [ac_cv_path_MWRANK], [
         AC_PATH_PROGS_FEATURE_CHECK([MWRANK], [mwrank], [
