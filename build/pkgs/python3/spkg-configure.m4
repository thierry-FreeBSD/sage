--- conflicted
+++ resolved
@@ -97,15 +97,12 @@
                 CFLAGS_MARCH=""
             ])
         ])
-<<<<<<< HEAD
-=======
         AX_COMPARE_VERSION([$python3_version], [lt], MIN_NONDEPRECATED_VERSION, [
             AC_MSG_NOTICE([deprecation notice: Support for system python < MIN_NONDEPRECATED_VERSION is deprecated
 and will be removed in the next development cycle.  Consider using a newer version of Python
 that may be available on your system or can be installed using the system package manager.
 To build Sage with a different system python, use ./configure --with-python=/path/to/python])
         ])
->>>>>>> 49164154
     ], [
         SAGE_MACOSX_DEPLOYMENT_TARGET=legacy
     ])
