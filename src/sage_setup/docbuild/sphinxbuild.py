# -*- coding: utf-8 -*-
r"""
This is Sage's version of the sphinx-build script

We redirect stdout and stderr to our own logger, and remove some unwanted chatter.
"""
# ****************************************************************************
#       Copyright (C) 2013-2014 Volker Braun <vbraun.name@gmail.com>
#                     2013-2017 J. H. Palmieri <<palmieri@math.washington.edu>
#                     2013-2017 Jeroen Demeyer <jdemeyer@cage.ugent.be>
#                     2014      Christopher Schwan <cschwan@students.uni-mainz.de>
#                     2014      Nicolas M. Thiéry <nthiery@users.sf.net>
#                     2015      Marc Mezzarobba <marc@mezzarobba.net>
#                     2015      André Apitzsch <andre.apitzsch@etit.tu-chemnitz.de>
#                     2018      Julian Rüth <julian.rueth@fsfe.org>
#
# This program is free software: you can redistribute it and/or modify
# it under the terms of the GNU General Public License as published by
# the Free Software Foundation, either version 2 of the License, or
# (at your option) any later version.
#                  http://www.gnu.org/licenses/
# ****************************************************************************

import os, sys, re, sphinx

# override the fancy multi-line formatting
def term_width_line(text):
    return text + '\n'

sphinx.util.console.term_width_line = term_width_line


class SageSphinxLogger(object):
    r"""
<<<<<<< HEAD
    This implements the file object interface to serve as
    ``sys.stdout``/``sys.stderr`` replacement.
=======
    This implements the file object interface to serve as sys.stdout
    replacement.
>>>>>>> a1ec9595
    """
    ansi_color = re.compile(r'\x1b\[[0-9;]*m')
    ansi_reset = re.compile(r'\x1b\[39;49;00m')
    prefix_len = 9

    def __init__(self, stream, prefix):
        self._init_chatter()
        self._stream = stream
        self._color = stream.isatty()
        prefix = prefix[0:self.prefix_len]
        prefix = ('[{0:'+str(self.prefix_len)+'}]').format(prefix)
        self._is_stdout = (stream.fileno() == 1)
        self._is_stderr = (stream.fileno() == 2)
        if self._is_stdout:
            color = 'darkgreen'
        elif self._is_stderr:
            color = 'red'
        else:
            color = 'lightgray'
        self._prefix = sphinx.util.console.colorize(color, prefix)
        # When we see an error in the log, we store it here and raise it at the
        # end of the file (sometimes the lines following the error still
        # contain valuable information.)
        self._error = None

    def _init_chatter(self):
        # We drop any messages from the output that match these regular
        # expressions. These just bloat the output and do not contain any
        # information that we care about.
        self._useless_chatter = (
            re.compile('^$'),
            re.compile('^Running Sphinx v'),
            re.compile('^loading intersphinx inventory from '),
            re.compile('^loading pickled environment... done'),
            re.compile('^loading cross citations... done \([0-9]* citations\).'),
            re.compile('^Compiling a sub-document'),
            re.compile('^updating environment: 0 added, 0 changed, 0 removed'),
            re.compile('^looking for now-outdated files... none found'),
            re.compile('^building \[.*\]: targets for 0 source files that are out of date'),
            re.compile('^building \[.*\]: targets for 0 po files that are out of date'),
            re.compile('^building \[.*\]: targets for 0 mo files that are out of date'),
            re.compile('^pickling environment... done'),
            re.compile('^dumping object inventory... done'),
            # We still have "Build finished."
            re.compile('^build succeeded.'),
            re.compile('^checking consistency... done'),
            re.compile('^preparing documents... done'),
            re.compile('^copying extra files... done'),
            re.compile('^writing additional pages... search'),
            re.compile('^Writing js search indexes...writing additional pages... .*'),
            re.compile('^generating indices... .*'),
            re.compile('^dumping search index in .* ... done'),
            re.compile('^linking _static directory'),
            re.compile('^copying static files... done'),
            re.compile('^copying extra files... done'),
            re.compile('^loading translations \[.*\]... done'),
            re.compile('^Compiling the master document'),
            re.compile('^Saved pickle file: citations.pickle'),
            re.compile('^writing output... \[.*\] '),
            re.compile('^copying images... \[.*\] '),
            re.compile('^reading sources... \[.*\] '),
            re.compile('language "hu" not supported'),
            re.compile('^$'),
            re.compile('^WARNING:$'),
            )

        # We fail whenever a line starts with "WARNING:", however, we ignore
        # these warnings, as they are not relevant.
        self._ignored_warnings = (
            re.compile('WARNING: favicon file \'favicon.ico\' does not exist'),
            re.compile('WARNING: html_static_path entry .* does not exist'),
            re.compile('WARNING: while setting up extension'),
            re.compile('WARNING: Any IDs not assiend for figure node'),
            re.compile('WARNING: .* is not referenced'),
            re.compile('WARNING: Build finished'),
            )
        self._useless_chatter += self._ignored_warnings

        # replacements: pairs of regular expressions and their replacements,
        # to be applied to Sphinx output.
        self.replacements = [(re.compile('build succeeded, [0-9]+ warning[s]?.'),
                              'build succeeded.')]

        if 'inventory' in sys.argv:
            # When building the inventory, ignore warnings about missing
            # citations and the search index.
            ignored = (
                re.compile('WARNING: citation not found:'),
                re.compile('WARNING: search index couldn\'t be loaded, but not all documents will be built: the index will be incomplete.')
                )
            self._ignored_warnings += ignored
            self._useless_chatter += ignored

        # Regular expressions indicating a problem with docbuilding. Raise an
        # exception if any of these occur.
        self._error_patterns = (re.compile('Segmentation fault'),
                    re.compile('SEVERE'),
                    re.compile('ERROR'),
                    re.compile('^make.*Error'),
                    re.compile('Exception occurred'),
                    re.compile('Sphinx error'))

        # We want all warnings to actually be errors.
        # Exceptions:
        # - warnings upon building the LaTeX documentation
        # - undefined labels upon the first pass of the compilation: some
        #   cross links may legitimately not yet be resolvable at this point.
        if 'latex' not in sys.argv:
            self._error_patterns += (re.compile('WARNING:'),)
            if 'multidoc_first_pass=1' in sys.argv:
<<<<<<< HEAD
                ignore = (re.compile('WARNING: undefined label'),)
                self._ignored_warnings += ignore
                self._useless_chatter += ignore

    def _filter_out(self, line):
        if self._error and self._is_stdout:
=======
                # Catch all warnings except 'WARNING: undefined label'
                self._error_patterns += (re.compile('WARNING: (?!undefined label)'),)
            else:
                self._error_patterns += (re.compile('WARNING:'),)

    def _filter_out(self, line):
        if self._error is not None and self._is_stdout:
>>>>>>> a1ec9595
            # swallow non-errors after an error occurred
            return True
        line = re.sub(self.ansi_color, '', line)
        line = line.strip()
        for regex in self._useless_chatter:
            if regex.search(line) is not None:
                return True
        return False

    def _check_errors(self, line):
        r"""
        Search for errors in line.

        EXAMPLES::

            sage: from sys import stdout
            sage: from sage_setup.docbuild.sphinxbuild import SageSphinxLogger
            sage: logger = SageSphinxLogger(stdout, "doctesting")
            sage: logger._log_line("Segmentation fault!\n") # indirect doctest
            [doctestin] Segmentation fault!
            sage: logger.raise_errors()
            Traceback (most recent call last):
            ...
<<<<<<< HEAD
            OSError: Segmentation fault!

        """
        if self._error:
            return  # we already have found an error
        for error in self._error_patterns:
            if error.search(line) is not None:
                for ignored in self._ignored_warnings:
                    if ignored.search(line) is not None:
                        break
                else:
                    self._error = line
                    return
=======
            OSError: [doctestin] Segmentation fault!

        """
        if self._error is not None:
            return  # we already have found an error
        for regex in self._error_patterns:
            if regex.search(line) is not None:
                self._error = line
                return
>>>>>>> a1ec9595

    def _log_line(self, line):
        r"""
        Write ``line`` to the output stream with some mangling.

        EXAMPLES::

            sage: from sys import stdout
            sage: from sage_setup.docbuild.sphinxbuild import SageSphinxLogger
            sage: logger = SageSphinxLogger(stdout, "doctesting")
            sage: logger._log_line("building documentation…\n")
            [doctestin] building documentation…

        TESTS:

        Verify that :trac:`25160` has been resolved::

            sage: logger = SageSphinxLogger(stdout, "#25160")
            sage: raise Exception("artificial exception")
            Traceback (most recent call last):
            ...
            Exception: artificial exception
            sage: import traceback
            sage: for line in traceback.format_exc().split('\n'):
            ....:     logger._log_line(line)
            [#25160   ] Traceback (most recent call last):
            [#25160   ]   File ...
            [#25160   ]     self.compile_and_execute(example, compiler, test.globs)
            [#25160   ]   File ...
            [#25160   ]     exec(compiled, globs)
            [#25160   ]   File ...
            [#25160   ]     raise Exception("artificial exception")
            [#25160   ] Exception: artificial exception

        """
<<<<<<< HEAD
        skip_this_line = self._filter_out(line)
        self._check_errors(line)
=======
        if self._filter_out(line):
            return
>>>>>>> a1ec9595
        for (old, new) in self.replacements:
            line = old.sub(new, line)
        line = self._prefix + ' ' + line.rstrip() + '\n'
        if not self._color:
            line = self.ansi_color.sub('', line)
<<<<<<< HEAD
        if not skip_this_line:
            self._stream.write(line)
            self._stream.flush()

    def raise_errors(self):
        r"""
        Raise an exceptions if any errors have been found while parsing the
        Sphinx output.

        EXAMPLES::

            sage: from sys import stdout
            sage: from sage_setup.docbuild.sphinxbuild import SageSphinxLogger
            sage: logger = SageSphinxLogger(stdout, "doctesting")
            sage: logger._log_line("This is a SEVERE error\n")
            [doctestin] This is a SEVERE error
            sage: logger.raise_errors()
            Traceback (most recent call last):
            ...
            OSError: This is a SEVERE error

        """
        if self._error:
=======
        self._stream.write(line)
        self._stream.flush()
        self._check_errors(line)

    def raise_errors(self):
        r"""
        Raise an exceptions if any errors have been found while parsing the
        Sphinx output.

        EXAMPLES::

            sage: from sys import stdout
            sage: from sage_setup.docbuild.sphinxbuild import SageSphinxLogger
            sage: logger = SageSphinxLogger(stdout, "doctesting")
            sage: logger._log_line("This is a SEVERE error\n")
            [doctestin] This is a SEVERE error
            sage: logger.raise_errors()
            Traceback (most recent call last):
            ...
            OSError: [doctestin] This is a SEVERE error

        """
        if self._error is not None:
>>>>>>> a1ec9595
            raise OSError(self._error)

    _line_buffer = ''

    def _write(self, string):
        self._line_buffer += string
        lines = self._line_buffer.splitlines()
        for i, line in enumerate(lines):
            last = (i == len(lines)-1)
            if last and not self._line_buffer.endswith('\n'):
                self._line_buffer = line
                return
            self._log_line(line)
        self._line_buffer = ''


    # file object interface follows

    closed = False
    encoding = None
    mode = 'w'
    name = '<log>'
    newlines = None
    softspace = 0

    def isatty(self):
        return True

    def close(self):
        if self._line_buffer != '':
            self._log_line(self._line_buffer)
            self._line_buffer = ''

    def flush(self):
        self._stream.flush()

    def write(self, str):
        try:
            self._write(str)
        except OSError:
            raise
        except Exception:
            import traceback
            traceback.print_exc(file=self._stream)

    def writelines(self, sequence):
        for line in sequence:
            self.write(line)


def runsphinx():
    output_dir = sys.argv[-1]

    saved_stdout = sys.stdout
    saved_stderr = sys.stderr

    try:
        sys.stdout = SageSphinxLogger(sys.stdout, os.path.basename(output_dir))
        sys.stderr = SageSphinxLogger(sys.stderr, os.path.basename(output_dir))
        # Note that this call as of eraly 2018 leaks memory. So make sure that
        # you don't call runsphinx() several times in a row. (i.e., you want to
        # fork() somewhere before this call.)
        # We don't use subprocess here, as we don't want to re-initialize Sage
        # for every docbuild as this takes a while.
        sphinx.cmdline.main(sys.argv)
        sys.stderr.raise_errors()
        sys.stdout.raise_errors()
    finally:
        sys.stdout = saved_stdout
        sys.stderr = saved_stderr
        sys.stdout.flush()
        sys.stderr.flush()<|MERGE_RESOLUTION|>--- conflicted
+++ resolved
@@ -32,13 +32,8 @@
 
 class SageSphinxLogger(object):
     r"""
-<<<<<<< HEAD
     This implements the file object interface to serve as
     ``sys.stdout``/``sys.stderr`` replacement.
-=======
-    This implements the file object interface to serve as sys.stdout
-    replacement.
->>>>>>> a1ec9595
     """
     ansi_color = re.compile(r'\x1b\[[0-9;]*m')
     ansi_reset = re.compile(r'\x1b\[39;49;00m')
@@ -149,22 +144,12 @@
         if 'latex' not in sys.argv:
             self._error_patterns += (re.compile('WARNING:'),)
             if 'multidoc_first_pass=1' in sys.argv:
-<<<<<<< HEAD
                 ignore = (re.compile('WARNING: undefined label'),)
                 self._ignored_warnings += ignore
                 self._useless_chatter += ignore
 
     def _filter_out(self, line):
-        if self._error and self._is_stdout:
-=======
-                # Catch all warnings except 'WARNING: undefined label'
-                self._error_patterns += (re.compile('WARNING: (?!undefined label)'),)
-            else:
-                self._error_patterns += (re.compile('WARNING:'),)
-
-    def _filter_out(self, line):
         if self._error is not None and self._is_stdout:
->>>>>>> a1ec9595
             # swallow non-errors after an error occurred
             return True
         line = re.sub(self.ansi_color, '', line)
@@ -188,11 +173,10 @@
             sage: logger.raise_errors()
             Traceback (most recent call last):
             ...
-<<<<<<< HEAD
             OSError: Segmentation fault!
 
         """
-        if self._error:
+        if self._error is not None:
             return  # we already have found an error
         for error in self._error_patterns:
             if error.search(line) is not None:
@@ -202,17 +186,6 @@
                 else:
                     self._error = line
                     return
-=======
-            OSError: [doctestin] Segmentation fault!
-
-        """
-        if self._error is not None:
-            return  # we already have found an error
-        for regex in self._error_patterns:
-            if regex.search(line) is not None:
-                self._error = line
-                return
->>>>>>> a1ec9595
 
     def _log_line(self, line):
         r"""
@@ -248,19 +221,13 @@
             [#25160   ] Exception: artificial exception
 
         """
-<<<<<<< HEAD
         skip_this_line = self._filter_out(line)
         self._check_errors(line)
-=======
-        if self._filter_out(line):
-            return
->>>>>>> a1ec9595
         for (old, new) in self.replacements:
             line = old.sub(new, line)
         line = self._prefix + ' ' + line.rstrip() + '\n'
         if not self._color:
             line = self.ansi_color.sub('', line)
-<<<<<<< HEAD
         if not skip_this_line:
             self._stream.write(line)
             self._stream.flush()
@@ -283,32 +250,7 @@
             OSError: This is a SEVERE error
 
         """
-        if self._error:
-=======
-        self._stream.write(line)
-        self._stream.flush()
-        self._check_errors(line)
-
-    def raise_errors(self):
-        r"""
-        Raise an exceptions if any errors have been found while parsing the
-        Sphinx output.
-
-        EXAMPLES::
-
-            sage: from sys import stdout
-            sage: from sage_setup.docbuild.sphinxbuild import SageSphinxLogger
-            sage: logger = SageSphinxLogger(stdout, "doctesting")
-            sage: logger._log_line("This is a SEVERE error\n")
-            [doctestin] This is a SEVERE error
-            sage: logger.raise_errors()
-            Traceback (most recent call last):
-            ...
-            OSError: [doctestin] This is a SEVERE error
-
-        """
         if self._error is not None:
->>>>>>> a1ec9595
             raise OSError(self._error)
 
     _line_buffer = ''
