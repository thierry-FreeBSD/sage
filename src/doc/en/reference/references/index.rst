The references for Sage, sorted alphabetically by citation key.

REFERENCES:

:ref:`A <ref-A>`
:ref:`B <ref-B>`
:ref:`C <ref-C>`
:ref:`D <ref-D>`
:ref:`E <ref-E>`
:ref:`F <ref-F>`
:ref:`G <ref-G>`
:ref:`H <ref-H>`
:ref:`I <ref-I>`
:ref:`J <ref-J>`
:ref:`K <ref-K>`
:ref:`L <ref-L>`
:ref:`M <ref-M>`
:ref:`N <ref-N>`
:ref:`O <ref-O>`
:ref:`P <ref-P>`
:ref:`Q <ref-Q>`
:ref:`R <ref-R>`
:ref:`S <ref-S>`
:ref:`T <ref-T>`
:ref:`U <ref-U>`
:ref:`V <ref-V>`
:ref:`W <ref-W>`
:ref:`X <ref-X>`
:ref:`Y <ref-Y>`
:ref:`Z <ref-Z>`

.. _ref-A:

**A**

.. [ABBR2012] \A. Abad, R. Barrio, F. Blesa, M. Rodriguez. Algorithm 924.
              *ACM Transactions on Mathematical Software*, *39* no. 1 (2012), 1-28.

.. [ADKF1970] \V. Arlazarov, E. Dinic, M. Kronrod,
              and I. Faradzev. 'On Economical Construction of the
              Transitive Closure of a Directed Graph.'
              Dokl. Akad. Nauk. SSSR No. 194 (in Russian), English
              Translation in Soviet Math Dokl. No. 11, 1970.

.. [ADKLPY2014] \M. R. Albrecht, B. Driessen, E. B. Kavun, G. Leander, C. Paar,
                and T. Yalcin, *Block ciphers - focus on the linear layer
                (feat. PRIDE)*; in CRYPTO, (2014), pp. 57-76.

.. [AH2002] \R. J. Aumann and S. Hart, Elsevier, eds. *Computing
            equilibria for two-person
            games*. http://www.maths.lse.ac.uk/personal/stengel/TEXTE/nashsurvey.pdf (2002)

.. [AHK2015] Karim Adiprasito, June Huh, and Eric Katz. *Hodge theory
             for combinatorial geometries*. :arxiv:`1511.02888`.

.. [AHMP2008] \J.-P. Aumasson, L. Henzen, W. Meier, and R. C-W Phan,
              *Sha-3 proposal blake*; in Submission to NIST, (2008).

.. [AHU1974] \A. Aho, J. Hopcroft, and J. Ullman. 'Chapter 6: Matrix
             Multiplication and Related Operations.' The Design and
             Analysis of Computer Algorithms. Addison-Wesley, 1974.

.. [AIKMMNT2001] \K. Aoki, T. Ichikawa, M. Kanda, M. Matsui, S. Moriai,
                 \J. Nakajima, and T. Tokita,
                 *Camellia: A 128-bit block cipher suitable for multiple
                 platforms - Design and analysis*; in SAC, (2000), pp. 39-56.

.. [Aj1996] \M. Ajtai. Generating hard instances of lattice problems
            (extended abstract). STOC, pp. 99--108, ACM, 1996.


.. [AJL2011] Susumu Ariki, Nicolas Jacon, and Cedric Lecouvey.
             *The modular branching rule for affine Hecke algebras of type A*.
             Adv. Math. 228:481-526 (2011).

.. [Al1947] \A. A. Albert, *A Structure Theory for Jordan
            Algebras*. Annals of Mathematics, Second Series, Vol. 48,
            No. 3 (Jul., 1947), pp. 546--567.

.. [AL1978] \A. O. L. Atkin and Wen-Ch'ing Winnie Li, Twists of
            newforms and pseudo-eigenvalues of `W`-operators.
            Inventiones math. 48 (1978), 221-243.

.. [AL2015] \M. Aguiar and A. Lauve, *The characteristic polynomial of
            the Adams operators on graded connected Hopf
            algebras*. Algebra Number Theory, v.9, 2015, n.3, 2015.

.. [AM1974] \J. F. Adams and H. R. Margolis, "Sub-Hopf-algebras of the
            Steenrod algebra," Proc. Cambridge Philos. Soc. 76 (1974),
            45-52.

.. [Ap1997] \T. Apostol, Modular functions and Dirichlet series in
            number theory, Springer, 1997 (2nd ed), section 3.7--3.9.

.. [APR2001] George E. Andrews, Peter Paule, Axel Riese,
             *MacMahon's partition analysis: the Omega package*,
             European J. Combin. 22 (2001), no. 7, 887--904.

.. [Ar2006] D. Armstrong. *Generalized noncrossing partitions and
            combinatorics of Coxeter groups*. Mem. Amer. Math. Soc., 2006.

.. [AR2012] \D. Armstrong and B. Rhoades. "The Shi arrangement and the
            Ish arrangement". Transactions of the American
            Mathematical Society 364 (2012),
            1509-1528. :arxiv:`1009.1655`

.. [AS-Bessel] \F. W. J. Olver: 9. Bessel Functions of Integer Order,
               in Abramowitz and Stegun: Handbook of Mathematical
               Functions. http://people.math.sfu.ca/~cbm/aands/page_355.htm

.. [AS-Spherical] \H. A. Antosiewicz: 10. Bessel Functions of
                  Fractional Order, in Abramowitz and Stegun: Handbook
                  of Mathematical Functions. http://people.math.sfu.ca/~cbm/aands/page_435.htm

.. [AS-Struve] \M. Abramowitz: 12. Struve Functions and Related
               Functions, in Abramowitz and Stegun: Handbook of
               Mathematical Functions. http://people.math.sfu.ca/~cbm/aands/page_495.htm

.. [AS1964] \M. Abramowitz and I. A. Stegun, *Handbook of Mathematical
            Functions*, National Bureau of Standards Applied
            Mathematics Series, 55. 1964. See also
            http://www.math.sfu.ca/~cbm/aands/.

.. [As2008] Sami Assaf. *A combinatorial realization of Schur-Weyl
            duality via crystal graphs and dual equivalence
            graphs*. FPSAC 2008, 141-152, Discrete
            Math. Theor. Comput. Sci. Proc., AJ, Assoc. Discrete
            Math. Theor. Comput. Sci., (2008). :arxiv:`0804.1587v1`

.. [AS2011] \R.B.J.T Allenby and A. Slomson, "How to count", CRC Press (2011)

.. [ASD1971] \A. O. L. Atkin and H. P. F. Swinnerton-Dyer, "Modular
             forms on noncongruence subgroups", Proc. Symp. Pure
             Math., Combinatorics (T. S. Motzkin, ed.), vol. 19, AMS,
             Providence 1971

.. [Av2000] \D. Avis, *A revised implementation of the reverse search
            vertex enumeration algorithm.* Polytopes-combinatorics and
            computation. Birkhauser Basel, 2000.

.. [Ava2017] \R. Avanzi,
             *The QARMA block cipher family*; in ToSC, (2017.1), pp. 4-44.

.. _ref-B:

**B**

.. [Ba1994] Kaushik Basu. *The Traveler's Dilemma: Paradoxes of
            Rationality in Game Theory*. The American Economic Review
            (1994): 391-395.

.. [BAK1998] \E. Biham, R. J. Anderson, and L. R. Knudsen,
             *Serpent: A new block cipher proposal*; in FSE, (1998), pp. 222-238.

.. [Bar1970] Barnette, "Diagrams and Schlegel diagrams", in
             Combinatorial Structures and Their Applications,
             Proc. Calgary Internat. Conference 1969, New York, 1970,
             Gordon and Breach.

.. [Bar2006] \G. Bard. 'Accelerating Cryptanalysis with the Method of
             Four Russians'. Cryptography E-Print Archive
             (http://eprint.iacr.org/2006/251.pdf), 2006.

.. [BB1997] Mladen Bestvina and Noel Brady. *Morse theory and
            finiteness properties of groups*. Invent. Math. **129**
            (1997). No. 3,
            445-470. www.math.ou.edu/~nbrady/papers/morse.ps.

.. [BB2009] Tomas J. Boothby and Robert W. Bradshaw. *Bitslicing and
            the Method of Four Russians Over Larger Finite
            Fields*. arXiv:0901.1413v1, 2009. :arxiv:`0901.1413`

.. [BBISHAR2015] \S. Banik, A. Bogdanov, T. Isobe, K. Shibutani, H. Hiwatari,
                 \T. Akishita, and F. Regazzoni,
                 *Midori: A block cipher for low energy*; in ASIACRYPT, (2015), pp. 411-436.

.. [BBKMW2013] \B. Bilgin, A. Bogdanov, M, Knezevic, F. Mendel, and Q. Wang,
               *Fides: Lightweight authenticated cipher with side-channel resistance
               for constrained hardware*; in CHES, (2013), pp. 142-158.

.. [BBLSW1999] Babson, Bjorner, Linusson, Shareshian, and Welker,
               "Complexes of not i-connected graphs," Topology 38
               (1999), 271-299

.. [BBS1982] \L. Blum, M. Blum, and M. Shub. Comparison of Two
             Pseudo-Random Number Generators. *Advances in Cryptology:
             Proceedings of Crypto '82*, pp.61--78, 1982.

.. [BBS1986] \L. Blum, M. Blum, and M. Shub. A Simple Unpredictable
             Pseudo-Random Number Generator. *SIAM Journal on
             Computing*, 15(2):364--383, 1986.

.. [BC1977] \R. E. Bixby, W. H. Cunningham, Matroids, Graphs, and
            3-Connectivity. In Graph theory and related topics
            (Proc. Conf., Univ. Waterloo, Waterloo, ON, 1977), 91-103

.. [BC2003] \A. Biryukov and C. D. Canniere *Block Ciphers and Systems
            of Quadratic Equations*; in Proceedings of Fast Software
            Encryption 2003; LNCS 2887; pp. 274-289,
            Springer-Verlag 2003.

.. [BC2012] Mohamed Barakat and Michael Cuntz. "Coxeter and
            crystallographic arrangements are inductively free."
            Adv. in Math. **229** Issue 1
            (2012). pp. 691-709. :doi:`10.1016/j.aim.2011.09.011`,
            :arxiv:`1011.4228`.

.. [BCCCNSY2010] Charles Bouillaguet, Hsieh-Chung Chen, Chen-Mou
                 Cheng, Tung Chou, Ruben Niederhagen, Adi Shamir, and
                 Bo-Yin Yang.    *Fast exhaustive search for
                 polynomial systems in GF(2)*. In Stefan Mangard and
                 François-Xavier Standaert, editors, CHES, volume 6225
                 of Lecture Notes in Computer Science, pages
                 203–218. Springer, 2010. pre-print available at
                 http://eprint.iacr.org/2010/313.pdf

.. [BCGKKKLNPRRTY2012] \J. Borghoff, A. Canteaut, T. Güneysu, E. B. Kavun, M. Knezevic,
                       \L. R. Knudsen, G. Leander, V. Nikov, C. Paar, C. Rechberger,
                       \P. Rombouts, S. S. Thomsen, and T. Yalcin,
                       *PRINCE - A low-latency block cipher for pervasive computing
                       applications*; in ASIACRYPT, (2012), pp. 208-225.

.. [BD2004] \M. Becker and A. Desoky.
            *A study of the DVD content scrambling system (CSS) algorithm*; in
            Proceedings of ISSPIT, (2004), pp. 353-356.

.. [BDP2013] Thomas Brüstle, Grégoire Dupont, Matthieu Pérotin
   *On Maximal Green Sequences*
   :arxiv:`1205.2050`

.. [BDMW2010] \K. A. Browning, J. F. Dillon, M. T. McQuistan, and A. J. Wolfe,
              *An APN permutation in dimension six*; in Finite Fields: Theory
              and Applications - FQ9, volume 518 of Contemporary Mathematics,
              pages 33–42. AMS, 2010.

.. [Bee] Robert A. Beezer, *A First Course in Linear Algebra*,
         http://linear.ups.edu/. Accessed 15 July 2010.

.. [Bel2011] Belarusian State University,
             *Information technologies. Data protection. Cryptograpic algorithms for
             encryption and integrity control*; in STB 34.101.31-2011, (2011).

.. [Ber2008] \W. Bertram : *Differential Geometry, Lie Groups and
             Symmetric Spaces over General Base Fields and Rings*,
             Memoirs of the American Mathematical Society, vol. 192
             (2008); :doi:`10.1090/memo/0900`; :arxiv:`math/0502168`

.. [Ber1991] \C. Berger, "Une version effective du théorème de
             Hurewicz", https://tel.archives-ouvertes.fr/tel-00339314/en/.

.. [BFZ2005] \A. Berenstein, \S. Fomin, and \A. Zelevinsky, *Cluster
             algebras. III. Upper bounds and double Bruhat cells*,
             Duke Math. J. 126 (2005), no. 1, 1–52.

.. [BG1985] \M. Blum and S. Goldwasser. An Efficient Probabilistic
            Public-Key Encryption Scheme Which Hides All Partial
            Information. In *Proceedings of CRYPTO 84 on Advances in
            Cryptology*, pp. 289--299, Springer, 1985.

.. [BG1988] \M. Berger & B. Gostiaux : *Differential Geometry:
            Manifolds, Curves and Surfaces*, Springer (New York)
            (1988); :doi:`10.1007/978-1-4612-1033-7`

.. [BH1994] \S. Billey, M. Haiman. *Schubert polynomials for the
            classical groups*. J. Amer. Math. Soc., 1994.

.. [BHS2008] Robert Bradshaw, David Harvey and William
             Stein. strassen_window_multiply_c. strassen.pyx, Sage
             3.0, 2008. http://www.sagemath.org

.. [Big1999] Stephen J. Bigelow. The Burau representation is not
             faithful for `n = 5`. Geom. Topol., 3:397--404, 1999.

.. [Big2003] Stephen J. Bigelow, The Lawrence-Krammer representation,
             Geometric Topology, 2001 Georgia International Topology
             Conference, AMS/IP Studies in Advanced Mathematics 35
             (2003). :arxiv:`math/0204057v1`

.. [Bir1975] \J. Birman. *Braids, Links, and Mapping Class Groups*,
             Princeton University Press, 1975

.. [BJKLMPSSS2016] \C. Beierle, J. Jean, S. Kölbl, G. Leander, A. Moradi,
                   \T. Peyrin, Y. Sasaki, P. Sasdrich, and S. M. Sim,
                   *The SKINNY family of block ciphers and its low-latency
                   variant MANTIS*; in CRYPTO, (2016), pp. 123-153.

.. [BK1992] \U. Brehm and W. Kuhnel, "15-vertex triangulations of an
            8-manifold", Math. Annalen 294 (1992), no. 1, 167-193.

.. [BK2001] W. Bruns and R. Koch, Computing the integral closure of an
            affine semigroup. Uni. Iaggelonicae Acta Math. 39, (2001),
            59-70

.. [BKLPPRSV2007]
            \A. Bogdanov, L. Knudsen, G. Leander, C. Paar, A. Poschmann,
            M. Robshaw, Y. Seurin, C. Vikkelsoe. *PRESENT: An Ultra-Lightweight
            Block Cipher*; in Proceedings of CHES 2007; LNCS 7427; pp. 450-466;
            Springer Verlag 2007; available at
            http://www.crypto.rub.de/imperia/md/content/texte/publications/conferences/present_ches2007.pdf


.. [BL2000] Anders Björner and Frank H. Lutz, "Simplicial manifolds,
            bistellar flips and a 16-vertex triangulation of the
            Poincaré homology 3-sphere", Experiment. Math. 9 (2000),
            no. 2, 275-289.

.. [BL2008] Corentin Boissy and Erwan Lanneau, "Dynamics and geometry
            of the Rauzy-Veech induction for quadratic differentials"
            (arxiv:0710.5614) to appear in Ergodic Theory and
            Dynamical Systems.

.. [BM1940] Becker, M. F., and Saunders MacLane. The minimum number of
            generators for inseparable algebraic extensions. Bulletin of the
            American Mathematical Society 46, no. 2 (1940): 182-186.

.. [BM2008] John Adrian Bondy and U.S.R. Murty, "Graph theory", Volume
            244 of Graduate Texts in Mathematics, 2nd edition, Springer, 2008.

.. [BM2003] Bazzi and Mitter, {\it Some constructions of codes from
            group actions}, (preprint March 2003, available on
            Mitter's MIT website).

.. [BN2008] Victor V. Batyrev and Benjamin Nill. Combinatorial aspects
            of mirror symmetry. In *Integer points in polyhedra ---
            geometry, number theory, representation theory, algebra,
            optimization, statistics*, volume 452 of *Contemp. Math.*,
            pages 35--66. Amer. Math. Soc., Providence,
            RI, 2008. arXiv:math/0703456v2 [math.CO].

.. [Bob2013] \J.W. Bober. Conditionally bounding analytic ranks of
             elliptic curves. ANTS
             10, 2013. http://msp.org/obs/2013/1-1/obs-v1-n1-p07-s.pdf

.. [Bo2009] Bosch, S., Algebra, Springer 2009

.. [BP1982] \H. Beker and F. Piper. *Cipher Systems: The Protection of
            Communications*. John Wiley and Sons, 1982.

.. [BP2000] \V. M. Bukhshtaber and T. E. Panov, "Moment-angle
            complexes and combinatorics of simplicial manifolds,"
            *Uspekhi Mat. Nauk* 55 (2000), 171--172.

.. [BP2015] \P. Butera and M. Pernici "Sums of permanental minors
            using Grassmann algebra", International Journal of Graph
            Theory and its Applications, 1 (2015),
            83–96. :arxiv:`1406.5337`

.. [BPRS2009] \J. Bastian, \T. Prellberg, \M. Rubey, \C. Stump, *Counting the
            number of elements in the mutation classes of `\tilde{A}_n`-quivers*;
            :arxiv:`0906.0487`

.. [BPU2016] Alex Biryukov, Léo Perrin, Aleksei Udovenko,
             *Reverse-Engineering the S-Box of Streebog, Kuznyechik and STRIBOBr1*; in
             EuroCrypt'16, pp. 372-402.

.. [Br1910] Bruckner, "Uber die Ableitung der allgemeinen Polytope und
            die nach Isomorphismus verschiedenen Typen der allgemeinen
            Achtzelle (Oktatope)", Verhand. Konik. Akad. Wetenschap,
            Erste Sectie, 10 (1910)

.. [Br2000] Kenneth S. Brown, *Semigroups, rings, and Markov chains*,
            :arxiv:`math/0006145v1`.

.. [BR2000a] \P. Barreto and V. Rijmen,
             *The ANUBIS Block Cipher*; in
             First Open NESSIE Workshop, (2000).

.. [BR2000b] \P. Barreto and V. Rijmen,
             *The Khazad legacy-level Block Cipher*; in
             First Open NESSIE Workshop, (2000).

.. [BR2000c] \P. Barreto and V. Rijmen,
             *The Whirlpool hashing function*; in
             First Open NESSIE Workshop, (2000).

.. [BS1996] Eric Bach, Jeffrey Shallit. *Algorithmic Number Theory,
            Vol. 1: Efficient Algorithms*. MIT Press, 1996. ISBN
            978-0262024051.

.. [BS2003] \I. Bouyukliev and J. Simonis, Some new results on optimal
            codes over `F_5`, Designs, Codes and Cryptography 30,
            no. 1 (2003): 97-111,
            http://www.moi.math.bas.bg/moiuser/~iliya/pdf_site/gf5srev.pdf.

.. [BS2011] \E. Byrne and A. Sneyd, On the Parameters of Codes with
            Two Homogeneous Weights. WCC 2011-Workshop on coding and
            cryptography,
            pp. 81-90. 2011. https://hal.inria.fr/inria-00607341/document

.. [BSS2009] David Bremner, Mathieu Dutour Sikiric, Achill Schuermann:
             Polyhedral representation conversion up to symmetries,
             Proceedings of the 2006 CRM workshop on polyhedral
             computation, AMS/CRM Lecture Notes, 48 (2009),
             45-71. http://arxiv.org/abs/math/0702239

.. [BSV2010] \M. Bolt, S. Snoeyink, E. Van Andel. "Visual
             representation of the Riemann map and Ahlfors map via the
             Kerzman-Stein equation". Involve 3-4 (2010), 405-420.

.. [BW1996] Anders Bjorner and Michelle L. Wachs. *Shellable nonpure
            complexes and posets. I*. Trans. of
            Amer. Math. Soc. **348** No. 4. (1996)

.. [BZ01] \A. Berenstein, A. Zelevinsky
          *Tensor product multiplicities, canonical bases
          and totally positive varieties*
          Invent. Math. **143** No. 1. (2002), 77-128.

.. _ref-C:

**C**

.. [CB2007] Nicolas Courtois, Gregory V. Bard: Algebraic Cryptanalysis
            of the Data Encryption Standard, In 11-th IMA Conference,
            Cirencester, UK, 18-20 December 2007, Springer
            LNCS 4887. See also http://eprint.iacr.org/2006/402/.

.. [CDL2015] \A. Canteaut, Sebastien Duval, Gaetan Leurent
             *Construction of Lightweight S-Boxes using Feistel and
             MISTY Structures*; in Proceedings of SAC 2015; LNCS 9566;
             pp. 373-393; Springer-Verlag 2015; available at
             http://eprint.iacr.org/2015/711.pdf

.. [CE2001] Raul Cordovil and Gwihen Etienne. *A note on the
            Orlik-Solomon algebra*. Europ. J. Combinatorics. **22**
            (2001). pp. 165-170. http://www.math.ist.utl.pt/~rcordov/Ce.pdf

.. [Cer1994] \D. P. Cervone, "Vertex-minimal simplicial immersions of
             the Klein bottle in three-space", Geom. Ded. 50 (1994)
             117-141,
             http://www.math.union.edu/~dpvc/papers/1993-03.kb/vmkb.pdf.

.. [CEW2011] Georgios Chalkiadakis, Edith Elkind, and Michael
             Wooldridge. *Computational Aspects of Cooperative Game
             Theory*. Morgan & Claypool Publishers, (2011). ISBN
             9781608456529, :doi:`10.2200/S00355ED1V01Y201107AIM016`.

.. [CGW2013] Daniel Cabarcas, Florian Göpfert, and Patrick
             Weiden. Provably Secure LWE-Encryption with Uniform
             Secret. Cryptology ePrint Archive, Report 2013/164. 2013.
             2013/164. http://eprint.iacr.org/2013/164

.. [CGMRV16] A. Conte, R. Grossi, A. Marino, R. Rizzi, L. Versari,
             "Directing Road Networks by Listing Strong Orientations.",
             Combinatorial Algorithms, Proceedings of 27th International Workshop,
             IWOCA 2016, August 17-19, 2016, pages 83--95.

.. [Ch2012] Cho-Ho Chu. *Jordan Structures in Geometry and
            Analysis*. Cambridge University Press, New
            York. 2012. IBSN 978-1-107-01617-0.

.. [Cha92] Chameni-Nembua C. and Monjardet B.
           *Les Treillis Pseudocomplémentés Finis*
           Europ. J. Combinatorics (1992) 13, 89-107.

.. [Cha2006] Ruth Charney. *An introduction to right-angled Artin
             groups*. http://people.brandeis.edu/~charney/papers/RAAGfinal.pdf,
             :arxiv:`math/0610668`.

.. [ChenDB] Eric Chen, Online database of two-weight codes,
            http://moodle.tec.hkr.se/~chen/research/2-weight-codes/search.php

.. [CK1999] David A. Cox and Sheldon Katz. *Mirror symmetry and
            algebraic geometry*, volume 68 of *Mathematical Surveys
            and Monographs*. American Mathematical Society,
            Providence, RI, 1999.

.. [CK2001] \M. Casella and W. Kühnel, "A triangulated K3 surface with
            the minimum number of vertices", Topology 40 (2001),
            753--772.

.. [CK2015] \J. Campbell and V. Knight. *On testing degeneracy of
            bi-matrix
            games*. http://vknight.org/unpeudemath/code/2015/06/25/on_testing_degeneracy_of_games/ (2015)

.. [CL2013] Maria Chlouveraki and Sofia Lambropoulou. *The
            Yokonuma-Hecke algebras and the HOMFLYPT
            polynomial*. (2015) :arxiv:`1204.1871v4`.

.. [CLRS2001] Thomas H. Cormen, Charles E. Leiserson, Ronald L. Rivest
              and Clifford Stein, *Section 22.4: Topological sort*,
              Introduction to Algorithms (2nd ed.), MIT Press and
              McGraw-Hill, 2001, 549-552, ISBN 0-262-03293-7.

.. [CLS2011] David A. Cox, John Little, and Hal Schenck. *Toric
             Varieties*. Volume 124 of *Graduate Studies in
             Mathematics*. American Mathematical Society, Providence,
             RI, 2011.

.. [CMO2011] \C. Chun, D. Mayhew, J. Oxley, A chain theorem for
             internally 4-connected binary matroids. J. Combin. Theory
             Ser. B 101 (2011), 141-189.

.. [CMO2012] \C. Chun, D. Mayhew, J. Oxley,  Towards a splitter
             theorem for internally 4-connected binary
             matroids. J. Combin. Theory Ser. B 102 (2012), 688-700.

.. [CMR2005] C\. Cid, S\. Murphy, M\. Robshaw *Small Scale Variants of
             the AES*\; in Proceedings of Fast Software Encryption
             2005\; LNCS 3557\; Springer Verlag 2005\; available at
             http://www.isg.rhul.ac.uk/~sean/smallAES-fse05.pdf

.. [CMR2006] C\. Cid, S\. Murphy, and M\. Robshaw *Algebraic Aspects
             of the Advanced Encryption Standard*\; Springer Verlag
             2006

.. [CMT2003] \A. M. Cohen, S. H. Murray, D. E. Talyor.
             *Computing in groups of Lie type*.
             Mathematics of Computation. **73** (2003), no 247. pp. 1477--1498.
             http://www.win.tue.nl/~amc/pub/papers/cmt.pdf

.. [Co1984] \J. Conway, Hexacode and tetracode - MINIMOG and
            MOG. *Computational group theory*, ed. M. Atkinson,
            Academic Press, 1984.

.. [Coh1993] Henri Cohen. A Course in Computational Number
             Theory. Graduate Texts in Mathematics 138. Springer, 1993.

.. [Coh2007] Henri Cohen, Number Theory,
             Volume II.  Graduate Texts in Mathematics 240. Springer, 2007.

.. [Col2013] Julia Collins. *An algorithm for computing the Seifert
             matrix of a link from a braid
             representation*. (2013). http://www.maths.ed.ac.uk/~jcollins/SeifertMatrix/SeifertMatrix.pdf

.. [Con] Keith Conrad, Groups of order 12,
         http://www.math.uconn.edu/~kconrad/blurbs/grouptheory/group12.pdf,
         accessed 21 October 2009.

.. [CP2001] John Crisp and Luis Paris. *The solution to a conjecture
            of Tits on the subgroup generated by the squares of the
            generators of an Artin group*. Invent. Math. **145**
            (2001). No 1, 19-36. :arxiv:`math/0003133`.

.. [CPdA2014] Maria Chlouveraki and Loic Poulain
              d'Andecy. *Representation theory of the Yokonuma-Hecke
              algebra*. (2014) :arxiv:`1302.6225v2`.

.. [CR1962] Curtis, Charles W.; Reiner, Irving "Representation theory
            of finite groups and associative algebras." Pure and
            Applied Mathematics, Vol. XI Interscience Publishers, a
            division of John Wiley & Sons, New York-London 1962, pp
            545--547

.. [Cre1997] \J. E. Cremona, *Algorithms for Modular Elliptic
             Curves*. Cambridge University Press, 1997.

.. [Cre2003] Cressman, Ross. *Evolutionary dynamics and extensive form
            games*. MIT Press, 2003.

.. [Crossproduct] Algebraic Properties of the Cross Product
                  :wikipedia:`Cross_product`

.. [CS1986] \J. Conway and N. Sloane. *Lexicographic codes:
            error-correcting codes from game theory*, IEEE
            Trans. Infor. Theory **32** (1986) 337-348.

.. [Cu1984] \R. Curtis, The Steiner system `S(5,6,12)`, the Mathieu
            group `M_{12}`, and the kitten. *Computational group
            theory*, ed. M. Atkinson, Academic Press, 1984.

.. [Cun1986] \W. H. Cunningham, Improved Bounds for Matroid Partition
             and Intersection Algorithms. SIAM Journal on Computing
             1986 15:4, 948-957

.. _ref-D:

**D**

.. [Dat2007] Basudeb Datta, "Minimal triangulations of
             manifolds", J. Indian Inst. Sci. 87 (2007), no. 4,
             429-449.

.. [Dav1997] B.A. Davey, H.A. Priestley,
             *Introduction to Lattices and Order*,
             Cambridge University Press, 1997.

.. [DCSW2008] \C. De Canniere, H. Sato, D. Watanabe,
              *Hash Function Luffa: Specification*; submitted to
              NIST SHA-3 Competition, 2008. Available at
              http://www.sdl.hitachi.co.jp/crypto/luffa/

.. [Dec1998] W. Decker and T. de Jong. Groebner Bases and Invariant
             Theory in Groebner Bases and Applications. London
             Mathematical Society Lecture Note Series No. 251. (1998)
             61--89.

.. [DEMS2016] \C. Dobraunig, M. Eichlseder, F. Mendel, and M. Schläffer,
              *Ascon v1.2*; in CAESAR Competition, (2016).

.. [DDLL2013] Léo Ducas, Alain Durmus, Tancrède Lepoint and Vadim
              Lyubashevsky. *Lattice Signatures and Bimodal
              Gaussians*; in Advances in Cryptology – CRYPTO 2013;
              Lecture Notes in Computer Science Volume 8042, 2013, pp
              40-56 http://www.di.ens.fr/~lyubash/papers/bimodal.pdf

.. [De1973] \P. Delsarte, An algebraic approach to the association
            schemes of coding theory, Philips Res. Rep., Suppl.,
            vol. 10, 1973.

.. [De1974] \M. Demazure, Desingularisation des varietes de Schubert,
            Ann. E. N. S., Vol. 6, (1974), p. 163-172

.. [Deh2011] \P. Dehornoy, Le probleme d'isotopie des tresses, in
             Leçons mathématiques de Bordeaux, vol. 4, pages 259-300,
             Cassini (2011).

.. [deG2000] Willem A. de Graaf. *Lie Algebras: Theory and Algorithms*.
             North-Holland Mathematical Library. (2000).
             Elsevier Science B.V.

.. [Deo1987a] \V. Deodhar, A splitting criterion for the Bruhat
              orderings on Coxeter groups. Comm. Algebra,
              15:1889-1894, 1987.

.. [Deo1987b] \V.V. Deodhar, On some geometric aspects of Bruhat
              orderings II. The parabolic analogue of Kazhdan-Lusztig
              polynomials, J. Alg. 111 (1987) 483-506.

.. [DGRB2010] David Avis, Gabriel D. Rosenberg, Rahul Savani, Bernhard
              von Stengel. *Enumeration of Nash equilibria for
              two-player games.*
              http://www.maths.lse.ac.uk/personal/stengel/ETissue/ARSvS.pdf (2010)

.. [DHSW2003] Dumas, Heckenbach, Saunders, Welker, "Computing
              simplicial homology based on efficient Smith normal form
              algorithms," in "Algebra, geometry, and software
              systems" (2003), 177-206.

.. [DI1989]  Dan Gusfield and Robert W. Irving. *The stable marriage
             problem: structure and algorithms*. Vol. 54. Cambridge:
             MIT press, 1989.

.. [DI1995] \F. Diamond and J. Im, Modular forms and modular curves.
            In: V. Kumar Murty (ed.), Seminar on Fermat's Last Theorem
            (Toronto, 1993-1994), 39-133.  CMS Conference
            Proceedings 17.  American Mathematical Society, 1995.

.. [Di2000] \L. Dissett, Combinatorial and computational aspects of
            finite geometries, 2000,
            https://tspace.library.utoronto.ca/bitstream/1807/14575/1/NQ49844.pdf

.. [DLHK2007] \J. A. De Loera, D. C. Haws, M. Köppe, Ehrhart
              polynomials of matroid polytopes and
              polymatroids. Discrete & Computational Geometry, Volume
              42, Issue 4. :arxiv:`0710.4346`,
              :doi:`10.1007/s00454-008-9120-8`

.. [DLMF-Bessel] \F. W. J. Olver and L. C. Maximon: 10. Bessel
                 Functions, in NIST Digital Library of Mathematical
                 Functions. http://dlmf.nist.gov/10

.. [DLMF-Error] \N. M. Temme: 7. Error Functions, Dawson’s and Fresnel
                 Integrals, in NIST Digital Library of Mathematical
                 Functions. http://dlmf.nist.gov/7

.. [DLMF-Struve] \R. B. Paris: 11. Struve and Related Functions, in
                 NIST Digital Library of Mathematical
                 Functions. http://dlmf.nist.gov/11

.. [DLRS2010] De Loera, Rambau and Santos, "Triangulations: Structures
              for Algorithms and Applications", Algorithms and
              Computation in Mathematics, Volume 25, Springer, 2011.

.. [DN1990] Claude Danthony and Arnaldo Nogueira "Measured foliations
            on nonorientable surfaces", Annales scientifiques de
            l'Ecole Normale Superieure, Ser. 4, 23, no. 3 (1990) p
            469-494

.. [Do2009] \P. Dobcsanyi et
            al. DesignTheory.org. http://designtheory.org/database/

.. [DPV2001] \J. Daemen, M. Peeters, and G. Van Assche,
             *Bitslice ciphers and power analysis attacks*; in FSE, (2000), pp. 134-149.

.. [DP2008] Jean-Guillaume Dumas and Clement Pernet. Memory efficient
            scheduling of Strassen-Winograd's matrix multiplication
            algorithm. arXiv:0707.2347v1, 2008.

.. [DPVAR2000] \J. Daemen, M. Peeters, G. Van Assche, and V. Rijmen,
               *Nessie proposal: NOEKEON*; in First Open NESSIE Workshop, (2000).

.. [DR2002] Joan Daemen, Vincent Rijmen. *The Design of
            Rijndael*. Springer-Verlag Berlin Heidelberg, 2002.

.. [Dro1987] Carl Droms. *Isomorphisms of graph groups*. Proc. of the
             Amer. Math. Soc. **100**
             (1987). No 3. http://educ.jmu.edu/~dromscg/vita/preprints/Isomorphisms.pdf

.. [Du2003] \I. Duursma, "Extremal weight enumerators and
            ultraspherical polynomials", Discrete Mathematics 268
            (2003), 103–127.

.. [Du2009] Du Ye. *On the Complexity of Deciding Degeneracy in
            Games*. http://arxiv.org/pdf/0905.3012v1.pdf (2009)

.. [DW1995] Andreas W.M. Dress and Walter Wenzel, *A Simple Proof of
            an Identity Concerning Pfaffians of Skew Symmetric
            Matrices*, Advances in Mathematics, volume 112, Issue 1,
            April 1995,
            pp. 120-134. http://www.sciencedirect.com/science/article/pii/S0001870885710298

.. [DW2007] \I. Dynnikov and B. Wiest, On the complexity of
            braids, J. Europ. Math. Soc. 9 (2007)

.. _ref-E:

**E**

.. [Eb1989] \W. Eberly, "Computations for algebras and group
            representations". Ph.D. Thesis, University of
            Toronto, 1989. http://www.cpsc.ucalgary.ca/~eberly/Research/Papers/phdthesis.pdf

.. [Ed1974] \A. R. Edmonds, 'Angular Momentum in Quantum Mechanics',
            Princeton University Press (1974)

.. [Eh2013] Ehrhardt, Wolfgang. "The AMath and DAMath Special
            Functions: Reference Manual and Implementation Notes,
            Version
            1.3". 2013. http://www.wolfgang-ehrhardt.de/specialfunctions.pdf.

.. [EM2001] Pavel Etingof and Xiaoguang Ma.
            *Lecture notes on Cherednik algebras*.
            http://www-math.mit.edu/~etingof/73509.pdf :arXiv:`1001.0432`.

.. [EP2013] David Einstein, James Propp. *Combinatorial,
            piecewise-linear, and birational homomesy for products of
            two chains*. :arxiv:`1310.5294v1`.

.. [EP2013b] David Einstein, James Propp. *Piecewise-linear and
             birational toggling*. Extended abstract for
             FPSAC 2014. http://faculty.uml.edu/jpropp/fpsac14.pdf

.. [ERH2015] Jorge Espanoza and Steen Ryom-Hansen. *Cell structures
             for the Yokonuma-Hecke algebra and the algebra of braids
             and ties*. (2015) :arxiv:`1506.00715`.

.. [ESSS2012] \D. Engels, M.-J. O. Saarinen, P. Schweitzer, and E. M. Smith,
              *The Hummingbird-2 lightweight authenticated encryption algorithm*; in
              RFIDSec, (2011), pp. 19-31.

.. [ETS2006a] ETSI/Sage,
              *Specification of the 3GPP Confidentiality and Integrity Algorithms
              UEA2 & UIA2*; in Document 5: Design and Evaluation Report, (2006).

.. [ETS2011] ETSI/Sage,
             *Specification of the 3GPP Confidentiality and Integrity Algorithms
             128-EEA3 & 128-EIA3*; in Document 4: Design and Evaluation Report, (2011).

.. [Ewa1996] Ewald, "Combinatorial Convexity and Algebraic Geometry",
             vol. 168 of Graduate Texts in Mathematics, Springer, 1996

.. [EZ1950] \S. Eilenberg and J. Zilber, "Semi-Simplicial Complexes
            and Singular Homology", Ann. Math. (2) 51 (1950), 499-513.

.. _ref-F:

**F**

.. [Fe1997] Stefan Felsner, "On the Number of Arrangements of
            Pseudolines", Proceedings SoCG 96, 30-37. Discrete &
            Computational Geometry 18 (1997),
            257-267. http://page.math.tu-berlin.de/~felsner/Paper/numarr.pdf

.. [Fe2012] Hans L. Fetter, "A Polyhedron Full of Surprises",
            Mathematics Magazine 85 (2012), no. 5, 334-342.

.. [Fed2015] Federal Agency on Technical Regulation and Metrology (GOST),
             GOST R 34.12-2015, (2015)

.. [Feu2009] \T. Feulner. The Automorphism Groups of Linear Codes and
             Canonical Representatives of Their Semilinear Isometry
             Classes. Advances in Mathematics of Communications 3 (4),
             pp. 363-383, Nov 2009

.. [Feu2013] Feulner, Thomas, "Eine kanonische Form zur Darstellung
             aequivalenter Codes -- Computergestuetzte Berechnung und
             ihre Anwendung in der Codierungstheorie, Kryptographie
             und Geometrie", Dissertation, University of
             Bayreuth, 2013.

.. [FM2014] Cameron Franc and Marc Masdeu, "Computing fundamental
            domains for the Bruhat-Tits tree for GL_2(Qp), p-adic
            automorphic forms, and the canonical embedding of Shimura
            curves". LMS Journal of Computation and Mathematics
            (2014), volume 17, issue 01, pp. 1-23.

.. [FOS2010] \G. Fourier, M. Okado, A. Schilling. *Perfectness of
             Kirillov-Reshetikhin crystals for nonexceptional types*.
             Contemp. Math. 506 (2010) 127-143 ( :arxiv:`0811.1604` )

.. [FP1996] Komei Fukuda, Alain Prodon: Double Description Method
            Revisited, Combinatorics and Computer Science, volume 1120
            of Lecture Notes in Computer Science, page
            91-111. Springer (1996)

.. [FR1985] Friedl, Katalin, and Lajos Rónyai. "Polynomial time
            solutions of some problems of computational
            algebra". Proceedings of the seventeenth annual ACM
            symposium on Theory of computing. ACM, 1985.

.. [FST2012] \A. Felikson, \M. Shapiro, and \P. Tumarkin, *Cluster Algebras of
            Finite Mutation Type Via Unfoldings*, Int Math Res Notices (2012)
            2012 (8): 1768-1804.

.. [Fu1993] Wiliam Fulton, *Introduction to Toric Varieties*,
            Princeton University Press, 1993.

.. [FY2004] Eva Maria Feichtner and Sergey Yuzvinsky. *Chow rings of
            toric varieties defined by atomic lattices*. Inventiones
            Mathematicae. **155** (2004), no. 3, pp. 515-536.

.. [FZ2007] \S. Fomin and \A. Zelevinsky, *Cluster algebras IV. Coefficients*,
            Compos. Math. 143 (2007), no. 1, 112-164.

.. _ref-G:

**G**

.. [Ga02] Shuhong Gao, A new algorithm for decoding Reed-Solomon
          Codes, January 31, 2002

.. [Gambit] Richard D. McKelvey, Andrew M. McLennan, and
            Theodore L. Turocy, *Gambit: Software Tools for Game
            Theory, Version 13.1.2.*. http://www.gambit-project.org
            (2014).

.. [GDR1999] \R. González-Díaz and P. Réal, *A combinatorial method
             for computing Steenrod squares* in J. Pure Appl. Algebra
             139 (1999), 89-108.

.. [GDR2003] \R. González-Díaz and P. Réal, *Computation of cohomology
             operations on finite simplicial complexes* in Homology,
             Homotopy and Applications 5 (2003), 83-93.

.. [GG2012] Jim Geelen and Bert Gerards, Characterizing graphic
            matroids by a system of linear equations,
            submitted, 2012. Preprint:
            http://www.gerardsbase.nl/papers/geelen_gerards=testing-graphicness%5B2013%5D.pdf

.. [GGD2011] \E. Girondo, \G. Gonzalez-Diez, *Introduction to Compact
             Riemann surfaces and Dessins d'enfant*, (2011)
             London Mathematical Society, Student Text 79.

.. [GGNS2013] \B. Gerard, V. Grosso, M. Naya-Plasencia, and F.-X. Standaert,
              *Block ciphers that are easier to mask: How far can we go?*; in
              CHES, (2013), pp. 383-399.

.. [GGOR2003] V. Ginzberg, N. Guay, E. Opdam, R. Rouquier.
              *On the category `\mathcal{O}` for rational Cherednik algebras*.
              Invent. Math. **154** (2003). :arxiv:`math/0212036`.

.. [GHJV1994] \E. Gamma, R. Helm, R. Johnson, J. Vlissides, *Design
              Patterns: Elements of Reusable Object-Oriented
              Software*. Addison-Wesley (1994). ISBN 0-201-63361-2.

.. [GK2013] Roland Grinis and Alexander Kasprzyk, Normal forms of
            convex lattice polytopes, arXiv:1301.6641

.. [GKZ1994] Gelfand, I. M.; Kapranov, M. M.; and
             Zelevinsky, A. V. "Discriminants, Resultants and
             Multidimensional Determinants" Birkhauser 1994

.. [GL1996] \G. Golub and C. van Loan. *Matrix Computations*. 3rd
            edition, Johns Hopkins Univ. Press, 1996.

.. [GLSVJGK2014] \V. Grosso, G. Leurent, F.-X. Standaert, K. Varici,
                 \F. D. A. Journault, L. Gaspar, and S. Kerckhof,
                 *SCREAM & iSCREAM Side-Channel Resistant Authenticated Encryption
                 with Masking*; in CAESAR Competition, (2014).

.. [GM2002] Daniel Goldstein and Andrew Mayer. On the equidistribution
            of Hecke points. Forum Mathematicum, 15:2, pp. 165--189,
            De Gruyter, 2003.

.. [GNL2011] \Z. Gong, S. Nikova, and Y. W. Law,
             *KLEIN: A new family of lightweight block ciphers*; in
             RFIDSec, (2011), p. 1-18.

.. [Go1967] Solomon Golomb, Shift register sequences, Aegean Park
            Press, Laguna Hills, Ca, 1967

.. [God1968] \R. Godement: *Algebra*, Hermann (Paris) / Houghton Mifflin
             (Boston) (1968)

.. [Gor1980] Daniel Gorenstein, Finite Groups (New York: Chelsea
             Publishing, 1980)

.. [Gor2009] Alexey G. Gorinov, "Combinatorics of double cosets and
             fundamental domains for the subgroups of the modular
             group", preprint :arxiv:`0901.1340`


.. [GPV2008] Craig Gentry, Chris Peikert, Vinod Vaikuntanathan. *How
             to Use a Short Basis: Trapdoors for Hard Lattices and New
             Cryptographic
             Constructions*. STOC 2008. http://www.cc.gatech.edu/~cpeikert/pubs/trap_lattice.pdf

.. [GR2001] \C.Godsil and G.Royle, *Algebraic Graph Theory*. Graduate
            Texts in Mathematics, Springer, 2001.

.. [Gr2007] \J. Green, Polynomial representations of `GL_n`, Springer
            Verlag, 2007.

.. [GR2013] Darij Grinberg, Tom Roby. *Iterative properties of
            birational rowmotion
            I*. http://web.mit.edu/~darij/www/algebra/skeletal.pdf

.. [GrS1967] Grunbaum and Sreedharan, "An enumeration of simplicial
             4-polytopes with 8 vertices", J. Comb. Th. 2,
             437-465 (1967)

.. [GS1999] Venkatesan Guruswami and Madhu Sudan, Improved Decoding of
            Reed-Solomon Codes and Algebraic-Geometric Codes, 1999

.. [GT1996] \P. Gianni and B. Trager. "Square-free algorithms in
            positive characteristic". Applicable Algebra in Engineering,
            Communication and Computing, 7(1), 1-14 (1996)

.. [GT2014] \M.S. Gowda and J. Tao. On the bilinearity rank of a
            proper cone and Lyapunov-like
            transformations. Mathematical Programming, 147 (2014)
            155-170.

.. [Gu] GUAVA manual, http://www.gap-system.org/Packages/guava.html

.. [GZ1983] Greene; Zaslavsky, "On the Interpretation of Whitney
            Numbers Through Arrangements of Hyperplanes, Zonotopes,
            Non-Radon Partitions, and Orientations of
            Graphs". Transactions of the American Mathematical
            Society, Vol. 280, No. 1. (Nov., 1983), pp. 97-126.

.. _ref-H:

**H**

.. [Ha2005] Gerhard Haring. [Online] Available:
            http://osdir.com/ml/python.db.pysqlite.user/2005-11/msg00047.html

.. [Hac2016] M. Hachimori. http://infoshako.sk.tsukuba.ac.jp/~hachi/math/library/dunce_hat_eng.html

.. [Hat2002] Allen Hatcher, "Algebraic Topology", Cambridge University
             Press (2002).

.. [He2002] \H. Heys *A Tutorial on Linear and Differential
            Cryptanalysis* ; 2002' available at
            http://www.engr.mun.ca/~howard/PAPERS/ldc_tutorial.pdf

.. [Hes2002] \F. Hess, "Computing Riemann-Roch spaces in algebraic
             function fields and related topics," J. Symbolic
             Comput. 33 (2002), no. 4, 425--445.

.. [Hig2008] \N. J. Higham, "Functions of matrices: theory and computation",
             Society for Industrial and Applied Mathematics (2008).

.. [HJ2004] Tom Hoeholdt and Joern Justesen, A Course In
            Error-Correcting Codes, EMS, 2004

.. [HKOTY1999] \G. Hatayama, A. Kuniba, M. Okado, T. Tagaki, and Y. Yamada,
               *Remarks on fermionic formula*. Contemp. Math., **248** (1999).

.. [HKP2010] \T. J. Haines, R. E. Kottwitz, A. Prasad, Iwahori-Hecke
             Algebras, J. Ramanujan Math. Soc., 25 (2010),
             113--145. :arxiv:`0309168v3` :mathscinet:`MR2642451`

.. [HL2014] Thomas Hamilton and David Loeffler, "Congruence testing
            for odd modular subgroups", LMS J. Comput. Math. 17
            (2014), no. 1, 206-208, :doi:`10.1112/S1461157013000338`.

.. [Hli2006] Petr Hlineny, "Equivalence-free exhaustive generation of
             matroid representations", Discrete Applied Mathematics
             154 (2006), pp. 1210-1222.

.. [HLY2002] Yi Hu, Chien-Hao Liu, and Shing-Tung Yau. Toric morphisms
             and fibrations of toric Calabi-Yau
             hypersurfaces. *Adv. Theor. Math. Phys.*,
             6(3):457-506, 2002. arXiv:math/0010082v2 [math.AG].

.. [Hoc] Winfried Hochstaettler, "About the Tic-Tac-Toe Matroid",
         preprint.

.. [HP2003] \W. C. Huffman, V. Pless, Fundamentals of Error-Correcting
            Codes, Cambridge Univ. Press, 2003.

.. [HP2016] \S. Hopkins, D. Perkinson. "Bigraphical
            Arrangements". Transactions of the American Mathematical
            Society 368 (2016), 709-725. :arxiv:`1212.4398`

.. [HPS2008] \J. Hoffstein, J. Pipher, and J.H. Silverman. *An
             Introduction to Mathematical
             Cryptography*. Springer, 2008.

.. [HOLM2016] Tristan Holmes and \J. \B. Nation,
              *Inflation of finite lattices along all-or-nothing sets*.
              http://www.math.hawaii.edu/~jb/inflation.pdf

.. [HR2016]  Clemens Heuberger and Roswitha Rissner, "Computing
             `J`-Ideals of a Matrix Over a Principal Ideal Domain",
             :arxiv:`1611.10308`, 2016.

.. [HRT2000] \R.B. Howlett, L.J. Rylands, and D.E. Taylor.
             *Matrix generators for exceptional groups of Lie type*.
             J. Symbolic Computation. **11** (2000).
             http://www.maths.usyd.edu.au/u/bobh/hrt.pdf

.. [Hsu1996] Tim Hsu, "Identifying congruence subgroups of the modular
             group", Proc. AMS 124, no. 5, 1351-1359 (1996)

.. [Hsu1997] Tim Hsu, "Permutation techniques for coset
             representations of modular subgroups", in L. Schneps
             (ed.), Geometric Galois Actions II: Dessins d'Enfants,
             Mapping Class Groups and Moduli, volume 243 of LMS
             Lect. Notes, 67-77, Cambridge Univ. Press (1997)

.. [Huy2005] \D. Huybrechts : *Complex Geometry*, Springer (Berlin)
             (2005).

.. _ref-I:

**I**

.. [IR1990] \K. Ireland and M. Rosen, *A Classical Introduction to
            Modern Number Theory*, Springer-Verlag, GTM volume
            84, 1990.

.. [ISSK2009] \M. Izadi, B. Sadeghiyan, S. S. Sadeghian, H. A. Khanooki,
              *MIBS: A new lightweight block cipher*; in
              CANS, (2009), pp. 334-348.

.. [Iwa1964] \N. Iwahori, On the structure of a Hecke ring of a
             Chevalley group over a finite
             field,  J. Fac. Sci. Univ. Tokyo Sect. I, 10 (1964),
             215--236 (1964). :mathscinet:`MR0165016`

.. [Iwa1972] \K. Iwasawa, *Lectures on p-adic L-functions*, Princeton
             University Press, 1972.

.. _ref-J:

**J**

.. [Ja1971] \N. Jacobson. *Exceptional Lie Algebras*. Marcel Dekker,
            Inc. New York. 1971. IBSN No. 0-8247-1326-5.

.. [JL2009] Nicolas Jacon and Cedric Lecouvey.
            *Kashiwara and Zelevinsky involutions in affine type A*.
            Pac. J. Math. 243(2):287-311 (2009).

.. [Joh1990] \D.L. Johnson. *Presentations of Groups*. Cambridge
             University Press. (1990).

.. [Jon1987] \V. Jones, Hecke algebra representations of braid groups
             and link polynomials.  Ann. of Math. (2) 126 (1987),
             no. 2, 335--388. :doi:`10.2307/1971403`
             :mathscinet:`MR0908150`

.. [Jon2005] \V. Jones, The Jones
             Polynomial, 2005. https://math.berkeley.edu/~vfr/jones.pdf

.. [Joy2004] \D. Joyner, Toric codes over finite fields, Applicable
             Algebra in Engineering, Communication and Computing, 15,
             (2004), p. 63-79.

.. [Joy2006] \D. Joyner, *On quadratic residue codes and hyperelliptic
             curves*, (preprint 2006)

.. [JPdA15] \N. Jacon and L. Poulain d'Andecy. *An isomorphism theorem
            for Yokonuma-Hecke algebras and applications to link
            invariants*. (2015) :arxiv:`1501.06389v3`.

.. _ref-K:

**K**

.. [Ka1990] Victor G. Kac. *Infinite-dimensional Lie Algebras*. Third
            edition. Cambridge University Press, Cambridge, 1990.

.. [Kal1992] \B. Kaliski,
             *The MD2 message-digest algorithm*; in
             RFS 1319, (1992).

.. [Ka1993] Masaki Kashiwara, The crystal base and Littelmann's
            refined Demazure character formula, Duke Math. J. 71
            (1993), no. 3, 839--858.

.. [Kal1980] \T. Kaliath, "Linear Systems", Prentice-Hall, 1980,
             383--386.

.. [Kam2007] Joel Kamnitzer,
             *The crystal structure on the set of Mirković-Vilonen polytopes*,
             Adv. Math. **215** (2007), 66-93.

.. [Kam2010] Joel Kamnitzer, *Mirković-Vilonen cycles and polytopes*,
             Ann. Math. (2) **171** (2010), 731-777.

.. [Kan1958] \D. M. Kan, *A combinatorial definition of homotopy
             groups*, Ann. Math. (2) 67 (1958), 282-312.

.. [KB1983] \W. Kühnel and T. F. Banchoff, "The 9-vertex complex
            projective plane", Math. Intelligencer 5 (1983), no. 3,
            11-22.

.. [Ke1991] \A. Kerber. Algebraic combinatorics via finite group
            actions, 2.2 p. 70. BI-Wissenschaftsverlag,
            Mannheim, 1991.

.. [Ke2008] \B. Keller, *Cluster algebras, quiver representations
            and triangulated categories*, :arXiv:`0807.1960`.

.. [KK1995] Victor Klee and Peter Kleinschmidt,
            *Convex polytopes and related complexes.*, in \R. L. Graham,
            \M. Grötschel, \L Lovász, *Handbook of combinatorics*,
            Vol. 1, Chapter 18, 1995

.. [KKMMNN1992] S-J. Kang, M. Kashiwara, K. C. Misra, T. Miwa, T. Nakashima,
                and A. Nakayashiki. *Affine crystals and vertex models*.
                Int. J. Mod. Phys. A, **7** (suppl. 1A), (1992) pp. 449-484.

.. [KKPSSSYYLLCHH2004] \D. Kwon, J. Kim, S. Park, S. H. Sung, Y. Sohn,
                       \J. H. Song, Y. Yeom, E-J. Yoon, S. Lee, J. Lee,
                       \S. Chee, D. Han, and J. Hong,
                       *New block cipher: ARIA*; in ICISC, (2004), pp. 432-445.

.. [KL2008] Chris Kurth and Ling Long, "Computations with finite index
            subgroups of `{\rm PSL}_2(\ZZ)` using Farey symbols",
            Advances in algebra and combinatorics, 225--242, World
            Sci. Publ., Hackensack, NJ, 2008. Preprint version:
            :arxiv:`0710.1835`

.. [KLLRSY2014] \E. B. Kavun, M. M. Lauridsen, G. Leander, C. Rechberger,
                \P. Schwabe, and T. Yalcin, *Prost v1*; CAESAR Competition, (2014).

.. [KLPR2010] \L. R. Knudsen, G. Leander, A. Poschmann, and M. J. B. Robshaw,
              *PRINTcipher: A block cipher for IC-printing*; in
              CHES, (2010), pp. 16-32.

.. [KLS2013] Allen Knutson, Thomas Lam, and David Speyer.
             *Positroid Varieties: Juggling and Geometry*
             Compositio Mathematica, **149** (2013), no. 10.
             :arXiv:`1111.3660`.

.. [KMAUTOM2000] Masayuki Kanda, Shiho Moriai, Kazumaro Aoki, Hiroki Ueda,
                 Youichi Takashima, Kazuo Ohta, and Tsutomu Matsumoto,
                 *E2 - a new 128-bit block cipher*; in IEICE Transactions on
                 Fundamentals of Electronics, Communications and Computer Sciences,
                 E83-A(1):48–59, 12 2000.

.. [KMM2004] Tomasz Kaczynski, Konstantin Mischaikow, and Marian
             Mrozek, "Computational Homology", Springer-Verlag (2004).

.. [KMN2012] On the trace of the antipode and higher
             indicators. Yevgenia Kashina and Susan Montgomery and
             Richard Ng. Israel J. Math., v.188, 2012.

.. [KN1963] \S. Kobayashi & K. Nomizu : *Foundations of Differential
            Geometry*, vol. 1, Interscience Publishers (New York)
            (1963).

.. [KNS2011] Atsuo Kuniba and Tomoki Nakanishi and Junji Suzuki,
             `T`-*systems and* `Y`-*systems in integrable systems*.
             \J. Phys. A, **44** (2011), no. 10.

.. [KnotAtlas] The Knot atlas. http://katlas.org/wiki/Main_Page

.. [Knu1995] Donald E. Knuth, *Overlapping Pfaffians*,
             :arxiv:`math/9503234v1`.

.. [Knu2005] Lars R. Knudsen, *SMASH - A Cryptographic Hash Function*; in
             FSE'05, (2005), pp. 228-242.

.. [Kob1993] Neal Koblitz, *Introduction to Elliptic Curves and
             Modular Forms*.  Springer GTM 97, 1993.

.. [Koe1999] Wolfram Koepf: Effcient Computation of Chebyshev
             Polynomials in Computer Algebra Systems: A Practical
             Guide. John Wiley, Chichester (1999): 79-99.

.. [Koh2000] David Kohel, *Hecke Module Structure of Quaternions*, in
             Class Field Theory — Its Centenary and Prospect (Tokyo,
             1998), Advanced Studies in Pure Mathematics, 30,
             177-196, 2000.

.. [Koh2007] \A. Kohnert, Constructing two-weight codes with prescribed
             groups of automorphisms, Discrete applied mathematics 155,
             no. 11 (2007):
             1451-1457. http://linearcodes.uni-bayreuth.de/twoweight/

.. [KP2002] Volker Kaibel and Marc E. Pfetsch, "Computing the Face
            Lattice of a Polytope from its Vertex-Facet Incidences",
            Computational Geometry: Theory and Applications, Volume
            23, Issue 3 (November 2002), 281-290.  Available at
            http://portal.acm.org/citation.cfm?id=763203 and free of
            charge at http://arxiv.org/abs/math/0106043

.. [Kr1971] \D. Kraines, "On excess in the Milnor basis," Bull. London
            Math. Soc. 3 (1971), 363-365.

.. [KR2001] \J. Kahane and A. Ryba. *The hexad game*, Electronic
            Journal of Combinatorics, **8**
            (2001). http://www.combinatorics.org/Volume_8/Abstracts/v8i2r11.html

.. [KS1998] Maximilian Kreuzer and Harald Skarke, Classification of
            Reflexive Polyhedra in Three Dimensions,
            arXiv:hep-th/9805190

.. [KS2002] \A. Khare and U. Sukhatme. "Cyclic Identities Involving
            Jacobi Elliptic Functions",
            preprint 2002. :arxiv:`math-ph/0201004`

.. [KSV2011] Ian Kiming, Matthias Schuett and Helena Verrill, "Lifts
             of projective congruence groups", J. London
             Math. Soc. (2011) 83 (1): 96-120,
             :doi:`10.1112/jlms/jdq062`. Arxiv version:
             :arxiv:`0905.4798`.

.. [KT1986] \N. Kerzman and M. R. Trummer. "Numerical Conformal
            Mapping via the Szego kernel". Journal of Computational
            and Applied Mathematics, 14(1-2): 111--123, 1986.

.. [Kuh1987] \W. Kühnel, "Minimal triangulations of Kummer varieties",
             Abh. Math. Sem. Univ. Hamburg 57 (1987), 7-20.

.. [Kuh1995] Kuhnel, "Tight Polyhedral Submanifolds and Tight
             Triangulations" Lecture Notes in Mathematics Volume 1612,
             1995

.. [Kul1991] Ravi Kulkarni, "An arithmetic geometric method in the
             study of the subgroups of the modular group", American
             Journal of Mathematics 113 (1991), no 6, 1053-1133

.. [Kur2008] Chris Kurth, "K Farey package for Sage",
             http://wayback.archive-it.org/855/20100510123900/http://www.public.iastate.edu/~kurthc/research/index.html

.. [KZ2003] \M. Kontsevich, A. Zorich "Connected components of the
            moduli space of Abelian differentials with prescripebd
            singularities" Invent. math. 153, 631-678 (2003)

.. _ref-L:

**L**

.. [Lam2005] \T. Lam, Affine Stanley symmetric functions,
             Amer. J. Math.  128 (2006), no. 6, 1553--1586.

.. [Lam2008] \T. Lam. *Schubert polynomials for the affine
             Grassmannian*. J. Amer. Math. Soc., 2008.

.. [Lan2008] \E. Lanneau "Connected components of the strata of the
             moduli spaces of quadratic differentials", Annales
             sci. de l'ENS, serie 4, fascicule 1, 41, 1-56 (2008)

.. [Lau2011] Alan G.B. Lauder, "Computations with classical and p-adic
             modular forms", LMS J. of Comput. Math. 14 (2011),
             214-231.

.. [LdB1982] \A. Liberato de Brito, 'FORTRAN program for the integral
             of three spherical harmonics', Comput. Phys. Commun.,
             Volume 25, pp. 81-85 (1982)

.. [Lee1997] \J. M. Lee, *Riemannian Manifolds*, Springer (New York) (1997);
             :doi:`10.1007/b98852`

.. [Lee2011] \J. M. Lee, *Introduction to Topological Manifolds*, 2nd ed.,
             Springer (New York) (2011); :doi:`10.1007/978-1-4419-7940-7`

.. [Lee2013] \J. M. Lee, *Introduction to Smooth Manifolds*, 2nd ed.,
             Springer (New York) (2013); :doi:`10.1007/978-1-4419-9982-5`

.. [Lev2014] Lionel Levine. Threshold state and a conjecture of
             Poghosyan, Poghosyan, Priezzhev and Ruelle,
             Communications in Mathematical Physics.

.. [Lew2000] Robert Edward Lewand. *Cryptological Mathematics*. The
             Mathematical Association of America, 2000.

.. [Li1995] Peter Littelmann, Crystal graphs and Young
            tableaux, J. Algebra 175 (1995), no. 1, 65--87.

.. [Lic1997] William B. Raymond Lickorish. An Introduction to Knot
             Theory, volume 175 of Graduate Texts in
             Mathematics. Springer-Verlag, New York, 1997. ISBN
             0-387-98254-X

.. [Lim] \C. H. Lim,
         *CRYPTON: A New 128-bit Block Cipher*; available at
         http://next.sejong.ac.kr/~chlim/pub/cryptonv05.ps

.. [Lim2001] \C. H. Lim,
             *A Revised Version of CRYPTON: CRYPTON V1.0*; in FSE'01, pp. 31--45.


.. [Lin1999] J. van Lint, Introduction to coding theory, 3rd ed.,
             Springer-Verlag GTM, 86, 1999.

.. [LLYCL2005] \H. J. Lee, S. J. Lee, J. H. Yoon, D. H. Cheon, and J. I. Lee,
               *The SEED Encryption Algorithm*; in
               RFC 4269, (2005).

.. [LLZ2014] \K. Lee, \L. Li, and \A. Zelevinsky, *Greedy elements in rank 2
             cluster algebras*, Selecta Math. 20 (2014), 57-82.

.. [LM2006] Vadim Lyubashevsky and Daniele Micciancio. Generalized
            compact knapsacks are collision resistant. ICALP,
            pp. 144--155, Springer, 2006.

.. [LMR2010] \N. Linial, R. Meshulam and M. Rosenthal, "Sum complexes
             -- a new family of hypertrees", Discrete & Computational
             Geometry, 2010, Volume 44, Number 3, Pages 622-636

.. [Lod1995] Jean-Louis Loday. *Cup-product for Leibniz cohomology and
             dual Leibniz algebras*. Math. Scand., pp. 189--196
             (1995). http://www.math.uiuc.edu/K-theory/0015/cup_product.pdf

.. [Loe2007] David Loeffler, *Spectral expansions of overconvergent
             modular functions*, Int. Math. Res. Not 2007 (050).
             `Arxiv preprint <http://uk.arxiv.org/abs/math/0701168>`_.

.. [LP2007] \G. Leander and A. Poschmann,
            *On the Classification of 4 Bit S-boxes*; in WAIFI, (2007), pp. 159-176.

.. [LP2011] Richard Lindner and Chris Peikert. Better key sizes (and
            attacks) for LWE-based encryption. in Proceeding of the
            11th international conference on Topics in cryptology:
            CT-RSA 2011. Springer 2011,
            :doi:`10.1007/978-3-642-19074-2_21`

.. [LPR2010] Vadim Lyubashevsky, Chris Peikert, and Oded Regev. On
             Ideal Lattices and Learning with Errors over Rings. in
             Advances in Cryptology --
             EUROCRYPT 2010. Springer 2010. :doi:`10.1007/978-3-642-13190-5_1`

.. [LSS2009] \T. Lam, A. Schilling, M. Shimozono. *Schubert
             polynomials for the affine Grassmannian of the symplectic
             group*. Mathematische Zeitschrift 264(4) (2010) 765-811
             (:arxiv:`0710.2720`)

.. [LT1998] \B. Leclerc, J.-Y. Thibon, Littlewood-Richardson
            coefficients and Kazhdan-Lusztig polynomials,
            http://front.math.ucdavis.edu/9809.5122

.. [LT2009] G.I. Lehrer and D.E. Taylor. *Unitary reflection
            groups*. Australian Mathematical Society Lecture
            Series, 2009.

.. [Lut2002] Frank H. Lutz, Császár's Torus, Electronic Geometry Model
             No. 2001.02.069
             (2002). http://www.eg-models.de/models/Classical_Models/2001.02.069/_direct_link.html

.. [Lut2005] Frank H. Lutz, "Triangulated Manifolds with Few Vertices:
             Combinatorial Manifolds", preprint (2005),
             :arXiv:`math/0506372`

.. [LV2012] Jean-Louis Loday and Bruno Vallette. *Algebraic
            Operads*. Springer-Verlag Berlin Heidelberg
            (2012). :doi:`10.1007/978-3-642-30362-3`.

.. [Ltd06] Beijing Data Security Technology Co. Ltd,
           *Specification of SMS4, Block Cipher for WLAN Products - SMS4* (in Chinese);
           Available at http://www.oscca.gov.cn/UpFile/200621016423197990.pdf, (2006).

.. [LTV1999] Bernard Leclerc, Jean-Yves Thibon, and Eric Vasserot.
             *Zelevinsky's involution at roots of unity*.
             J. Reine Angew. Math. 513:33-51 (1999).

.. [LW2012] David Loeffler and Jared Weinstein, *On the computation of
            local components of a newform*, Mathematics of Computation
            **81** (2012) 1179-1200. :doi:`10.1090/S0025-5718-2011-02530-5`

.. [Lyo2003] \R. Lyons, Determinantal probability
             measures. Publications Mathematiques de l'Institut des
             Hautes Etudes Scientifiques 98(1)  (2003), pp. 167-212.

.. _ref-M:

**M**

.. [Mas94] James L. Massey,
           *SAFER K-64: A byte-oriented block-ciphering algorithm*; in
           FSE’93, Volume 809 of LNCS, pages 1-17.
           Springer, Heidelberg, December 1994.

.. [Mat2002] Jiří Matousek, "Lectures on Discrete Geometry", Springer,
             2002

.. [Ma2009] Sarah Mason, An Explicit Construction of Type A Demazure
            Atoms, Journal of Algebraic Combinatorics, Vol. 29,
            (2009), No. 3, p.295-313. :arXiv:`0707.4267`

.. [Mac1915] Percy A. MacMahon, *Combinatory Analysis*,
             Cambridge University Press (1915--1916).
             (Reprinted: Chelsea, New York, 1960).

.. [MAR2009] \H. Molina-Abril and P. Réal, *Homology computation using
             spanning trees* in Progress in Pattern Recognition, Image
             Analysis, Computer Vision, and Applications, Lecture
             Notes in Computer Science, volume 5856, pp 272-278,
             Springer, Berlin (2009).

.. [Mas1969] James L. Massey, "Shift-Register Synthesis and BCH
             Decoding." IEEE Trans. on Information Theory, vol. 15(1),
             pp. 122-127, Jan 1969.

.. [May1964] \J. P. May, "The cohomology of restricted Lie algebras
             and of Hopf algebras; application to the Steenrod
             algebra." Thesis, Princeton Univ., 1964.

.. [May1967] \J. P. May, Simplicial Objects in Algebraic Topology,
             University of Chicago Press (1967)

.. [McC1978] \K. McCrimmon. *Jordan algebras and their
             applications*. Bull. Amer. Math. Soc. **84** 1978.

.. [McM1992] John McMillan. *Games, strategies, and managers*. Oxford
             University Press.

.. [Mil1958] \J. W. Milnor, "The Steenrod algebra and its dual,"
             Ann. of Math. (2) 67 (1958), 150-171.

.. [MMY2003] Jean-Christophe Yoccoz, Stefano Marmi and Pierre Moussa
             "On the cohomological equation for interval exchange
             maps", C. R. Acad. Sci. Paris, projet de Note, 2003
             Systèmes dynamiques/Dynamical
             Systems. :arxiv:`math/0304469v1`

.. [MM2015] \J. Matherne and \G. Muller, *Computing upper cluster algebras*,
            Int. Math. Res. Not. IMRN, 2015, 3121-3149.

.. [Mon1998] \K. G. Monks, "Change of basis, monomial relations, and
             `P^s_t` bases for the Steenrod algebra," J. Pure
             Appl. Algebra 125 (1998), no. 1-3, 235-260.

.. [MR1989] \G. Melançon and C. Reutenauer.
            *Lyndon words, free algebras and shuffles*,
            Can. J. Math., Vol. XLI, No. 4, 1989, pp. 577-591.

.. [MR2002] \S. Murphy, M. Robshaw *Essential Algebraic Structure
            Within the AES*\; in Advances in Cryptology \- CRYPTO
            2002\; LNCS 2442\; Springer Verlag 2002

.. [MS2003] \T. Mulders, A. Storjohann, "On lattice reduction for
            polynomial matrices", J. Symbolic Comput. 35 (2003),
            no. 4, 377--401

.. [MS2011] \G. Musiker and \C. Stump, *A compendium on the cluster algebra
            and quiver package in sage*, :arxiv:`1102.4844`.

.. [MSZ2013] Michael Maschler, Solan Eilon, and Zamir Shmuel. *Game
             Theory*. Cambridge: Cambridge University Press,
             (2013). ISBN 9781107005488.

.. [MV2010] \D. Micciancio, P. Voulgaris. *A Deterministic Single
            Exponential Time Algorithm for Most Lattice Problems based
            on Voronoi Cell Computations*. Proceedings of the 42nd ACM
            Symposium Theory of Computation, 2010.

.. [MvOV1996] \A. J. Menezes, P. C. van Oorschot,
              and S. A. Vanstone. *Handbook of Applied
              Cryptography*. CRC Press, 1996.

.. [MW2009] Meshulam and Wallach, "Homological connectivity of random
            `k`-dimensional complexes", preprint, math.CO/0609773.

.. _ref-N:

**N**

.. [Nas1950] John Nash. *Equilibrium points in n-person games.*
             Proceedings of the National Academy of Sciences 36.1
             (1950): 48-49.

.. [Nie2013] Johan S. R. Nielsen, List Decoding of Algebraic Codes,
             Ph.D. Thesis, Technical University of Denmark, 2013

.. [Nie] Johan S. R. Nielsen, Codinglib,
         https://bitbucket.org/jsrn/codinglib/.

.. [NN2007] Nisan, Noam, et al., eds. *Algorithmic game theory.*
            Cambridge University Press, 2007.

.. [Nog1985] Arnaldo Nogueira, "Almost all Interval Exchange
             Transformations with Flips are Nonergodic" (Ergod. Th. &
             Dyn. Systems, Vol 5., (1985), 257-271

.. [Normaliz] Winfried Bruns, Bogdan Ichim, and Christof Soeger,
              Normaliz,
              http://www.mathematik.uni-osnabrueck.de/normaliz/

.. [NZ2012] \T. Nakanishi and \A. Zelevinsky, *On tropical dualities in
            cluster algebras*, Algebraic groups and quantum groups,
            Contemp. Math., vol. 565, Amer. Math. Soc.,
            Providence, RI, 2012, pp.  217-226.

.. _ref-O:

**O**

.. [OGKRKGBDDP2015] \R. Oliynykov, I. Gorbenko, O. Kazymyrov, V. Ruzhentsev,
                    \O. Kuznetsov, Y. Gorbenko, A. Boiko, O. Dyrda, V. Dolgov,
                    and A. Pushkaryov,
                    *A new standard of ukraine: The kupyna hash function*; in
                    Cryptology ePrint Archive, (2015), 885.

.. [Oha2011] \R.A. Ohana. On Prime Counting in Abelian Number
             Fields. http://wstein.org/home/ohanar/papers/abelian_prime_counting/main.pdf.

.. [ONe1983] \B. O'Neill : *Semi-Riemannian Geometry*, Academic Press
             (San Diego) (1983)

.. [Or2016] \M. Orlitzky. The Lyapunov rank of an improper
            cone. Citation: Optimization Methods and Software
            (accepted
            2016-06-12). http://www.optimization-online.org/DB_HTML/2015/10/5135.html. :doi:`10.1080/10556788.2016.1202246`

.. [Oxl1992] James Oxley, *Matroid theory*, Oxford University
             Press, 1992.

.. [Oxl2011] James Oxley, *Matroid Theory, Second Edition*. Oxford
             University Press, 2011.

.. _ref-P:

**P**

.. [PALP] Maximilian Kreuzer, Harald Skarke: "PALP: A Package for
          Analyzing Lattice Polytopes with Applications to Toric
          Geometry" omput.Phys.Commun. 157 (2004) 87-106
          :arxiv:`math/0204356`

.. [PearsonTest] :wikipedia:`Goodness_of_fit`, accessed 13th
                 October 2009.

.. [Pen2012] \R. Pendavingh, On the evaluation at `(-i, i)` of the
             Tutte polynomial of a binary matroid. Preprint:
             :arxiv:`1203.0910`

.. [Pha2002] \R. C.-W. Phan. Mini advanced encryption standard
             (mini-AES): a testbed for cryptanalysis
             students. Cryptologia, 26(4):283--306, 2002.

.. [Piz1980] \A. Pizer. An Algorithm for Computing Modular Forms on
             `\Gamma_0(N)`, J. Algebra 64 (1980), 340-390.

.. [Pon2010] \S. Pon. *Types B and D affine Stanley symmetric
             functions*, unpublished PhD Thesis, UC Davis, 2010.

.. [Pos2005] \A. Postnikov, Affine approach to quantum Schubert
             calculus, Duke Math. J. 128 (2005) 473-509

.. [PPW2013] Perlman, Perkinson, and Wilmes.  Primer for the algebraic
             geometry of sandpiles. Tropical and Non-Archimedean
             Geometry, Contemp. Math., 605, Amer. Math. Soc.,
             Providence, RI, 2013.

.. [PR2015] \P. Pilarczyk and P. Réal, *Computation of cubical
            homology, cohomology, and (co)homological operations via
            chain contraction*, Adv. Comput. Math. 41 (2015), pp
            253--275.

.. [PRC2012] \G. Piret, T. Roche, and C. Carlet,
             *PICARO - a block cipher allowing efficient higher-order side-channel
             resistance*; in ACNS, (2012), pp. 311-328.

.. [Prototype_pattern] Prototype pattern,
                       :wikipedia:`Prototype_pattern`

.. [PS2011] R. Pollack, and G. Stevens.  *Overconvergent modular
            symbols and p-adic L-functions.* Annales scientifiques de
            l'Ecole normale superieure.
            Vol. 44. No. 1. Elsevier, 2011.

.. [PUNTOS] Jesus A. De Loera
            http://www.math.ucdavis.edu/~deloera/RECENT_WORK/puntos2000

.. [PvZ2010] \R. A. Pendavingh, S. H. M. van Zwam, Lifts of matroid
             representations over partial fields, Journal of
             Combinatorial Theory, Series B, Volume 100, Issue 1,
             January 2010, Pages 36-67

.. [PZ2008] \J. H. Palmieri and J. J. Zhang, "Commutators in the
            Steenrod algebra," New York J. Math. 19 (2013), 23-37.

.. _ref-Q:
.. _ref-R:

**R**

.. [Raj1987] \A. Rajan, Algorithmic applications of connectivity and
             related topics in matroid theory. Ph.D. Thesis,
             Northwestern university, 1987.

.. [Rau1979] Gerard Rauzy, "Echanges d'intervalles et transformations
             induites", Acta Arith. 34, no. 3, 203-212, 1980

.. [Red2001] Maria Julia Redondo. *Hochschild cohomology: some methods
             for computations*. Resenhas IME-USP 5 (2), 113-137
             (2001). http://inmabb.criba.edu.ar/gente/mredondo/crasp.pdfc

.. [Reg09] Oded Regev. On Lattices, Learning with Errors, Random
           Linear Codes, and Cryptography. in Journal of the ACM
           56(6). ACM 2009, :doi:`10.1145/1060590.1060603`

.. [Reg1958] \T. Regge, 'Symmetry Properties of Clebsch-Gordan
             Coefficients', Nuovo Cimento, Volume 10, pp. 544 (1958)

.. [Reg1959] \T. Regge, 'Symmetry Properties of Racah Coefficients',
             Nuovo Cimento, Volume 11, pp. 116 (1959)

.. [Reg2005] Oded Regev. On lattices, learning with errors, random
             linear codes, and cryptography. STOC, pp. 84--93,
             ACM, 2005.

.. [Reu1993] \C. Reutenauer. *Free Lie Algebras*. Number 7 in London
             Math. Soc. Monogr. (N.S.). Oxford University
             Press. (1993).

.. [Rho69] John Rhodes, *Characters and complexity of finite semigroups*
           \J. Combinatorial Theory, vol 6, 1969

.. [RH2003] \J. Rasch and A. C. H. Yu, 'Efficient Storage Scheme for
            Pre-calculated Wigner 3j, 6j and Gaunt Coefficients',
            SIAM J. Sci. Comput. Volume 25, Issue 4,
            pp. 1416-1428 (2003)

.. [RH2003b] \G. G. Rose and P. Hawkes,
            *Turing: A fast stream cipher*; in FSE, (2003), pp. 290-306.

.. [Rio1958] \J. Riordan, "An Introduction to Combinatorial Analysis",
             Dover Publ. (1958)

.. [Ris2016] Roswitha Rissner, "Null ideals of matrices over residue
             class rings of principal ideal domains". Linear Algebra
             Appl., **494** (2016) 44–69. :doi:`10.1016/j.laa.2016.01.004`.

.. [RMA2009] \P. Réal and H. Molina-Abril, *Cell AT-models for digital
             volumes* in Torsello, Escolano, Brun (eds.), Graph-Based
             Representations in Pattern Recognition, Lecture Notes in
             Computer Science, volume 5534, pp. 314-3232, Springer,
             Berlin (2009).

.. [RNPA2011] \G. Rudolf, N. Noyan, D. Papp, and F. Alizadeh. Bilinear
              optimality constraints for the cone of positive
              polynomials. Mathematical Programming, Series B,
              129 (2011) 5-31.

.. [Roc1970] \R.T. Rockafellar, *Convex Analysis*. Princeton
             University Press, Princeton, 1970.

.. [Rot2001] Gunter Rote, *Division-Free Algorithms for the
             Determinant and the Pfaffian: Algebraic and Combinatorial
             Approaches*, H. Alt (Ed.): Computational Discrete
             Mathematics, LNCS 2122,
             pp. 119–135, 2001. http://page.mi.fu-berlin.de/rote/Papers/pdf/Division-free+algorithms.pdf

.. [Rot2006] Ron Roth, Introduction to Coding Theory, Cambridge
             University Press, 2006

.. [RSS] :wikipedia:`Residual_sum_of_squares`, accessed 13th
         October 2009.

.. [Rud1958] \M. E. Rudin. *An unshellable triangulation of a
             tetrahedron*. Bull. Amer. Math. Soc. 64 (1958), 90-91.

.. _ref-S:

**S**

.. [Saa2011] \M-J. O. Saarinen,
             *Cryptographic Analysis of All 4 x 4-Bit S-Boxes*; in
             SAC, (2011), pp. 118-133.

.. [Sch1996] \E. Schaefer. A simplified data encryption
             algorithm. Cryptologia, 20(1):77--84, 1996.

.. [Sch2006] Oliver Schiffmann. *Lectures on Hall algebras*,
             preprint, 2006. :arxiv:`0611617v2`.

.. [Sco1985] \R. Scott,
             *Wide-open encryption design offers flexible implementations*; in
             Cryptologia, (1985), pp. 75-91.

.. [SE1962] \N. E. Steenrod and D. B. A. Epstein, Cohomology
            operations, Ann. of Math. Stud. 50 (Princeton University
            Press, 1962).

.. [Ser1992] \J.-P. Serre : *Lie Algebras and Lie Groups*, 2nd ed.,
             Springer (Berlin) (1992);
             :doi:`10.1007/978-3-540-70634-2`

.. [Ser2010] \F. Sergeraert, *Triangulations of complex projective
             spaces* in Scientific contributions in honor of Mirian
             Andrés Gómez, pp 507-519, Univ. La Rioja Serv. Publ., Logroño (2010).

.. [SH1995] \C. P. Schnorr and H. H. Hörner. *Attacking the
            Chor-Rivest Cryptosystem by Improved Lattice
            Reduction*. Advances in Cryptology - EUROCRYPT '95. LNCS
            Volume 921, 1995, pp 1-12.

.. [Shr2004] Shreve, S. Stochastic Calculus for Finance II:
             Continuous-Time Models.  New York: Springer, 2004

.. [SIHMAS2011] \K. Shibutani, T. Isobe, H. Hiwatari, A. Mitsuda, T. Akishita,
                and T. Shirai, *Piccolo: An ultra-lightweight block-cipher*; in
                CHES, (2011), pp. 342-457.

.. [SK2011] \J. Spreer and W. Kühnel, "Combinatorial properties of the
            K3 surface: Simplicial blowups and slicings", Experimental
            Mathematics, Volume 20, Issue 2, 2011.

.. [SKWWHF1998] \B. Schneier, J. Kelsey, D. Whiting, D. Wagner, C. Hall,
                and N. Ferguson, *Twofish: A 128-bit block cipher*; in
                AES Submission, (1998).

.. [Sky2003] Brian Skyrms. *The stag hunt and the evolution of social
             structure*. Cambridge University Press, 2003.

.. [SLB2008] Shoham, Yoav, and Kevin Leyton-Brown. *Multiagent
             systems: Algorithmic, game-theoretic, and logical
             foundations.* Cambridge University Press, 2008.

.. [SMMK2013] \T. Suzaki, K. Minematsu, S. Morioka, and E. Kobayashi,
              *TWINE: A lightweight block cipher for multiple platforms*; in
              SAC, (2012), pp. 338-354.

.. [Sor1984] \A. Sorkin, *LUCIFER: a cryptographic algorithm*;
             in Cryptologia, 8(1), pp. 22–35, 1984.

.. [Spa1966] Edwin H. Spanier, *Algebraic Topology*,
             Springer-Verlag New York, 1966.
             :doi:`10.1007/978-1-4684-9322-1`,
             ISBN 978-1-4684-9322-1.

.. [Spe2013] \D. Speyer, *An infinitely generated upper cluster algebra*,
             :arxiv:`1305.6867`.

.. [SPGQ2006] \F.-X. Standaert, G. Piret, N. Gershenfeld, and J.-J. Quisquater,
              *Sea: A scalable encryption algorithm for small embedded applications*; in
              CARDIS, (2006), pp. 222-236.

.. [SPRQL2004] \F.-X. Standaert, G. Piret, G. Rouvroy, J.-J. Quisquarter,
               and J.-D. Legat, *ICEBERG: An involutional cipher efficient for block
               encryption in reconfigurable hardware*; in FSE, (2004), pp. 279-299.

.. [SS1992] \M. A. Shtan'ko and M. I. Shtogrin, "Embedding cubic
            manifolds and complexes into a cubic lattice", *Uspekhi
            Mat. Nauk* 47 (1992), 219-220.

.. [SS2015] Anne Schilling and Travis Scrimshaw.
            *Crystal structure on rigged configurations and the filling map*.
            Electon. J. Combin., **22(1)** (2015) #P1.73. :arxiv:`1409.2920`.

.. [SS2015II] Ben Salisbury and Travis Scrimshaw.
              *A rigged configuration model for* `B(\infty)`.
              J. Combin. Theory Ser. A, **133** (2015) pp. 29-75.
              :arxiv:`1404.6539`.

.. [SS2017] Ben Salisbury and Travis Scrimshaw.
            *Rigged configurations for all symmetrizable types*.
            Electon. J. Combin., **24(1)** (2017) #P1.30. :arxiv:`1509.07833`.

.. [SSAMI2007] \T. Shirai, K. Shibutani, T. Akishita, S. Moriai, and T. Iwata,
               *The 128-bit blockcipher CLEFIA (extended abstract)*; in
               FSE, (2007), pp. 181-195.

.. [ST2011] \A. Schilling, P. Tingley. *Demazure crystals,
            Kirillov-Reshetikhin crystals, and the energy function*.
            Electronic Journal of Combinatorics. **19(2)**. 2012.
            :arXiv:`1104.2359`

.. [Sta2007] Stanley, Richard: *Hyperplane Arrangements*, Geometric
             Combinatorics (E. Miller, V. Reiner, and B. Sturmfels,
             eds.), IAS/Park City Mathematics Series, vol. 13,
             American Mathematical Society, Providence, RI, 2007,
             pp. 389-496.

.. [Ste2003] John R. Stembridge, A local characterization of
             simply-laced crystals, Transactions of the American
             Mathematical Society, Vol. 355, No. 12 (Dec., 2003),
             pp. 4807--4823

.. [Sti2006] Douglas R. Stinson. *Cryptography: Theory and
             Practice*. 3rd edition, Chapman \& Hall/CRC, 2006.

.. [Sto1998] \A. Storjohann, An O(n^3) algorithm for Frobenius normal
             form. Proceedings of the International Symposium on
             Symbolic and Algebraic Computation (ISSAC'98), ACM Press,
             1998, pp. 101-104.

.. [Sto2000] \A. Storjohann, Algorithms for Matrix Canonical
             Forms. PhD Thesis. Department of Computer Science, Swiss
             Federal Institute of Technology -- ETH, 2000.

.. [Sto2011] \A. Storjohann, Email Communication. 30 May 2011.

.. [Str1969] Volker Strassen. Gaussian elimination is not
             optimal. Numerische Mathematik, 13:354-356, 1969.

.. [Stu1987] \J. Sturm, On the congruence of modular forms, Number
             theory (New York, 1984-1985), Springer, Berlin, 1987,
             pp. 275-280.

<<<<<<< HEAD
.. [STW2013] \J. Schejbal, E. Tews, and J. Wälde,
             *Reverse engineering of chiasmus from gstool*; in
             30c3, (2013).
=======
.. [Stu1993] \B. Sturmfels, Algorithms in invariant theory, Springer-Verlag,
             1993.
>>>>>>> 61fa91ff

.. [STW2016] C. Stump, H. Thomas, N. Williams. *Cataland II*, in
             preparation, 2016.

.. [sudoku:escargot]  "Al Escargot", due to Arto Inkala,
                      http://timemaker.blogspot.com/2006/12/ai-escargot-vwv.html

.. [sudoku:norvig] Perter Norvig, "Solving Every Sudoku Puzzle",
                   http://norvig.com/sudoku.html

.. [sudoku:royle]  Gordon Royle, "Minimum Sudoku",
                   http://people.csse.uwa.edu.au/gordon/sudokumin.php

.. [sudoku:top95]  "95 Hard Puzzles", http://magictour.free.fr/top95,
                   or http://norvig.com/top95.txt

.. [sudoku:wikipedia]  "Near worst case",
                       :wikipedia:`Algorithmics_of_sudoku`

.. [SV2000] \J. Stern and S. Vaudenay,
            *CS-Cipher*; in
            First Open NESSIE Workshop, (2000).

.. [SW2002] William Stein and Mark Watkins, *A database of elliptic
            curves---first report*. In *Algorithmic number theory
            (ANTS V), Sydney, 2002*, Lecture Notes in Computer Science
            2369, Springer, 2002,
            p267--275. http://modular.math.washington.edu/papers/stein-watkins/

.. [Swe1969] Moss Sweedler. Hopf algebras. W.A. Benjamin, Math Lec
             Note Ser., 1969.

.. [SWJ2008] Fatima Shaheen, Michael Wooldridge, and Nicholas
             Jennings. *A linear approximation method for the Shapley
             value.* Artificial Intelligence 172.14 (2008): 1673-1699.

.. [SYYTIYTT2002] \T. Shimoyama, H. Yanami, K. Yokoyama, M. Takenaka, K. Itoh,
                  \J. Yajima, N. Torii, and H. Tanaka, *The block cipher SC2000*; in
                  FSE, (2001), pp. 312-327.

.. _ref-T:

**T**

.. [Tar1976] Robert E. Tarjan, *Edge-disjoint spanning trees and
             depth-first search*, Acta Informatica 6 (2), 1976,
             171-185, :doi:`10.1007/BF00268499`.

.. [TB1997] Lloyd N. Trefethen and David Bau III, *Numerical Linear
            Algebra*, SIAM, Philadelphia, 1997.

.. [Tee1997] Tee, Garry J. "Continuous branches of inverses of the 12
             Jacobi elliptic functions for real
             argument". 1997. https://researchspace.auckland.ac.nz/bitstream/handle/2292/5042/390.pdf.

.. [TIDES] A. Abad, R. Barrio, F. Blesa, M. Rodriguez. TIDES tutorial:
           Integrating ODEs by using the Taylor Series Method
           (http://www.unizar.es/acz/05Publicaciones/Monografias/MonografiasPublicadas/Monografia36/IndMonogr36.htm)

.. [TOPCOM] J. Rambau, TOPCOM
            <http://www.rambau.wm.uni-bayreuth.de/TOPCOM/>.

.. [TW1980] \A.D. Thomas and G.V. Wood, Group Tables (Exeter: Shiva
            Publishing, 1980)

.. _ref-U:

**U**

.. [UDCIKMP2011] \M. Ullrich, C. De Canniere, S. Indesteege, Ö. Kücük, N. Mouha, and
                 \B. Preenel, *Finding Optimal Bitsliced Implementations of 4 x 4-bit
                 S-boxes*; in SKEW, (2011).

.. [UNITTEST] unittest -- Unit testing framework --
              http://docs.python.org/library/unittest.html

.. [U.S1998] \U.S. Department Of Commerce/National Institute of Standards and Technology,
             *Skipjack and KEA algorithms specifications, v2.0*, (1998).

.. [U.S1999] \U.S. Department Of Commerce/National Institute of Standards and Technology,
             *Data Encryption Standard*, (1999).

.. _ref-V:

**V**

.. [Vat2008] \D. Vatne, *The mutation class of `D_n` quivers*, :arxiv:`0810.4789v1`.

.. [VB1996] \E. Viterbo, E. Biglieri. *Computing the Voronoi Cell of a
            Lattice: The Diamond-Cutting Algorithm*. IEEE Transactions
            on Information Theory, 1996.

.. [Vee1978] William Veech, "Interval exchange
             transformations", J. Analyse Math. 33 (1978), 222-272

.. [Ver] Helena Verrill, "Fundamental domain drawer", Java program,
         http://www.math.lsu.edu/~verrill/

.. [VJ2004] \S. Vaudenay and P. Junod,
            *Device and method for encrypting and decryptiong a block of data
            Fox, a New Family of Block Ciphers*, (2004).

.. [Voe2003] \V. Voevodsky, Reduced power operations in motivic
             cohomology, Publ. Math. Inst. Hautes Études Sci. No. 98
             (2003), 1-57.

.. [Voi2012] \J. Voight. Identifying the matrix ring: algorithms for
             quaternion algebras and quadratic forms, to appear.

.. [VW1994] Leonard Van Wyk. *Graph groups are biautomatic*. J. Pure
            Appl. Alg. **94** (1994). no. 3, 341-352.

.. _ref-W:

**W**

.. [Wac2003] Wachs, "Topology of Matching, Chessboard and General
             Bounded Degree Graph Complexes" (Algebra Universalis
             Special Issue in Memory of Gian-Carlo Rota, Algebra
             Universalis, 49 (2003) 345-385)

.. [Wal1960] \C. T. C. Wall, "Generators and relations for the
             Steenrod algebra," Ann. of Math. (2) **72** (1960),
             429-444.

.. [Wal1970] David W. Walkup, "The lower bound conjecture for 3- and
             4-manifolds", Acta Math. 125 (1970), 75-107.

.. [Wan1998] Daqing Wan, "Dimension variation of classical and p-adic
             modular forms", Invent. Math. 133, (1998) 449-463.

.. [Wan2010] Zhenghan Wang. Topological quantum
             computation. Providence, RI: American Mathematical
             Society (AMS), 2010. ISBN 978-0-8218-4930-9

.. [Was1997] \L. C. Washington, *Cyclotomic Fields*, Springer-Verlag,
             GTM volume 83, 1997.

.. [Wat2003] Joel Watson. *Strategy: an introduction to game
             theory*. WW Norton, 2002.

.. [Wat2010] Watkins, David S. Fundamentals of Matrix Computations,
             Third Edition.  Wiley, Hoboken, New Jersey, 2010.

.. [Web2007] James Webb. *Game theory: decisions, interaction and
             Evolution*. Springer Science & Business Media, 2007.

.. [Wei1994] Charles A. Weibel, *An introduction to homological
             algebra*. Cambridge Studies in Advanced Math., vol. 38,
             Cambridge Univ. Press, 1994.

.. [WFYTP2008] \D. Watanable, S. Furuya, H. Yoshida, K. Takaragi, and B. Preneel,
               *A new keystream generator MUGI*; in
               FSE, (2002), pp. 179-194.

.. [Woo1998] \R. M. W. Wood, "Problems in the Steenrod algebra,"
             Bull. London Math. Soc. 30 (1998), no. 5, 449-517.

.. [WP-Bessel] :wikipedia:`Bessel_function`

.. [WP-Error] :wikipedia:`Error_function`

.. [WP-Struve] :wikipedia:`Struve_function`

.. [WSK1997] \D. Wagner, B. Schneier, and J. Kelsey,
             *Cryptoanalysis of the cellular encryption algorithm*; in
             CRYPTO, (1997), pp. 526-537.

.. [Wu2009] Hongjun Wu, *The Hash Function JH*;
            submitted to NIST, (2008), available at
            http://www3.ntu.edu.sg/home/wuhj/research/jh/jh_round3.pdf

.. [WW2005] Ralf-Philipp Weinmann and Kai Wirt,
            *Analysis of the DVB Common Scrambling Algorithm*; in
            IFIP TC-6 TC-11, (2005).

.. _ref-X:

**X**

.. [XP1994] Deng Xiaotie, and Christos Papadimitriou. *On the
            complexity of cooperative solution concepts.* Mathematics
            of Operations Research 19.2 (1994): 257-266.

.. _ref-Y:

**Y**

.. [Yoc2005] Jean-Christophe Yoccoz "Echange d'Intervalles", Cours au
             college de France

.. [Yun1976] Yun, David YY. On square-free decomposition
             algorithms. In Proceedings of the third ACM symposium on
             Symbolic and algebraic computation, pp. 26-35. ACM, 1976.

.. [Yuz1993] Sergey Yuzvinsky, "The first two obstructions to the
             freeness of arrangements", Transactions of the American
             Mathematical Society, Vol. 335, **1** (1993)
             pp. 231--244.

.. [YWHWXSW2014] \D. Ye, P. Wang, L. Hu, L. Wang, Y. Xie, S. Sun, and P. Wang,
                 *Panda v1*; in CAESAR Competition, (2014).

.. _ref-Z:

**Z**

.. [ZBLRYV2015] \W. Zhang, Z. Bao, D. Lin, V. Rijmen, B. Yang, and I. Verbauwhede,
                *RECTANGLE: A bit-slice lightweight block cipher suitable for
                multiple platforms*; in
                SCience China Information Sciences, (2015), pp. 1-15.

.. [ZBN1997] \C. Zhu, R. H. Byrd and J. Nocedal. L-BFGS-B: Algorithm
             778: L-BFGS-B, FORTRAN routines for large scale bound
             constrained optimization. ACM Transactions on
             Mathematical Software, Vol 23, Num. 4, pp.550--560, 1997.

.. [Zie1998] G. M. Ziegler. *Shelling polyhedral 3-balls and
             4-polytopes*. Discrete Comput. Geom. 19 (1998), 159-174.

.. [Zie2007] G. M. Ziegler. *Lectures on polytopes*, Volume
             152 of Graduate Texts in Mathematics, 7th printing of 1st edition, Springer, 2007.

.. [Zor2008] \A. Zorich "Explicit Jenkins-Strebel representatives of
             all strata of Abelian and quadratic differentials",
             Journal of Modern Dynamics, vol. 2, no 1, 139-185 (2008)
             (http://www.math.psu.edu/jmd)

.. [Zor] Anton Zorich, "Generalized Permutation software"
         (http://perso.univ-rennes1.fr/anton.zorich)

.. include:: ../footer.txt<|MERGE_RESOLUTION|>--- conflicted
+++ resolved
@@ -1798,14 +1798,12 @@
              theory (New York, 1984-1985), Springer, Berlin, 1987,
              pp. 275-280.
 
-<<<<<<< HEAD
+.. [Stu1993] \B. Sturmfels, Algorithms in invariant theory, Springer-Verlag,
+             1993.
+
 .. [STW2013] \J. Schejbal, E. Tews, and J. Wälde,
              *Reverse engineering of chiasmus from gstool*; in
              30c3, (2013).
-=======
-.. [Stu1993] \B. Sturmfels, Algorithms in invariant theory, Springer-Verlag,
-             1993.
->>>>>>> 61fa91ff
 
 .. [STW2016] C. Stump, H. Thomas, N. Williams. *Cataland II*, in
              preparation, 2016.
