--- conflicted
+++ resolved
@@ -64,69 +64,6 @@
 
 multidocs_is_master = True
 
-<<<<<<< HEAD
-# List of subdocs
-multidocs_subdoc_list = [
-    'algebras',
-    'arithgroup',
-    'calculus',
-    'categories',
-    'cmd',
-    'coding',
-    'coercion',
-    'combinat',
-    'constants',
-    'cryptography',
-    'databases',
-    'dev',
-    'doctest',
-    'finance',
-    'finite_rings',
-    'function_fields',
-    'functions',
-    'games',
-    'geometry',
-    'graphs',
-    'groups',
-    'hecke',
-    'history_and_license',
-    'homology',
-    'interfaces',
-    'lfunctions',
-    'libs',
-    'logic',
-    'matrices',
-    'misc',
-    'modabvar',
-    'modfrm',
-    'modmisc',
-    'modsym',
-    'modules',
-    'monoids',
-    'notebook',
-    'number_fields',
-    'numerical',
-    'padics',
-    'parallel',
-    'plane_curves',
-    'plot3d',
-    'plotting',
-    'polynomial_rings',
-    'power_series',
-    'probability',
-    'quadratic_forms',
-    'quat_algebras',
-    'rings',
-    'rings_numerical',
-    'rings_standard',
-    'sat',
-    'schemes',
-    'semirings',
-    'stats',
-    'structure',
-    'tensor'
-    ]
-=======
 # Sorted list of subdocs. Include all subdirectories of ref_src except
 # for 'static' and 'templates', and to deal with upgrades: 'sage',
 # 'sagenb', 'media', and 'other'.
@@ -134,7 +71,6 @@
 multidocs_subdoc_list = sorted([x for x in os.listdir(ref_src)
                                 if os.path.isdir(os.path.join(ref_src, x))
                                 and x not in bad_directories])
->>>>>>> 1f2affbc
 
 # List of directories, relative to source directory, that shouldn't be
 # searched for source files.
