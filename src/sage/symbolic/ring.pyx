"""
The symbolic ring
"""

#*****************************************************************************
#       Copyright (C) 2008 William Stein <wstein@gmail.com>
#       Copyright (C) 2008 Burcin Erocal <burcin@erocal.org>
#
# This program is free software: you can redistribute it and/or modify
# it under the terms of the GNU General Public License as published by
# the Free Software Foundation, either version 2 of the License, or
# (at your option) any later version.
#                  http://www.gnu.org/licenses/
#*****************************************************************************

#################################################################
# Initialize the library
#################################################################

from ginac cimport *

from sage.rings.integer cimport Integer
from sage.rings.real_mpfr cimport RealNumber

from sage.symbolic.expression cimport Expression, new_Expression_from_GEx, new_Expression_from_pyobject, is_Expression

from sage.libs.pari.pari_instance import PariInstance
from sage.misc.latex import latex_variable_name
from sage.structure.element cimport RingElement, Element, Matrix
from sage.structure.parent_base import ParentWithBase
from sage.rings.ring cimport CommutativeRing
from sage.categories.morphism cimport Morphism
from sage.structure.coerce cimport is_numpy_type

from sage.rings.all import RR, CC, ZZ

pynac_symbol_registry = {}

cdef class SymbolicRing(CommutativeRing):
    """
    Symbolic Ring, parent object for all symbolic expressions.
    """
    def __init__(self):
        """
        Initialize the Symbolic Ring.

        EXAMPLES::

            sage: sage.symbolic.ring.SymbolicRing()
            Symbolic Ring
        """
        CommutativeRing.__init__(self, self)
        self._populate_coercion_lists_(convert_method_name='_symbolic_')

    def __reduce__(self):
        """
        EXAMPLES::

           sage: loads(dumps(SR)) == SR           # indirect doctest
           True
        """
        return the_SymbolicRing, tuple([])

    def __hash__(self):
        """
        EXAMPLES::

            sage: hash(SR)   #random
            139682705593888
        """
        return hash(SymbolicRing)

    def _repr_(self):
        """
        Return a string representation of self.

        EXAMPLES::

            sage: repr(SR)
            'Symbolic Ring'
        """
        return "Symbolic Ring"

    def _latex_(self):
        """
        Return latex representation of the symbolic ring.

        EXAMPLES::

            sage: latex(SR)
            \text{SR}
            sage: M = MatrixSpace(SR, 2); latex(M)
            \mathrm{Mat}_{2\times 2}(\text{SR})
        """
        return r'\text{SR}'

    cpdef _coerce_map_from_(self, R):
        """
        EXAMPLES::

            sage: SR.coerce(int(2))
            2
            sage: SR.coerce(-infinity)
            -Infinity
            sage: SR.has_coerce_map_from(ZZ['t'])
            True
            sage: SR.has_coerce_map_from(ZZ['t,u,v'])
            True
            sage: SR.has_coerce_map_from(Frac(ZZ['t,u,v']))
            True
            sage: SR.has_coerce_map_from(GF(5)['t'])
            True
            sage: SR.has_coerce_map_from(SR['t'])
            False
            sage: SR.has_coerce_map_from(Integers(8))
            True
            sage: SR.has_coerce_map_from(GF(9, 'a'))
            True

        TESTS:

        Check if arithmetic with bools works (see :trac:`9560`)::

            sage: SR.has_coerce_map_from(bool)
            True
            sage: SR(5)*True; True*SR(5)
            5
            5
            sage: SR(5)+True; True+SR(5)
            6
            6
            sage: SR(5)-True
            4
        """
        if isinstance(R, type):
            if R in [int, float, long, complex, bool]:
                return True

            if is_numpy_type(R):
                import numpy
                if (issubclass(R, numpy.integer) or
                    issubclass(R, numpy.floating) or
                    issubclass(R, numpy.complexfloating)):
                    return NumpyToSRMorphism(R)
                else:
                    return None

            if 'sympy' in R.__module__:
                from sympy.core.basic import Basic
                if issubclass(R, Basic):
                    return UnderscoreSageMorphism(R, self)

            return False
        else:
            from sage.rings.real_mpfr import mpfr_prec_min

            from sage.rings.fraction_field import is_FractionField
            from sage.rings.finite_rings.integer_mod_ring import is_IntegerModRing
            from sage.rings.real_mpfi import is_RealIntervalField
            from sage.rings.complex_interval_field import is_ComplexIntervalField
            from sage.rings.polynomial.polynomial_ring import is_PolynomialRing
            from sage.rings.polynomial.multi_polynomial_ring import is_MPolynomialRing

            from sage.rings.all import (ComplexField,
                                        RLF, CLF, AA, QQbar, InfinityRing)
            from sage.rings.finite_rings.finite_field_base import is_FiniteField

            from sage.interfaces.maxima import Maxima

            if ComplexField(mpfr_prec_min()).has_coerce_map_from(R):
                # Anything with a coercion into any precision of CC

                # In order to have coercion from SR to AA or QQbar,
                # we disable coercion in the reverse direction.
                # This makes the following work:
                # sage: QQbar(sqrt(2)) + sqrt(3)
                # 3.146264369941973?
                return R not in (RLF, CLF, AA, QQbar)
            elif is_PolynomialRing(R) or is_MPolynomialRing(R) or is_FractionField(R):
                base = R.base_ring()
                return base is not self and self.has_coerce_map_from(base)
            elif (R is InfinityRing
                  or is_RealIntervalField(R) or is_ComplexIntervalField(R)
                  or is_IntegerModRing(R) or is_FiniteField(R)):
                return True
            elif isinstance(R, (Maxima, PariInstance)):
                return False

    def _element_constructor_(self, x):
        """
        Coerce `x` into the symbolic expression ring SR.

        EXAMPLES::

            sage: a = SR(-3/4); a
            -3/4
            sage: type(a)
            <type 'sage.symbolic.expression.Expression'>
            sage: a.parent()
            Symbolic Ring
            sage: K.<a> = QuadraticField(-3)
            sage: a + sin(x)
            I*sqrt(3) + sin(x)
            sage: x=var('x'); y0,y1=PolynomialRing(ZZ,2,'y').gens()
            sage: x+y0/y1
            x + y0/y1
            sage: x.subs(x=y0/y1)
            y0/y1
            sage: x + long(1)
            x + 1L

        If `a` is already in the symbolic expression ring, coercing returns
        `a` itself (not a copy)::

            sage: a = SR(-3/4); a
            -3/4
            sage: SR(a) is a
            True

        A Python complex number::

            sage: SR(complex(2,-3))
            (2-3j)

        TESTS::

            sage: SR._coerce_(int(5))
            5
            sage: SR._coerce_(5)
            5
            sage: SR._coerce_(float(5))
            5.0
            sage: SR._coerce_(5.0)
            5.00000000000000

        An interval arithmetic number::

            sage: SR._coerce_(RIF(pi))
            3.141592653589794?

        A number modulo 7::

            sage: a = SR(Mod(3,7)); a
            3
            sage: a^2
            2

            sage: si = SR.coerce(I)
            sage: si^2
            -1
            sage: bool(si == CC.0)
            True

        """
        cdef GEx exp

        if is_Expression(x):
            if (<Expression>x)._parent is self:
                return x
            else:
                return new_Expression_from_GEx(self, (<Expression>x)._gobj)
        elif hasattr(x, '_symbolic_'):
            return x._symbolic_(self)
        elif isinstance(x, str):
            try:
                from sage.calculus.calculus import symbolic_expression_from_string
                return self(symbolic_expression_from_string(x))
            except SyntaxError as err:
                msg, s, pos = err.args
                raise TypeError("%s: %s !!! %s" % (msg, s[:pos], s[pos:]))

        from sage.rings.infinity import (infinity, minus_infinity,
                                         unsigned_infinity)

        if isinstance(x, (Integer, RealNumber, float, long, complex)):
            GEx_construct_pyobject(exp, x)
        elif isinstance(x, int):
            GEx_construct_long(&exp, x)
        elif x is infinity:
            return new_Expression_from_GEx(self, g_Infinity)
        elif x is minus_infinity:
            return new_Expression_from_GEx(self, g_mInfinity)
        elif x is unsigned_infinity:
            return new_Expression_from_GEx(self, g_UnsignedInfinity)
        elif isinstance(x, (RingElement, Matrix)):
            GEx_construct_pyobject(exp, x)
        else:
            raise TypeError

        return new_Expression_from_GEx(self, exp)

    def _force_pyobject(self, x, bint force=False, bint recursive=True):
        """
        Wrap the given Python object in a symbolic expression even if it
        cannot be coerced to the Symbolic Ring.

        INPUT:

        - ``x`` - a Python object.

        - ``force`` - bool, default ``False``, if True, the Python object
          is taken as is without attempting coercion or list traversal.

        - ``recursive`` - bool, default ``True``, disables recursive
          traversal of lists.

        EXAMPLES::

            sage: t = SR._force_pyobject(QQ); t
            Rational Field
            sage: type(t)
            <type 'sage.symbolic.expression.Expression'>

        Testing tuples::

            sage: t = SR._force_pyobject((1, 2, x, x+1, x+2)); t
            (1, 2, x, x + 1, x + 2)
            sage: t.subs(x = 2*x^2)
            (1, 2, 2*x^2, 2*x^2 + 1, 2*x^2 + 2)
            sage: t.op[0]
            1
            sage: t.op[2]
            x

        It also works if the argument is a ``list``::

            sage: t = SR._force_pyobject([1, 2, x, x+1, x+2]); t
            (1, 2, x, x + 1, x + 2)
            sage: t.subs(x = 2*x^2)
            (1, 2, 2*x^2, 2*x^2 + 1, 2*x^2 + 2)
            sage: SR._force_pyobject((QQ, RR, CC))
            (Rational Field, Real Field with 53 bits of precision, Complex Field with 53 bits of precision)
            sage: t = SR._force_pyobject((QQ, (x, x + 1, x + 2), CC)); t
            (Rational Field, (x, x + 1, x + 2), Complex Field with 53 bits of precision)
            sage: t.subs(x=x^2)
            (Rational Field, (x^2, x^2 + 1, x^2 + 2), Complex Field with 53 bits of precision)

        If ``recursive`` is ``False`` the inner tuple is taken as a Python
        object. This prevents substitution as above::

            sage: t = SR._force_pyobject((QQ, (x, x + 1, x + 2), CC), recursive=False)
            sage: t
            (Rational Field, (x, x + 1, x + 2), Complex Field with 53 bits
            of precision)
            sage: t.subs(x=x^2)
            (Rational Field, (x, x + 1, x + 2), Complex Field with 53 bits
            of precision)
        """
        cdef GEx exp
        cdef GExprSeq ex_seq
        cdef GExVector ex_v
        if force:
            GEx_construct_pyobject(exp, x)

        else:
            # first check if we can do it the nice way
            if isinstance(x, Expression):
                return x
            try:
                return self._coerce_(x)
            except TypeError:
                pass

            # tuples can be packed into exprseq
            if isinstance(x, (tuple, list)):
                for e in x:
                    obj = SR._force_pyobject(e, force=(not recursive))
                    ex_v.push_back( (<Expression>obj)._gobj )

                GExprSeq_construct_exvector(&ex_seq, ex_v)

                GEx_construct_exprseq(&exp, ex_seq)
            else:
                GEx_construct_pyobject(exp, x)

        return new_Expression_from_GEx(self, exp)

    def wild(self, unsigned int n=0):
        """
        Return the n-th wild-card for pattern matching and substitution.

        INPUT:

        - ``n`` - a nonnegative integer

        OUTPUT:

        - `n^{th}` wildcard expression

        EXAMPLES::

            sage: x,y = var('x,y')
            sage: w0 = SR.wild(0); w1 = SR.wild(1)
            sage: pattern = sin(x)*w0*w1^2; pattern
            $1^2*$0*sin(x)
            sage: f = atan(sin(x)*3*x^2); f
            arctan(3*x^2*sin(x))
            sage: f.has(pattern)
            True
            sage: f.subs(pattern == x^2)
            arctan(x^2)

        TESTS:

        Check that :trac:`15047` is fixed::

            sage: latex(SR.wild(0))
            \$0
        """
        return new_Expression_from_GEx(self, g_wild(n))

    def __cmp__(self, other):
        """
        Compare two symbolic expression rings. They are equal if and only
        if they have the same type. Otherwise their types are compared.

        EXAMPLES::

            sage: from sage.symbolic.ring import SymbolicRing
            sage: cmp(SR, RR) #random
            1
            sage: cmp(RR, SymbolicRing()) #random
            -1
            sage: cmp(SR, SymbolicRing())
            0
        """
        return cmp(type(self), type(other))

    def __contains__(self, x):
        r"""
        True if there is an element of the symbolic ring that is equal to x
        under ``==``.

        EXAMPLES:

        The symbolic variable x is in the symbolic ring.::

            sage: x.parent()
            Symbolic Ring
            sage: x in SR
            True

        2 is also in the symbolic ring since it is equal to something in
        SR, even though 2's parent is not SR.

        ::

            sage: 2 in SR
            True
            sage: parent(2)
            Integer Ring
            sage: 1/3 in SR
            True
        """
        try:
            x2 = self(x)
            return bool(x2 == x)
        except TypeError:
            return False

    def characteristic(self):
        """
        Return the characteristic of the symbolic ring, which is 0.

        OUTPUT:

        - a Sage integer

        EXAMPLES::

            sage: c = SR.characteristic(); c
            0
            sage: type(c)
            <type 'sage.rings.integer.Integer'>
        """
        return Integer(0)

    def _an_element_(self):
        """
        Return an element of the symbolic ring, which is used by the
        coercion model.

        EXAMPLES::

            sage: SR._an_element_()
            some_variable
        """
        return self.var('some_variable')

    def is_field(self, proof = True):
        """
        Returns True, since the symbolic expression ring is (for the most
        part) a field.

        EXAMPLES::

            sage: SR.is_field()
            True
        """
        return True

    def is_finite(self):
        """
        Return False, since the Symbolic Ring is infinite.

        EXAMPLES::

            sage: SR.is_finite()
            False
        """
        return False

    cpdef bint is_exact(self) except -2:
        """
        Return False, because there are approximate elements in the
        symbolic ring.

        EXAMPLES::

            sage: SR.is_exact()
            False

        Here is an inexact element.

        ::

            sage: SR(1.9393)
            1.93930000000000
        """
        return False

    def pi(self):
        """
        EXAMPLES::

            sage: SR.pi() is pi
            True
        """
        from sage.symbolic.constants import pi
        return self(pi)

    cpdef symbol(self, name=None, latex_name=None, domain=None):
        """
        EXAMPLES::

            sage: t0 = SR.symbol("t0")
            sage: t0.conjugate()
            conjugate(t0)

            sage: t1 = SR.symbol("t1", domain='real')
            sage: t1.conjugate()
            t1

            sage: t0.abs()
            abs(t0)

            sage: t0_2 = SR.symbol("t0", domain='positive')
            sage: t0_2.abs()
            t0
            sage: bool(t0_2 == t0)
            True
            sage: t0.conjugate()
            t0

            sage: SR.symbol() # temporary variable
            symbol...

        We propagate the domain to the assumptions database::

            sage: n = var('n', domain='integer')
            sage: solve([n^2 == 3],n)
            []
        """
        cdef GSymbol symb
        cdef Expression e

        # check if there is already a symbol with same name
        e = pynac_symbol_registry.get(name)

        # fast path to get an already existing variable
        if e is not None:
            if domain is None:
                if latex_name is None:
                    return e

            # get symbol
            symb = ex_to_symbol(e._gobj)
            if latex_name is not None:
                symb.set_texname(latex_name)
            if domain is not None:
                symb.set_domain(sage_domain_to_ginac_domain(domain))
            GEx_construct_symbol(&e._gobj, symb)
            if domain is not None:
                send_sage_domain_to_maxima(e, domain)

            return e

        else: # initialize a new symbol
            # Construct expression
            e = <Expression>Expression.__new__(Expression)
            e._parent = SR

            if name is None: # Check if we need a temporary anonymous new symbol
                symb = ginac_new_symbol()
                if domain is not None:
                    symb.set_domain(sage_domain_to_ginac_domain(domain))
            else:
                if latex_name is None:
                    latex_name = latex_variable_name(name)
                if domain is not None:
                    ginac_domain = sage_domain_to_ginac_domain(domain)
                else:
                    ginac_domain = domain_complex
                symb = ginac_symbol(name, latex_name, ginac_domain)
                pynac_symbol_registry[name] = e

            GEx_construct_symbol(&e._gobj, symb)
            if domain is not None:
                send_sage_domain_to_maxima(e, domain)

        return e

    cpdef var(self, name, latex_name=None, domain=None):
        """
        Return the symbolic variable defined by x as an element of the
        symbolic ring.

        EXAMPLES::

            sage: zz = SR.var('zz'); zz
            zz
            sage: type(zz)
            <type 'sage.symbolic.expression.Expression'>
            sage: t = SR.var('theta2'); t
            theta2

        TESTS::

            sage: var(' x y  z    ')
            (x, y, z)
            sage: var(' x  ,  y ,  z    ')
            (x, y, z)
            sage: var(' ')
            Traceback (most recent call last):
            ...
            ValueError: You need to specify the name of the new variable.

            var(['x', 'y ', ' z '])
            (x, y, z)
            var(['x,y'])
            Traceback (most recent call last):
            ...
            ValueError: The name "x,y" is not a valid Python identifier.

        Check that :trac:`17206` is fixed::

            sage: var1 = var('var1', latex_name=r'\sigma^2_1'); latex(var1)
            {\sigma^2_1}
        """
        if is_Expression(name):
            return name
        if not isinstance(name, (basestring,list,tuple)):
            name = repr(name)

        if isinstance(name, (list,tuple)):
            names_list = [s.strip() for s in name]
        elif ',' in name:
            names_list = [s.strip() for s in name.split(',' )]
        elif ' ' in name:
            names_list = [s.strip() for s in name.split()]
        else:
            names_list = [name]

        for s in names_list:
            if not isidentifier(s):
                raise ValueError('The name "'+s+'" is not a valid Python identifier.')

        if len(names_list) == 0:
            raise ValueError('You need to specify the name of the new variable.')
        if len(names_list) == 1:
            formatted_latex_name = None
            if latex_name is not None:
                formatted_latex_name = '{{{0}}}'.format(latex_name)
            return self.symbol(name, latex_name=formatted_latex_name, domain=domain)
        if len(names_list) > 1:
            if latex_name:
                raise ValueError("cannot specify latex_name for multiple symbol names")
            return tuple([self.symbol(s, domain=domain) for s in names_list])

    def _repr_element_(self, Expression x):
        """
        Returns the string representation of the element x.  This is
        used so that subclasses of the SymbolicRing (such the a
        CallableSymbolicExpressionRing) can provide their own
        implementations of how to print Expressions.

        EXAMPLES::

            sage: SR._repr_element_(x+2)
            'x + 2'
        """
        return GEx_to_str(&x._gobj)

    def _latex_element_(self, Expression x):
        """
        Returns the standard LaTeX version of the expression *x*.

        EXAMPLES::

            sage: latex(sin(x+2))
            \sin\left(x + 2\right)
            sage: latex(var('theta') + 2)
            \theta + 2
        """
        return GEx_to_str_latex(&x._gobj)

    def _call_element_(self, _the_element, *args, **kwds):
        """
        EXAMPLES::

            sage: x,y=var('x,y')
            sage: f = x+y
            sage: f.variables()
            (x, y)
            sage: f()
            x + y
            sage: f(3)
            doctest:...: DeprecationWarning: Substitution using function-call syntax and unnamed arguments is deprecated and will be removed from a future release of Sage; you can use named arguments instead, like EXPR(x=..., y=...)
            See http://trac.sagemath.org/5930 for details.
            y + 3
            sage: f(x=3)
            y + 3
            sage: f(3,4)
            7
            sage: f(x=3,y=4)
            7
            sage: f(2,3,4)
            Traceback (most recent call last):
            ...
            ValueError: the number of arguments must be less than or equal to 2
            sage: f(x=2,y=3,z=4)
            5

        ::

            sage: f({x:3})
            y + 3
            sage: f({x:3,y:4})
            7
            sage: f(x=3)
            y + 3
            sage: f(x=3,y=4)
            7

        ::

            sage: a = (2^(8/9))
            sage: a(4)
            Traceback (most recent call last):
            ...
            ValueError: the number of arguments must be less than or equal to 0


        Note that you make get unexpected results when calling
        symbolic expressions and not explicitly giving the variables::

            sage: f = function('Gamma', var('z'), var('w')); f
            Gamma(z, w)
            sage: f(2)
            Gamma(z, 2)
            sage: f(2,5)
            Gamma(5, 2)

        Thus, it is better to be explicit::

            sage: f(z=2)
            Gamma(2, w)
        """
        if len(args) == 0:
            d = None
        elif len(args) == 1 and isinstance(args[0], dict):
            d = args[0]
        else:
            import inspect
            if not hasattr(_the_element,'_fast_callable_') or not inspect.ismethod(_the_element._fast_callable_):
                # only warn if _the_element is not dynamic
                from sage.misc.superseded import deprecation
                deprecation(5930, "Substitution using function-call syntax and unnamed arguments is deprecated and will be removed from a future release of Sage; you can use named arguments instead, like EXPR(x=..., y=...)")
            d = {}

            vars = _the_element.variables()
            for i, arg in enumerate(args):
                try:
                    d[ vars[i] ] = arg
                except IndexError:
                    raise ValueError("the number of arguments must be less than or equal to %s"%len(vars))

        return _the_element.subs(d, **kwds)

SR = SymbolicRing()

<<<<<<< HEAD
cdef unsigned sage_domain_to_ginac(object domain) except +:
        # convert the domain argument to something easy to parse
        if domain is RR or domain == 'real':
            return domain_real
        elif domain == 'positive':
            return domain_positive
        elif domain is CC or domain == 'complex':
            return domain_complex
        elif domain is ZZ or domain == 'integer':
            return domain_integer
        else:
            raise ValueError("domain must be one of 'complex', 'real' or 'positive'")
=======
cdef unsigned sage_domain_to_ginac_domain(object domain) except -1:
    """
    TESTS::

        sage: var('x', domain='foo')
        Traceback (most recent call last):
        ...
        ValueError: 'foo': domain must be one of 'complex', 'real', 'positive' or 'integer'
    """
    # convert the domain argument to something easy to parse
    if domain is RR or domain == 'real':
        return domain_real
    elif domain == 'positive':
        return domain_positive
    elif domain is CC or domain == 'complex':
        return domain_complex
    elif domain is ZZ or domain == 'integer':
        pass
    else:
        raise ValueError(repr(domain)+": domain must be one of 'complex', 'real', 'positive' or 'integer'")

cdef send_sage_domain_to_maxima(Expression v, object domain) except +:
    from sage.symbolic.assumptions import assume
    # convert the domain argument to something easy to parse
    if domain is RR or domain == 'real':
        assume(v, 'real')
    elif domain == 'positive':
        assume(v>0)
    elif domain is CC or domain == 'complex':
        assume(v, 'complex')
    elif domain is ZZ or domain == 'integer':
        assume(v, 'integer')
    else:
        raise ValueError(repr(domain)+": domain must be one of 'complex', 'real', 'positive' or 'integer'")
>>>>>>> 314664c3

cdef class NumpyToSRMorphism(Morphism):
    r"""
    A morphism from numpy types to the symbolic ring.

    TESTS:

    We check that :trac:`8949` and :trac:`9769` are fixed (see also :trac:`18076`)::

        sage: import numpy
        sage: f(x) = x^2
        sage: f(numpy.int8('2'))
        4
        sage: f(numpy.int32('3'))
        9

    Note that the answer is a Sage integer and not a numpy type::

        sage: a = f(numpy.int8('2')).pyobject()
        sage: type(a)
        <type 'sage.rings.integer.Integer'>

    This behavior also applies to standard functions::

        sage: cos(numpy.int('2'))
        cos(2)
        sage: numpy.cos(numpy.int('2'))
        -0.41614683654714241
    """
    cdef _intermediate_ring

    def __init__(self, numpy_type):
        """
        A Morphism which constructs Expressions from NumPy floats and
        complexes by converting them to elements of either RDF or CDF.

        INPUT:

        - ``numpy_type`` - a numpy number type

        EXAMPLES::

            sage: import numpy
            sage: from sage.symbolic.ring import NumpyToSRMorphism
            sage: f = NumpyToSRMorphism(numpy.float64)
            sage: f(numpy.float64('2.0'))
            2.0
            sage: _.parent()
            Symbolic Ring

            sage: NumpyToSRMorphism(str)
            Traceback (most recent call last):
            ...
            TypeError: <type 'str'> is not a numpy number type
        """
        Morphism.__init__(self, numpy_type, SR)

        import numpy
        if issubclass(numpy_type, numpy.integer):
            from sage.rings.all import ZZ
            self._intermediate_ring = ZZ
        elif issubclass(numpy_type, numpy.floating):
            from sage.rings.all import RDF
            self._intermediate_ring = RDF
        elif issubclass(numpy_type, numpy.complexfloating):
            from sage.rings.all import CDF
            self._intermediate_ring = CDF
        else:
            raise TypeError("{} is not a numpy number type".format(numpy_type))

    cpdef Element _call_(self, a):
        """
        EXAMPLES:

        This should be called when coercing or converting a NumPy
        float or complex to the Symbolic Ring::

            sage: import numpy
            sage: SR(numpy.int32('1')).pyobject().parent()
            Integer Ring
            sage: SR(numpy.int64('-2')).pyobject().parent()
            Integer Ring

            sage: SR(numpy.float16('1')).pyobject().parent()
            Real Double Field
            sage: SR(numpy.float64('2.0')).pyobject().parent()
            Real Double Field

            sage: SR(numpy.complex64(1jr)).pyobject().parent()
            Complex Double Field
        """
        return new_Expression_from_pyobject(self.codomain(), self._intermediate_ring(a))

cdef class UnderscoreSageMorphism(Morphism):
    def __init__(self, t, R):
        """
        A Morphism which constructs Expressions from an arbitrary Python
        object by calling the :meth:`_sage_` method on the object.

        EXAMPLES::

            sage: import sympy
            sage: from sage.symbolic.ring import UnderscoreSageMorphism
            sage: b = sympy.var('b')
            sage: f = UnderscoreSageMorphism(type(b), SR)
            sage: f(b)
            b
            sage: _.parent()
            Symbolic Ring
        """
        import sage.categories.homset
        from sage.structure.parent import Set_PythonType
        Morphism.__init__(self, sage.categories.homset.Hom(Set_PythonType(t), R))

    cpdef Element _call_(self, a):
        """
        EXAMPLES:

        This should be called when coercing or converting a SymPy
        object to the Symbolic Ring::

            sage: import sympy
            sage: b = sympy.var('b')
            sage: bool(SR(b) == SR(b._sage_()))
            True
        """
        return self.codomain()(a._sage_())


def the_SymbolicRing():
    """
    Return the unique symbolic ring object.

    (This is mainly used for unpickling.)

    EXAMPLES::

        sage: sage.symbolic.ring.the_SymbolicRing()
        Symbolic Ring
        sage: sage.symbolic.ring.the_SymbolicRing() is sage.symbolic.ring.the_SymbolicRing()
        True
        sage: sage.symbolic.ring.the_SymbolicRing() is SR
        True
    """
    return SR

def is_SymbolicExpressionRing(R):
    """
    Returns True if *R* is the symbolic expression ring.

    EXAMPLES::

        sage: from sage.symbolic.ring import is_SymbolicExpressionRing
        sage: is_SymbolicExpressionRing(ZZ)
        False
        sage: is_SymbolicExpressionRing(SR)
        True
    """
    return R is SR

def var(name, **kwds):
    """
    EXAMPLES::

        sage: from sage.symbolic.ring import var
        sage: var("x y z")
        (x, y, z)
        sage: var("x,y,z")
        (x, y, z)
        sage: var("x , y , z")
        (x, y, z)
        sage: var("z")
        z

    TESTS:

    These examples test that variables can only be made from
    valid identifiers.  See Trac 7496 (and 9724) for details::

        sage: var(' ')
        Traceback (most recent call last):
        ...
        ValueError: You need to specify the name of the new variable.
        sage: var('3')
        Traceback (most recent call last):
        ...
        ValueError: The name "3" is not a valid Python identifier.
    """
    return SR.var(name, **kwds)

def is_SymbolicVariable(x):
    """
    Returns True if x is a variable.

    EXAMPLES::

        sage: from sage.symbolic.ring import is_SymbolicVariable
        sage: is_SymbolicVariable(x)
        True
        sage: is_SymbolicVariable(x+2)
        False

    TESTS::

        sage: ZZ['x']
        Univariate Polynomial Ring in x over Integer Ring
    """
    return is_Expression(x) and is_a_symbol((<Expression>x)._gobj)

def isidentifier(x):
    """
    Return whether ``x`` is a valid identifier.

    When we switch to Python 3 this function can be replaced by the
    official Python function of the same name.

    INPUT:

    - ``x`` -- a string.

    OUTPUT:

    Boolean. Whether the string ``x`` can be used as a variable name.

    EXAMPLES::

        sage: from sage.symbolic.ring import isidentifier
        sage: isidentifier('x')
        True
        sage: isidentifier(' x')   # can't start with space
        False
        sage: isidentifier('ceci_n_est_pas_une_pipe')
        True
        sage: isidentifier('1 + x')
        False
        sage: isidentifier('2good')
        False
        sage: isidentifier('good2')
        True
        sage: isidentifier('lambda s:s+1')
        False
    """
    import parser
    try:
        code = parser.expr(x).compile()
    except (MemoryError, OverflowError, SyntaxError, SystemError, parser.ParserError), msg:
        return False
    return len(code.co_names) == 1 and code.co_names[0] == x<|MERGE_RESOLUTION|>--- conflicted
+++ resolved
@@ -799,20 +799,6 @@
 
 SR = SymbolicRing()
 
-<<<<<<< HEAD
-cdef unsigned sage_domain_to_ginac(object domain) except +:
-        # convert the domain argument to something easy to parse
-        if domain is RR or domain == 'real':
-            return domain_real
-        elif domain == 'positive':
-            return domain_positive
-        elif domain is CC or domain == 'complex':
-            return domain_complex
-        elif domain is ZZ or domain == 'integer':
-            return domain_integer
-        else:
-            raise ValueError("domain must be one of 'complex', 'real' or 'positive'")
-=======
 cdef unsigned sage_domain_to_ginac_domain(object domain) except -1:
     """
     TESTS::
@@ -830,7 +816,7 @@
     elif domain is CC or domain == 'complex':
         return domain_complex
     elif domain is ZZ or domain == 'integer':
-        pass
+        return domain_integer
     else:
         raise ValueError(repr(domain)+": domain must be one of 'complex', 'real', 'positive' or 'integer'")
 
@@ -847,7 +833,6 @@
         assume(v, 'integer')
     else:
         raise ValueError(repr(domain)+": domain must be one of 'complex', 'real', 'positive' or 'integer'")
->>>>>>> 314664c3
 
 cdef class NumpyToSRMorphism(Morphism):
     r"""
