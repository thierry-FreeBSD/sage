--- conflicted
+++ resolved
@@ -245,13 +245,8 @@
             sage: H = End(P)
             sage: f = H([x^2+x*y,y^2])
             sage: Q = P(z,1)
-<<<<<<< HEAD
             sage: f._fast_eval(list(Q))
             [z + z^2, 1]
-=======
-            sage: f(Q)
-            (z + z^2 : 1)
->>>>>>> 3adee1ca
 
             ::
 
@@ -261,13 +256,8 @@
             sage: H=End(P)
             sage: f=H([x^2+x*y,y^2])
             sage: Q=P(z^2,1)
-<<<<<<< HEAD
             sage: f._fast_eval(list(Q))
             [zbar^2, 1.00000000000000]
-=======
-            sage: f(Q)
-            (zbar^2 : 1.00000000000000)
->>>>>>> 3adee1ca
 
             ::
 
@@ -1017,7 +1007,6 @@
               Defn: Defined on coordinates by sending (x0, x1) to
                     (x1^2/x0, x1^2/x0)
         """
-<<<<<<< HEAD
         #the dehomogenizations are stored for future use.
         try:
             return self.__dehomogenization[n]
@@ -1054,23 +1043,6 @@
             else:
                 self.__dehomogenization[n]=H(F)
                 return self.__dehomogenization[n]
-=======
-        PS = self.domain()
-        A = PS.ambient_space()
-        if self._polys[n].substitute({A.gen(n):1}) == 0:
-            raise ValueError("Can't dehomogenize at 0 coordinate.")
-        else:
-            Aff = PS.affine_patch(n)
-            S = Aff.ambient_space().coordinate_ring()
-            R = A.coordinate_ring()
-            phi = R.hom([S.gen(j) for j in range(0, n)] + [1] + [S.gen(j) for j in range(n, A.dimension_relative())], S)
-            F = []
-            for i in range(0, A.dimension_relative() + 1):
-                if i != n:
-                    F.append(phi(self._polys[i]) / phi(self._polys[n]))
-            H = Hom(Aff, Aff)
-            return(H(F))
->>>>>>> 3adee1ca
 
     def orbit(self, P, N, **kwds):
         r"""
@@ -1764,11 +1736,7 @@
         Q = P
         Q.normalize_coordinates()
         index = N
-<<<<<<< HEAD
         indexlist = [] #keep track of which dehomogenizations are needed
-=======
-        indexlist = []
->>>>>>> 3adee1ca
         while Q[index] == 0:
             index -= 1
         indexlist.append(index)
@@ -1780,26 +1748,9 @@
             while R[index] == 0:
                 index -= 1
             indexlist.append(index)
-<<<<<<< HEAD
             #dehomogenize and compute multiplier
             F = self.dehomogenize((indexlist[i],indexlist[i+1]))
             l = F.jacobian()(tuple(Q.dehomogenize(indexlist[i])))*l #get the correct order for chain rule matrix multiplication
-=======
-            S = PolynomialRing(FractionField(self.codomain().base_ring()), N, 'x')
-            CR = self.coordinate_ring()
-            map_vars = list(S.gens())
-            map_vars.insert(indexlist[i], 1)
-            phi = CR.hom(map_vars, S)
-            #make map between correct affine patches
-            for j in range(N + 1):
-                if j != indexlist[i + 1]:
-                    F.append(phi(self._polys[j]) / phi(self._polys[indexlist[i + 1]]))
-                J = matrix(FractionField(S), N, N)
-            for j1 in range(0, N):
-                for j2 in range(0, N):
-                    J[j1, j2] = F[j1].derivative(S.gen(j2))
-            l = J(tuple(Q.dehomogenize(indexlist[i]))) * l #get the correct order for chain rule matrix multiplication
->>>>>>> 3adee1ca
             Q = R
         return l
 
@@ -1847,11 +1798,7 @@
         g = gcd(Q._coords) #we can't use normalize_coordinates since it can cause denominators
         Q.scale_by(1 / g)
         index = N
-<<<<<<< HEAD
         indexlist = [] #keep track of which dehomogenizations are needed
-=======
-        indexlist = []
->>>>>>> 3adee1ca
         while Q[index] % p == 0:
             index -= 1
         indexlist.append(index)
@@ -1866,25 +1813,9 @@
             while R[index] % p == 0:
                 index -= 1
             indexlist.append(index)
-<<<<<<< HEAD
             #dehomogenize and compute multiplier
             F = self.dehomogenize((indexlist[i],indexlist[i+1]))
             l = (F.jacobian()(tuple(Q.dehomogenize(indexlist[i])))*l) % (p ** k)
-=======
-            S = PolynomialRing(BR, N, 'x')
-            CR = self.coordinate_ring()
-            map_vars = list(S.gens())
-            map_vars.insert(indexlist[i], 1)
-            phi = CR.hom(map_vars, S)
-            for j in range(N + 1):
-                if j != indexlist[i + 1]:
-                    F.append(phi(self._polys[j]) / phi(self._polys[indexlist[i + 1]]))
-            J = matrix(FractionField(S), N, N)
-            for j1 in range(0, N):
-                for j2 in range(0, N):
-                    J[j1, j2] = F[j1].derivative(S.gen(j2))
-            l = (J(tuple(Q.dehomogenize(indexlist[i]))) * l) % (p ** k)
->>>>>>> 3adee1ca
             Q = R
         return(l)
 
@@ -2519,15 +2450,9 @@
         periodic_points = self.lift_to_rational_periodic(pos_points,B)
         for p,n in periodic_points:
             for k in range(n):
-<<<<<<< HEAD
-                  p.normalize_coordinates()
-                  periodic.add(p)
-                  p = self(p)
-=======
                 p.normalize_coordinates()
                 periodic.add(p)
                 p = self(p)
->>>>>>> 3adee1ca
         return(list(periodic))
 
     def rational_preimages(self, Q):
