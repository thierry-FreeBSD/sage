--- conflicted
+++ resolved
@@ -972,13 +972,7 @@
             sage: H = Hom(P,P)
             sage: f = H([x^2-y^2,y^2])
             sage: f.dehomogenize((0,1))
-<<<<<<< HEAD
-            Scheme morphism:
-              From: Affine Space of dimension 1 over Rational Field
-              To:   Affine Space of dimension 1 over Rational Field
-=======
             Scheme endomorphism of Affine Space of dimension 1 over Rational Field
->>>>>>> f16112c7
               Defn: Defined on coordinates by sending (x) to
                     ((-x^2 + 1)/x^2)
 
@@ -1780,13 +1774,9 @@
         if check:
             if self.nth_iterate(P, n) != P:
                 raise ValueError("%s is not periodic of period %s" % (P, n))
-<<<<<<< HEAD
-        N = self.domain().dimension_relative()
-=======
             if n < 1:
                 raise ValueError("Period must be a positive integer")
         N = self.domain().ambient_space().dimension_relative()
->>>>>>> f16112c7
         l = identity_matrix(FractionField(self.codomain().base_ring()), N, N)
         Q = P
         Q.normalize_coordinates()
@@ -2605,40 +2595,25 @@
         BR = self.base_ring()
         if not self.is_endomorphism():
             raise NotImplementedError("Must be an endomorphism of projective space")
-<<<<<<< HEAD
-        if self.domain().base_ring() != QQ:
-            raise NotImplementedError("Must be QQ")
-        if (Q in self.codomain()) == False:
-            raise TypeError("Point must be in codomain of self")
-        PS = self.domain()
-=======
         if (Q in self.codomain()) == False:
             raise TypeError("Point must be in codomain of self")
         if isinstance(BR.base_ring(),(ComplexField_class, RealField_class,RealIntervalField_class, ComplexIntervalField_class)):
             raise NotImplementedError("Not Implemented over precision fields") 
         Dom = self.domain()
         PS = self.domain().ambient_space()
->>>>>>> f16112c7
         R = PS.coordinate_ring()
         N = PS.dimension_relative()
         #need a lexicographic ordering for elimination
         R = PolynomialRing(R.base_ring(), N + 1, R.gens(), order='lex')
-<<<<<<< HEAD
-        I = []
-=======
         BR = R.base_ring()
         I = list(self.domain().defining_polynomials())
->>>>>>> f16112c7
         preimages = set()
         for i in range(N + 1):
             for j in range(i + 1, N + 1):
                 I.append(Q[i] * self[j] - Q[j] * self[i])
         I = I * R
-<<<<<<< HEAD
-=======
         if I.dimension() > 1:
             raise NotImplementedError("Subschemes as Preimages not implemented")
->>>>>>> f16112c7
         I0 = R.ideal(0)
         #Determine the points through elimination
         #This is much faster than using the I.variety() function on each affine chart.
@@ -2667,17 +2642,6 @@
                             for pol, pow in L:
                                 if pol.degree() == 1 and len(pol.variables()) == 1:
                                     good = 1
-<<<<<<< HEAD
-                                    r = pol.variable()
-                                    varindex = R.gens().index(r)
-                                    #add this coordinates information to th
-                                    #each dictionary entry
-                                    P.update({R.gen(varindex):-pol.coefficient({r:0}) / pol.coefficient({r:1})})
-                                    new_points.append(copy(P))
-                    if good == 1:
-                        points = new_points
-                #the dictionary entries now have values for all coordiantes
-=======
                                     r = pol.variables()[0]
                                     varindex = R.gens().index(r)
                                     #add this coordinates information to 
@@ -2687,25 +2651,16 @@
                     if good == 1:
                         points = new_points
                 #the dictionary entries now have values for all coordinates
->>>>>>> f16112c7
                 #they are the rational solutions to the equations
                 #make them into projective points
                 for i in range(len(points)):
                     if len(points[i]) == N + 1 and I.subs(points[i]) == I0:
-<<<<<<< HEAD
-                        S = PS([points[i][R.gen(j)] for j in range(N + 1)])
-=======
                         S = Dom([points[i][R.gen(j)] for j in range(N + 1)])
->>>>>>> f16112c7
                         S.normalize_coordinates()
                         if not all([g(tuple(S)) == 0 for g in self]):
                             preimages.add(S)
         return(list(preimages))
 
-<<<<<<< HEAD
-
-=======
->>>>>>> f16112c7
     def all_rational_preimages(self, points):
         r"""
         Given a set of rational points in the domain of ``self``, return all the rational
@@ -2763,13 +2718,8 @@
         """
         if not self.is_endomorphism():
             raise NotImplementedError("Must be an endomorphism of projective space")
-<<<<<<< HEAD
-        if self.domain().base_ring() != QQ:
-            raise NotImplementedError("Must be QQ")
-=======
         if self.domain().base_ring() not in NumberFields():
             raise TypeError("Field won't return finite list of elements")
->>>>>>> f16112c7
 
         PS = self.domain()
         RPS = PS.base_ring()
