# -*- coding: utf-8 -*-
r"""
p-adic L-functions of elliptic curves

To an elliptic curve `E` over the rational numbers and a prime `p`, one
can associate a `p`-adic L-function; at least if `E` does not have additive
reduction at `p`. This function is defined by interpolation of L-values of `E`
at twists. Through the main conjecture of Iwasawa theory it should also be
equal to a characteristic series of a certain Selmer group.

If `E` is ordinary, then it is an element of the Iwasawa algebra
`\Lambda(\ZZ_p^\times) = \ZZ_p[\Delta][\![T]\!]`, where `\Delta` is the group
of `(p-1)`-st roots of unity in `\ZZ_p^\times`, and `T = [\gamma] - 1` where
`\gamma = 1 + p` is a generator of `1 + p\ZZ_p`. (There is a slightly different
description for `p = 2`.)

One can decompose this algebra as the direct product of the subalgebras
corresponding to the characters of `\Delta`, which are simply the powers
`\tau^\eta` (`0 \le \eta \le p-2`) of the Teichmueller character `\tau: \Delta
\to \ZZ_p^\times`. Projecting the L-function into these components gives `p-1`
power series in `T`, each with coefficients in `\ZZ_p`.

If `E` is supersingular, the series will have coefficients in a quadratic
extension of `\QQ_p`, and the coefficients will be unbounded. In this case we
have only implemented the series for `\eta = 0`. We have also implemented the
`p`-adic L-series as formulated by Perrin-Riou [BP], which has coefficients in
the Dieudonne module `D_pE = H^1_{dR}(E/\QQ_p)` of `E`. There is a different
description by Pollack [Po] which is not available here.

According to the `p`-adic version of the Birch and Swinnerton-Dyer conjecture
[MTT], the order of vanishing of the `L`-function at the trivial character
(i.e. of the series for `\eta = 0` at `T = 0`) is just the rank of `E(\QQ)`, or
this rank plus one if the reduction at `p` is split multiplicative.

See [SW] for more details.

REFERENCES:

- [MTT] B. Mazur, J. Tate, and J. Teitelbaum,
  On `p`-adic analogues of the conjectures of Birch and
  Swinnerton-Dyer, Inventiones mathematicae 84, (1986), 1-48.

- [BP] Dominique Bernardi and Bernadette Perrin-Riou,
  Variante `p`-adique de la conjecture de Birch et
  Swinnerton-Dyer (le cas supersingulier), C. R. Acad. Sci. Paris,
  Sér I. Math., 317 (1993), no. 3, 227-232.

- [Po] Robert Pollack, On the `p`-adic `L`-function of a modular form
  at a supersingular prime, Duke Math. J. 118 (2003), no. 3, 523-558.

- [SW] William Stein and Christian Wuthrich, Algorithms
  for the Arithmetic of Elliptic Curves using Iwasawa Theory,
  Mathematics of Computation 82 (2013), 1757-1792.

AUTHORS:

- William Stein (2007-01-01): first version

- Chris Wuthrich (22/05/2007): changed minor issues and added supersingular things

- Chris Wuthrich (11/2008): added quadratic_twists

- David Loeffler (01/2011): added nontrivial Teichmueller components

"""

######################################################################
#       Copyright (C) 2007 William Stein <wstein@gmail.com>
#
#  Distributed under the terms of the GNU General Public License (GPL)
#
#    This code is distributed in the hope that it will be useful,
#    but WITHOUT ANY WARRANTY; without even the implied warranty of
#    MERCHANTABILITY or FITNESS FOR A PARTICULAR PURPOSE.  See the GNU
#    General Public License for more details.
#
#  The full text of the GPL is available at:
#
#                  http://www.gnu.org/licenses/
######################################################################
from __future__ import print_function

from sage.rings.integer_ring import   ZZ
from sage.rings.rational_field import QQ
from sage.rings.padics.factory import Qp
from sage.rings.infinity import infinity
from sage.rings.all import LaurentSeriesRing, PowerSeriesRing, PolynomialRing, Integers

from sage.rings.integer import Integer
from sage.arith.all import valuation, binomial, kronecker_symbol, gcd, prime_divisors, valuation

from sage.structure.sage_object import SageObject

from sage.misc.all import verbose, denominator, get_verbose
import sage.arith.all as arith

from sage.modules.free_module_element import vector
import sage.matrix.all as matrix
import sage.schemes.hyperelliptic_curves.monsky_washnitzer
# from sage.interfaces.all import gp
from sage.misc.functional import log

from sage.misc.decorators import rename_keyword

class pAdicLseries(SageObject):
    r"""
    The `p`-adic L-series of an elliptic curve.

    EXAMPLES:
    An ordinary example::

        sage: e = EllipticCurve('389a')
        sage: L = e.padic_lseries(5)
        sage: L.series(0)
        Traceback (most recent call last):
        ...
        ValueError: n (=0) must be a positive integer
        sage: L.series(1)
        O(T^1)
        sage: L.series(2)
        O(5^4) + O(5)*T + (4 + O(5))*T^2 + (2 + O(5))*T^3 + (3 + O(5))*T^4 + O(T^5)
        sage: L.series(3, prec=10)
        O(5^5) + O(5^2)*T + (4 + 4*5 + O(5^2))*T^2 + (2 + 4*5 + O(5^2))*T^3 + (3 + O(5^2))*T^4 + (1 + O(5))*T^5 + O(5)*T^6 + (4 + O(5))*T^7 + (2 + O(5))*T^8 + O(5)*T^9 + O(T^10)
        sage: L.series(2,quadratic_twist=-3)
        2 + 4*5 + 4*5^2 + O(5^4) + O(5)*T + (1 + O(5))*T^2 + (4 + O(5))*T^3 + O(5)*T^4 + O(T^5)



    A prime p such that E[p] is reducible::

        sage: L = EllipticCurve('11a').padic_lseries(5)
        sage: L.series(1)
        5 + O(5^2) + O(T)
        sage: L.series(2)
        5 + 4*5^2 + O(5^3) + O(5^0)*T + O(5^0)*T^2 + O(5^0)*T^3 + O(5^0)*T^4 + O(T^5)
        sage: L.series(3)
        5 + 4*5^2 + 4*5^3 + O(5^4) + O(5)*T + O(5)*T^2 + O(5)*T^3 + O(5)*T^4 + O(T^5)

    An example showing the calculation of nontrivial Teichmueller twists::

        sage: E=EllipticCurve('11a1')
        sage: lp=E.padic_lseries(7)
        sage: lp.series(4,eta=1)
        3 + 7^3 + 6*7^4 + 3*7^5 + O(7^6) + (2*7 + 7^2 + O(7^3))*T + (1 + 5*7^2 + O(7^3))*T^2 + (4 + 4*7 + 4*7^2 + O(7^3))*T^3 + (4 + 3*7 + 7^2 + O(7^3))*T^4 + O(T^5)
        sage: lp.series(4,eta=2)
        5 + 6*7 + 4*7^2 + 2*7^3 + 3*7^4 + 2*7^5 + O(7^6) + (6 + 4*7 + 7^2 + O(7^3))*T + (3 + 2*7^2 + O(7^3))*T^2 + (1 + 4*7 + 7^2 + O(7^3))*T^3 + (6 + 6*7 + 6*7^2 + O(7^3))*T^4 + O(T^5)
        sage: lp.series(4,eta=3)
        O(7^6) + (5 + 4*7 + 2*7^2 + O(7^3))*T + (6 + 5*7 + 2*7^2 + O(7^3))*T^2 + (5*7 + O(7^3))*T^3 + (7 + 4*7^2 + O(7^3))*T^4 + O(T^5)

    (Note that the last series vanishes at `T = 0`, which is consistent with ::

        sage: E.quadratic_twist(-7).rank()
        1

    This proves that `E` has rank 1 over `\QQ(\zeta_7)`.)

    the load-dumps test::

        sage: lp = EllipticCurve('11a').padic_lseries(5)
        sage: lp == loads(dumps(lp))
        True
    """
    def __init__(self, E, p, implementation = 'eclib', normalize='L_ratio'):
        r"""
        INPUT:

        -  ``E`` - an elliptic curve
        -  ``p`` - a prime of good reduction
        -  ``implementation`` - string (default:'eclib'); either 'eclib' to use
           John Cremona's ``eclib`` for the computation of modular
           symbols, or 'sage' to use Sage's own implementation, or 'pollack-stevens'
           to use the cohomological construction of Pollack--Stevens.
        -  ``normalize`` - ``'L_ratio'`` (default), ``'period'`` or ``'none'``;
           this is describes the way the modular symbols
           are normalized. See ``modular_symbol`` of
           an elliptic curve over Q for more details. Currently ignored if ``implementation``
           is 'pollack-stevens'

        EXAMPLES::

            sage: E = EllipticCurve('11a1')
            sage: Lp = E.padic_lseries(3)
            sage: Lp.series(2,prec=3)
            2 + 3 + 3^2 + 2*3^3 + O(3^4) + (1 + O(3))*T + (1 + O(3))*T^2 + O(T^3)
        """
        self._E = E
        self._p = ZZ(p)
        self._normalize = normalize
        if implementation not in ['eclib', 'sage', 'pollack-stevens']:
            raise ValueError("Implementation should be one of 'eclib', 'sage' or 'pollack-stevens'")
        self._implementation = implementation
        if not self._p.is_prime():
            raise ValueError("p (=%s) must be a prime"%p)
        if E.conductor() % (self._p)**2 == 0:
            raise NotImplementedError("p (=%s) must be a prime of semi-stable reduction"%p)

        try :
            crla = E.label()
        except RuntimeError :
            print("Warning : Curve outside Cremona's table. Computations of modular symbol space might take very long !")

        sign = 0 if implementation == 'pollack-stevens' else +1 # This should be fixed to be consistent.
        self._modular_symbol = E.modular_symbol(sign=sign, implementation = implementation, normalize=normalize)

    def __add_negative_space(self):
        r"""
        A helper function not designed for direct use.

        This function add the attribute ``_negative_modular_symbol`` to the class. This may take time
        and will only be needed when twisting with negative fundamental discriminants.

        EXAMPLES::

        sage: E = EllipticCurve('11a1')
        sage: lp = E.padic_lseries(5)
        sage: lp.modular_symbol(1/7,sign=-1)  #indirect doctest
        -1/2

        """
        if self._implementation == 'eclib':
            verbose('Currently there is no negative modular symbols in eclib, so we have to fall back on the implementation of modular symbols in sage')
            # once there is a eclib implementation of -1, this should be changed.
<<<<<<< HEAD
        self._negative_modular_symbol = self._E.modular_symbol(sign=-1, use_eclib = False, normalize=self._normalize)
=======
            self._negative_modular_symbol = self._E.modular_symbol(sign=-1, implementation = 'sage', normalize=self._normalize)
        else:
            self._negative_modular_symbol = self._E.modular_symbol(sign=-1, implementation = implementation, normalize=self._normalize)
>>>>>>> 990f9b80

    def __cmp__(self,other):
        r"""
        Compare self and other.

        TESTS::

            sage: lp1 = EllipticCurve('11a1').padic_lseries(5)
            sage: lp2 = EllipticCurve('11a1').padic_lseries(7)
            sage: lp3 = EllipticCurve('11a2').padic_lseries(5)
            sage: lp1 == lp1
            True
            sage: lp1 == lp2
            False
            sage: lp1 == lp3
            False
        """
        c = cmp(type(self), type(other))
        if c:
            return c
        return cmp((self._E, self._p), (other._E, other._p))


    def elliptic_curve(self):
        r"""
        Return the elliptic curve to which this `p`-adic L-series is associated.

        EXAMPLES::

            sage: L = EllipticCurve('11a').padic_lseries(5)
            sage: L.elliptic_curve()
            Elliptic Curve defined by y^2 + y = x^3 - x^2 - 10*x - 20 over Rational Field
        """
        return self._E

    def prime(self):
        r"""
        Return the prime `p` as in 'p-adic L-function'.

        EXAMPLES::

            sage: L = EllipticCurve('11a').padic_lseries(5)
            sage: L.prime()
            5
        """
        return self._p

    def _repr_(self):
        r"""
        Return print representation.

        EXAMPLES::

            sage: e = EllipticCurve('37a')
            sage: e.padic_lseries(3)._repr_()
            '3-adic L-series of Elliptic Curve defined by y^2 + y = x^3 - x over Rational Field'
            sage: e.padic_lseries(3,normalize='none')
            3-adic L-series of Elliptic Curve defined by y^2 + y = x^3 - x over Rational Field (not normalized)
            sage: L = e.padic_lseries(3,normalize='none')
            sage: L.rename('(factor)*L_3(T)')
            sage: L
            (factor)*L_3(T)
        """
        s = "%s-adic L-series of %s"%(self._p, self._E)
        if not self._normalize == 'L_ratio':
            s += ' (not normalized)'
        return s

    def modular_symbol(self, r, sign=+1, quadratic_twist= +1):
        r"""
        Return the modular symbol evaluated at `r`.
        This is used to compute this `p`-adic
        L-series.

        Note that the normalisation is not correct at this
        stage: use ``_quotient_of periods_to_twist`` to correct.

        Note also that this function does not check if the condition
        on the quadratic_twist=D is satisfied. So the result will only
        be correct if for each prime `\ell` dividing `D`, we have
        `ord_{\ell}(N)<= ord_{\ell}(D)`, where `N` is the conductor of the curve.

        INPUT:

        -  ``r`` - a cusp given as either a rational number or oo

        -  ``sign`` - +1 (default) or -1 (only implemented without twists)

        -  ``quadratic_twist`` - a fundamental discriminant of a quadratic field or +1 (default)

        EXAMPLES::

            sage: E = EllipticCurve('11a1')
            sage: lp = E.padic_lseries(5)
            sage: [lp.modular_symbol(r) for r in [0,1/5,oo,1/11]]
            [1/5, 6/5, 0, 0]
            sage: [lp.modular_symbol(r,sign=-1) for r in [0,1/3,oo,1/7]]
            [0, 1/2, 0, -1/2]
            sage: [lp.modular_symbol(r,quadratic_twist=-20) for r in [0,1/5,oo,1/11]]
            [1, 1, 0, 1/2]

            sage: E = EllipticCurve('20a1')
            sage: Et = E.quadratic_twist(-4)
            sage: lpt = Et.padic_lseries(5)
            sage: eta = lpt._quotient_of_periods_to_twist(-4)
            sage: lpt.modular_symbol(0) == lp.modular_symbol(0,quadratic_twist=-4) / eta
            True

        """
        if quadratic_twist == +1 :
            if sign == +1 :
                return self._modular_symbol(r)
            elif sign == -1:
                try:
                    m = self._negative_modular_symbol
                except (KeyError, AttributeError):
                    if not hasattr(self, '_modular_symbol_negative'):
                        self.__add_negative_space()
                        m = self._negative_modular_symbol
                return m(r)
        else :
            D = quadratic_twist
            if sign == -1:
                raise NotImplementedError("Quadratic twists for negative modular symbols are not yet implemented.")
            if D > 0:
                m = self._modular_symbol
                return sum([ kronecker_symbol(D,u) * m(r+ZZ(u)/D) \
                             for u in range(1,D) ] )

            else:
                try:
                    m = self._negative_modular_symbol
                except (KeyError, AttributeError):
                    if not hasattr(self, '_modular_symbol_negative'):
                        self.__add_negative_space()
                        m = self._negative_modular_symbol
                return -sum([ kronecker_symbol(D,u) * m(r+ZZ(u)/D) \
                             for u in range(1,-D) ] )


    def measure(self, a, n, prec, quadratic_twist=+1, sign = +1):
        r"""
        Return the measure on `\ZZ_p^{\times}` defined by

           `\mu_{E,\alpha}^+ ( a + p^n \ZZ_p  ) =
           \frac{1}{\alpha^n} \left [\frac{a}{p^n}\right]^{+} -
           \frac{1}{\alpha^{n+1}} \left[\frac{a}{p^{n-1}}\right]^{+}`

        where `[\cdot]^{+}` is the modular symbol. This is used to define
        this `p`-adic L-function (at least when the reduction is good).

        The optional argument ``sign`` allows the minus symbol `[\cdot]^{-}` to
        be substituted for the plus symbol.

        The optional argument ``quadratic_twist`` replaces `E` by the twist in
        the above formula, but the twisted modular symbol is computed using a
        sum over modular symbols of `E` rather then finding the modular symbols
        for the twist. Quadratic twists are only implemented if the sign is
        `+1`.

        Note that the normalisation is not correct at this
        stage: use  ``_quotient_of periods`` and ``_quotient_of periods_to_twist``
        to correct.

        Note also that this function does not check if the condition
        on the ``quadratic_twist=D`` is satisfied. So the result will only
        be correct if for each prime `\ell` dividing `D`, we have
        `ord_{\ell}(N)<= ord_{\ell}(D)`, where `N` is the conductor of the curve.

        INPUT:

        -  ``a`` - an integer

        -  ``n`` - a non-negative integer

        -  ``prec`` - an integer

        -  ``quadratic_twist`` (default = 1) - a fundamental discriminant of a quadratic field,
           should be coprime to the conductor of `E`

        - ``sign`` (default = 1) - an integer, which should be `\pm 1`.

        EXAMPLES::

            sage: E = EllipticCurve('37a')
            sage: L = E.padic_lseries(5)
            sage: L.measure(1,2, prec=9)
            2 + 3*5 + 4*5^3 + 2*5^4 + 3*5^5 + 3*5^6 + 4*5^7 + 4*5^8 + O(5^9)
            sage: L.measure(1,2, quadratic_twist=8,prec=15)
            O(5^15)
            sage: L.measure(1,2, quadratic_twist=-4,prec=15)
            4 + 4*5 + 4*5^2 + 3*5^3 + 2*5^4 + 5^5 + 3*5^6 + 5^8 + 2*5^9 + 3*5^12 + 2*5^13 + 4*5^14 + O(5^15)

            sage: E = EllipticCurve('11a1')
            sage: a = E.quadratic_twist(-3).padic_lseries(5).measure(1,2,prec=15)
            sage: b = E.padic_lseries(5).measure(1,2, quadratic_twist=-3,prec=15)
            sage: a == b * E.padic_lseries(5)._quotient_of_periods_to_twist(-3)
            True

        """
        s = ZZ(sign)
        if s not in [1, -1]:
            raise ValueError("Sign must be +- 1")
        if quadratic_twist != 1 and s != 1:
            raise NotImplementedError("Quadratic twists not implemented for sign -1")

        if quadratic_twist < 0:
            s = ZZ(-1)

        try:
            p, alpha, z, w, f = self.__measure_data[(n,prec,s)]
        except (KeyError, AttributeError):
            if not hasattr(self, '__measure_data'):
                self.__measure_data = {}
            p = self._p
            alpha = self.alpha(prec=prec)
            z = 1/(alpha**n)
            w = p**(n-1)
            if s == +1 :
                f = self._modular_symbol
            else :
                try :
                    f = self._negative_modular_symbol
                except (KeyError, AttributeError):
                    if not hasattr(self, '_modular_symbol_negative'):
                        self.__add_negative_space()
                        f = self._negative_modular_symbol
            self.__measure_data[(n,prec,s)] = (p,alpha,z,w,f)

        if quadratic_twist == 1:
            if self._E.conductor() % p == 0:
                return z * f(a/(p*w))
            return z * ( f(a/(p*w)) - f(a/w) / alpha)
        else:
            D = quadratic_twist
            if self.is_ordinary():
                chip = kronecker_symbol(D,p)
            else:
                chip = 1 # alpha is +- sqrt(-p) anyway
            if self._E.conductor() % p == 0:
                mu = chip**n * z * sum([kronecker_symbol(D,u) * f(a/(p*w)+ZZ(u)/D) for u in range(1,D.abs())])
            else:
                mu = chip**n * z * sum([kronecker_symbol(D,u) *( f(a/(p*w)+ZZ(u)/D) - chip /alpha * f(a/w+ZZ(u)/D) ) for u in range(1,D.abs())])
            return s*mu

    def alpha(self, prec=20):
        r"""
        Return a `p`-adic root `\alpha` of the polynomial `x^2 - a_p x
        + p` with `ord_p(\alpha) < 1`.  In the ordinary case this is
        just the unit root.

        INPUT:
        -  ``prec`` - positive integer, the `p`-adic precision of the root.

        EXAMPLES:
        Consider the elliptic curve 37a::

            sage: E = EllipticCurve('37a')

        An ordinary prime::

            sage: L = E.padic_lseries(5)
            sage: alpha = L.alpha(10); alpha
            3 + 2*5 + 4*5^2 + 2*5^3 + 5^4 + 4*5^5 + 2*5^7 + 5^8 + 5^9 + O(5^10)
            sage: alpha^2 - E.ap(5)*alpha + 5
            O(5^10)

        A supersingular prime::

            sage: L = E.padic_lseries(3)
            sage: alpha = L.alpha(10); alpha
            alpha + O(alpha^21)
            sage: alpha^2 - E.ap(3)*alpha + 3
            O(alpha^22)

        A reducible prime::

            sage: L = EllipticCurve('11a').padic_lseries(5)
            sage: L.alpha(5)
            1 + 4*5 + 3*5^2 + 2*5^3 + 4*5^4 + O(5^5)
        """
        try:
            return self._alpha[prec]
        except AttributeError:
            self._alpha = {}
        except KeyError:
            pass
        E = self._E
        p = self._p
        a_p = E.ap(p)
        K = Qp(p, prec, print_mode='series')

        if E.conductor() % p == 0:
            self._alpha[prec] = K(a_p)
            return K(a_p)

        R = ZZ['x']
        f = R([p, -a_p, 1])
        if E.is_ordinary(p):
            G = f.factor_padic(p, prec+5)
            for pr, e in G:
                a = -pr[0]
                if a.valuation() < 1:
                    self._alpha[prec] = K(a)
                    return K(a)
            raise RunTimeError("bug in p-adic L-function alpha")
        else: # supersingular case
            f = f.change_ring(K)
            A = K.extension(f, names="alpha")
            a = A.gen()
            self._alpha[prec] = a
            return a

    def order_of_vanishing(self):
        r"""
        Return the order of vanishing of this `p`-adic L-series.

        The output of this function is provably correct, due to a
        theorem of Kato [Ka].

        NOTE: currently `p` must be a prime of good ordinary reduction.

        REFERENCES:

        - [MTT] B. Mazur, J. Tate, and J. Teitelbaum,
          On `p`-adic analogues of the conjectures of Birch and
          Swinnerton-Dyer, Inventiones mathematicae 84, (1986), 1-48.

        - [Ka] Kayuza Kato, `p`-adic Hodge theory and values of zeta functions of modular
          forms, Cohomologies `p`-adiques et applications arithmetiques III,
          Asterisque vol 295, SMF, Paris, 2004.

        EXAMPLES::

            sage: L = EllipticCurve('11a').padic_lseries(3)
            sage: L.order_of_vanishing()
            0
            sage: L = EllipticCurve('11a').padic_lseries(5)
            sage: L.order_of_vanishing()
            0
            sage: L = EllipticCurve('37a').padic_lseries(5)
            sage: L.order_of_vanishing()
            1
            sage: L = EllipticCurve('43a').padic_lseries(3)
            sage: L.order_of_vanishing()
            1
            sage: L = EllipticCurve('37b').padic_lseries(3)
            sage: L.order_of_vanishing()
            0
            sage: L = EllipticCurve('389a').padic_lseries(3)
            sage: L.order_of_vanishing()
            2
            sage: L = EllipticCurve('389a').padic_lseries(5)
            sage: L.order_of_vanishing()
            2
            sage: L = EllipticCurve('5077a').padic_lseries(5, implementation = 'eclib')
            sage: L.order_of_vanishing()
            3
        """
        try:
            return self.__ord
        except AttributeError:
            pass

        if not self.is_ordinary():
            raise NotImplementedError
        E = self.elliptic_curve()
        if not E.is_good(self.prime()):
            raise ValueError("prime must be of good reduction")
        r = E.rank()
        n = 1
        while True:
            f = self.series(n)
            v = f.valuation()
            if v < n and v < r:
                raise RuntimeError("while computing p-adic order of vanishing, got a contradiction: the curve is %s, the curve has rank %s, but the p-adic L-series vanishes to order <= %s"%(E, r, v))
            if v == r:
                self.__ord = v
                return v
            n += 1

    def teichmuller(self, prec):
        r"""
        Return Teichmuller lifts to the given precision.

        INPUT:

        - ``prec`` - a positive integer.

        OUTPUT:

        - a list of `p`-adic numbers, the cached Teichmuller lifts

        EXAMPLES::

            sage: L = EllipticCurve('11a').padic_lseries(7)
            sage: L.teichmuller(1)
            [0, 1, 2, 3, 4, 5, 6]
            sage: L.teichmuller(2)
            [0, 1, 30, 31, 18, 19, 48]
        """
        p = self._p
        K = Qp(p, prec, print_mode='series')
        return [Integer(0)] + \
               [a.residue(prec).lift() for a in K.teichmuller_system()]

    def _e_bounds(self, n, prec):
        r"""
        A helper function not designed for direct use.

        It computes the valuations of the coefficients of `\omega_n = (1+T)^{p^n}-1`.

        EXAMPLES::

            sage: E = EllipticCurve('11a1')
            sage: Lp = E.padic_lseries(2)
            sage: Lp._e_bounds(1,10)
            [+Infinity, 1, 0, 0, 0, 0, 0, 0, 0, 0]
            sage: Lp._e_bounds(2,10)
            [+Infinity, 2, 1, 1, 0, 0, 0, 0, 0, 0]
            sage: Lp._e_bounds(3,10)
            [+Infinity, 3, 2, 2, 1, 1, 1, 1, 0, 0]
            sage: Lp._e_bounds(4,10)
            [+Infinity, 4, 3, 3, 2, 2, 2, 2, 1, 1]
        """
        # trac 10280: replace with new corrected code, note that the sequence has to be decreasing.
        pn = self._p**n
        enj = infinity
        res = [enj]
        for j in range(1,prec):
            bino = valuation(binomial(pn,j),self._p)
            if bino < enj:
                enj = bino
            res.append(enj)
        return res

    def _get_series_from_cache(self, n, prec, D, eta):
        r"""
        A helper function not designed for direct use.

        It picks up the series in the cache if it has been previously computed.

        EXAMPLES::

            sage: E = EllipticCurve('11a1')
            sage: Lp = E.padic_lseries(5)
            sage: Lp._pAdicLseries__series = {}  # clear cached series
            sage: Lp._get_series_from_cache(3,5,1,0)
            sage: Lp.series(3,prec=5)
            5 + 4*5^2 + 4*5^3 + O(5^4) + O(5)*T + O(5)*T^2 + O(5)*T^3 + O(5)*T^4 + O(T^5)
            sage: Lp._get_series_from_cache(3,5,1,0)
            5 + 4*5^2 + 4*5^3 + O(5^4) + O(5)*T + O(5)*T^2 + O(5)*T^3 + O(5)*T^4 + O(T^5)
        """
        try:
            return self.__series[(n,prec,D,eta)]
        except AttributeError:
            self.__series = {}
        except KeyError:
            for _n, _prec, _D, _eta in self.__series.keys():
                if _n == n and _D == D and _eta == eta and _prec >= prec:
                    return self.__series[(_n,_prec,_D,_eta)].add_bigoh(prec)
        return None

    def _set_series_in_cache(self, n, prec, D, eta, f):
        r"""
        A helper function not designed for direct use.

        It picks up the series in the cache if it has been previously computed.

        EXAMPLES::

            sage: E = EllipticCurve('11a1')
            sage: Lp = E.padic_lseries(5)
            sage: Lp.series(3,prec=5)
            5 + 4*5^2 + 4*5^3 + O(5^4) + O(5)*T + O(5)*T^2 + O(5)*T^3 + O(5)*T^4 + O(T^5)
            sage: Lp._set_series_in_cache(3,5,1,0,0)
            sage: Lp.series(3,prec=5)
            0
        """
        self.__series[(n,prec,D, eta)] = f


    def _quotient_of_periods_to_twist(self,D):
        r"""
        For a fundamental discriminant `D` of a quadratic number field this
        computes the constant `\eta` such that
        `\sqrt{\vert D\vert }\cdot\Omega_{E_D}^{+} =\eta\cdot \Omega_E^{sign(D)}`.
        As in [MTT]_ page 40. This is either 1 or 2 unless the condition
        on the twist is not satisfied, e.g. if we are 'twisting back' to a
        semi-stable curve.

        REFERENCES:

        - [MTT] B. Mazur, J. Tate, and J. Teitelbaum,
          On `p`-adic analogues of the conjectures of Birch and
          Swinnerton-Dyer, Invertiones mathematicae 84, (1986), 1-48.

        .. note: No check on precision is made, so this may fail for huge `D`.

        EXAMPLES::

            sage: E = EllipticCurve('37b1')
            sage: lp = E.padic_lseries(3)
            sage: lp._quotient_of_periods_to_twist(-20)
            1
            sage: lp._quotient_of_periods_to_twist(-4)
            1
            sage: lp._quotient_of_periods_to_twist(-3)
            1
            sage: lp._quotient_of_periods_to_twist(-8)
            2
            sage: lp._quotient_of_periods_to_twist(8)
            2
            sage: lp._quotient_of_periods_to_twist(5)
            1
            sage: lp._quotient_of_periods_to_twist(12)
            1

            sage: E = EllipticCurve('11a1')
            sage: Et = E.quadratic_twist(-3)
            sage: lpt = Et.padic_lseries(5)
            sage: lpt._quotient_of_periods_to_twist(-3)
            3

        """
        from sage.functions.all import sqrt
        # This function does not depend on p and could be moved out of this file but it is needed only here

        # Note that the number of real components does not change by twisting.
        if D == 1:
            return 1
        Et = self._E.quadratic_twist(D)
        if D > 1:
            qt = Et.period_lattice().basis()[0]/self._E.period_lattice().basis()[0]
            qt *= sqrt(qt.parent()(D))
        else:
            qt = Et.period_lattice().basis()[1].imag()/self._E.period_lattice().basis()[0]
            if Et.real_components() == 1:
                qt *= 2
            qt *= sqrt(qt.parent()(-D))
        verbose('the real approximation is %s'%qt)
        # we know from MTT that the result has a denominator 1
        return QQ(int(round(8*qt)))/8


class pAdicLseriesOrdinary(pAdicLseries):
    def series(self, n=2, quadratic_twist=+1, prec=5, eta=0):
        r"""
        Return the `n`-th approximation to the `p`-adic L-series, in the
        component corresponding to the `\eta`-th power of the Teichmueller
        character, as a power series in `T` (corresponding to `\gamma-1` with
        `\gamma=1+p` as a generator of `1+p\ZZ_p`). Each coefficient is a
        `p`-adic number whose precision is provably correct.

        Here the normalization of the `p`-adic L-series is chosen
        such that `L_p(E,1) = (1-1/\alpha)^2 L(E,1)/\Omega_E`
        where `\alpha` is the unit root of the characteristic
        polynomial of Frobenius on `T_pE` and `\Omega_E` is the
        Neron period of `E`.

        INPUT:

        -  ``n`` - (default: 2) a positive integer
        -  ``quadratic_twist`` - (default: +1) a fundamental discriminant of a
           quadratic field, coprime to the conductor of the curve
        -  ``prec`` - (default: 5) maximal number of terms of the series to
           compute; to compute as many as possible just give a very large
           number for ``prec``; the result will still be correct.
        - ``eta`` (default: 0) an integer (specifying the power of the
          Teichmueller character on the group of roots of unity in
          `\ZZ_p^\times`)

        ALIAS: power_series is identical to series.

        EXAMPLES:
        We compute some `p`-adic L-functions associated to the elliptic
        curve 11a::

            sage: E = EllipticCurve('11a')
            sage: p = 3
            sage: E.is_ordinary(p)
            True
            sage: L = E.padic_lseries(p)
            sage: L.series(3)
            2 + 3 + 3^2 + 2*3^3 + O(3^5) + (1 + 3 + O(3^2))*T + (1 + 2*3 + O(3^2))*T^2 + O(3)*T^3 + O(3)*T^4 + O(T^5)

        Another example at a prime of bad reduction, where the
        `p`-adic L-function has an extra 0 (compared to the non
        `p`-adic L-function)::

            sage: E = EllipticCurve('11a')
            sage: p = 11
            sage: E.is_ordinary(p)
            True
            sage: L = E.padic_lseries(p)
            sage: L.series(2)
            O(11^4) + (10 + O(11))*T + (6 + O(11))*T^2 + (2 + O(11))*T^3 + (5 + O(11))*T^4 + O(T^5)

        We compute a `p`-adic L-function that vanishes to order 2::

            sage: E = EllipticCurve('389a')
            sage: p = 3
            sage: E.is_ordinary(p)
            True
            sage: L = E.padic_lseries(p)
            sage: L.series(1)
            O(T^1)
            sage: L.series(2)
            O(3^4) + O(3)*T + (2 + O(3))*T^2 + O(T^3)
            sage: L.series(3)
            O(3^5) + O(3^2)*T + (2 + 2*3 + O(3^2))*T^2 + (2 + O(3))*T^3 + (1 + O(3))*T^4 + O(T^5)

        Checks if the precision can be changed (:trac:`5846`)::

            sage: L.series(3,prec=4)
            O(3^5) + O(3^2)*T + (2 + 2*3 + O(3^2))*T^2 + (2 + O(3))*T^3 + O(T^4)
            sage: L.series(3,prec=6)
            O(3^5) + O(3^2)*T + (2 + 2*3 + O(3^2))*T^2 + (2 + O(3))*T^3 + (1 + O(3))*T^4 + (1 + O(3))*T^5 + O(T^6)

        Rather than computing the `p`-adic L-function for the curve '15523a1', one can
        compute it as a quadratic_twist::

            sage: E = EllipticCurve('43a1')
            sage: lp = E.padic_lseries(3)
            sage: lp.series(2,quadratic_twist=-19)
            2 + 2*3 + 2*3^2 + O(3^4) + (1 + O(3))*T + (1 + O(3))*T^2 + O(T^3)
            sage: E.quadratic_twist(-19).label()    # optional -- database_cremona_ellcurve
            '15523a1'

        This proves that the rank of '15523a1' is zero, even if ``mwrank`` can not determine this.

        We calculate the `L`-series in the nontrivial Teichmueller components::

            sage: L = EllipticCurve('110a1').padic_lseries(5)
            sage: for j in [0..3]: print(L.series(4, eta=j))
            O(5^6) + (2 + 2*5 + 2*5^2 + O(5^3))*T + (5 + 5^2 + O(5^3))*T^2 + (4 + 4*5 + 2*5^2 + O(5^3))*T^3 + (1 + 5 + 3*5^2 + O(5^3))*T^4 + O(T^5)
            4 + 3*5 + 2*5^2 + 3*5^3 + 5^4 + O(5^6) + (1 + 3*5 + 4*5^2 + O(5^3))*T + (3 + 4*5 + 3*5^2 + O(5^3))*T^2 + (3 + 3*5^2 + O(5^3))*T^3 + (1 + 2*5 + 2*5^2 + O(5^3))*T^4 + O(T^5)
            2 + O(5^6) + (1 + 5 + O(5^3))*T + (2 + 4*5 + 3*5^2 + O(5^3))*T^2 + (4 + 5 + 2*5^2 + O(5^3))*T^3 + (4 + O(5^3))*T^4 + O(T^5)
            3 + 5 + 2*5^2 + 5^3 + 3*5^4 + 4*5^5 + O(5^6) + (1 + 2*5 + 4*5^2 + O(5^3))*T + (1 + 4*5 + O(5^3))*T^2 + (3 + 2*5 + 2*5^2 + O(5^3))*T^3 + (5 + 5^2 + O(5^3))*T^4 + O(T^5)

        It should now also work with `p=2` (:trac:`20798`)::

            sage: E = EllipticCurve("53a1")
            sage: lp = E.padic_lseries(2)
            sage: lp.series(7)
            O(2^8) + (1 + 2^2 + 2^3 + O(2^5))*T + (1 + 2^3 + O(2^4))*T^2 + (2^2 + 2^3 + O(2^4))*T^3 + (2 + 2^2 + O(2^3))*T^4 + O(T^5)

            sage: E = EllipticCurve("109a1")
            sage: lp = E.padic_lseries(2)
            sage: lp.series(6)
            2^2 + 2^6 + O(2^7) + (2 + O(2^4))*T + O(2^3)*T^2 + (2^2 + O(2^3))*T^3 + (2 + O(2^2))*T^4 + O(T^5)
        """
        n = ZZ(n)
        if n < 1:
            raise ValueError("n (=%s) must be a positive integer"%n)
        if self._p == 2 and n == 1:
            raise ValueError("n (=%s) must be a at least 2 if p is 2"%n)
        if prec < 1:
            raise ValueError("Insufficient precision (%s)"%prec)

        # check if the conditions on quadratic_twist are satisfied
        eta = ZZ(eta) % (self._p - 1)
        D = ZZ(quadratic_twist)
        if D != 1:
            if eta != 0: raise NotImplementedError("quadratic twists only implemented for the 0th Teichmueller component")
            if D % 4 == 0:
                d = D//4
                if not d.is_squarefree() or d % 4 == 1:
                    raise ValueError("quadratic_twist (=%s) must be a fundamental discriminant of a quadratic field"%D)
            else:
                if not D.is_squarefree() or D % 4 != 1:
                    raise ValueError("quadratic_twist (=%s) must be a fundamental discriminant of a quadratic field"%D)
            if gcd(D,self._p) != 1:
                raise ValueError("quadratic twist (=%s) must be coprime to p (=%s) "%(D,self._p))
            if gcd(D,self._E.conductor())!= 1:
                for ell in prime_divisors(D):
                    if valuation(self._E.conductor(),ell) > valuation(D,ell) :
                        raise ValueError("can not twist a curve of conductor (=%s) by the quadratic twist (=%s)."%(self._E.conductor(),D))
        p = self._p

        #verbose("computing L-series for p=%s, n=%s, and prec=%s"%(p,n,prec))

        if prec == 1:
            if eta == 0:
                # trac 15737: if we only ask for the leading term we don't
                # need to do any sum as L_p(E,0) = (1-1/alpha)^2 * m(0) (good case)
                # set prec arbitrary to 20.
                K = Qp(p, 20, print_mode='series')
                R = PowerSeriesRing(K,'T',1)
                L = self.modular_symbol(0, sign=+1, quadratic_twist=D)
                chip = kronecker_symbol(D,p)
                if self._E.conductor() % p == 0:
                    L *= 1 - chip/self.alpha()
                else:
                    L *= (1-chip/self.alpha())**2
                L /= self._quotient_of_periods_to_twist(D)*self._E.real_components()
                L = R(L, 1)
                return L
            else:
                # here we need some sums anyway
                bounds = self._prec_bounds(n,prec)
                padic_prec = 20
        else:
            bounds = self._prec_bounds(n,prec)
            padic_prec = max(bounds[1:]) + 5

        verbose("using p-adic precision of %s"%padic_prec)

        if p == 2:
            res_series_prec = min(p**(n-2), prec)
        else:
            res_series_prec = min(p**(n-1), prec)
        verbose("using series precision of %s"%res_series_prec)

        ans = self._get_series_from_cache(n, res_series_prec,D,eta)
        if not ans is None:
            verbose("found series in cache")
            return ans

        K = QQ
        R = PowerSeriesRing(K,'T',res_series_prec)
        T = R(R.gen(),res_series_prec )
        L = R(0)
        one_plus_T_factor = R(1)
        gamma_power = K(1)
        teich = self.teichmuller(padic_prec)
        if p == 2:
            teich = [0, 1,-1]
            gamma = K(5)
            p_power = 2**(n-2)
            a_range = 3
        else:
            teich = self.teichmuller(padic_prec)
            gamma = K(1+ p)
            p_power = p**(n-1)
            a_range = p
        si = 1-2*(eta % 2)

        verbose("Now iterating over %s summands"%((p-1)*p_power))
        verbose_level = get_verbose()
        count_verb = 0
        for j in range(p_power):
            s = K(0)
            if verbose_level >= 2 and j/p_power*100 > count_verb + 3:
                verbose("%.2f percent done"%(float(j)/p_power*100))
                count_verb += 3
            for a in range(1,a_range):
                b = teich[a] * gamma_power
                s += teich[a]**eta * self.measure(b, n, padic_prec, quadratic_twist=D, sign=si).lift()
            L += s * one_plus_T_factor
            one_plus_T_factor *= 1+T
            gamma_power *= gamma

        verbose("the series before adjusting the precision is %s"%L)
        # Now create series but with each coefficient truncated
        # so it is proven correct:
        K = Qp(p, padic_prec, print_mode='series')
        R = PowerSeriesRing(K,'T',res_series_prec)
        L = R(L,res_series_prec)
        aj = L.list()
        if len(aj) > 0:
            aj = [aj[0].add_bigoh(padic_prec-2)] + \
                 [aj[j].add_bigoh(bounds[j]) for j in range(1,len(aj))]
        L = R(aj,res_series_prec )

        L /= self._quotient_of_periods_to_twist(D)*self._E.real_components()

        self._set_series_in_cache(n, res_series_prec, D, eta, L)

        return L

    power_series = series


    def is_ordinary(self):
        r"""
        Return True if the elliptic curve that this L-function is attached
        to is ordinary.

        EXAMPLES::

            sage: L = EllipticCurve('11a').padic_lseries(5)
            sage: L.is_ordinary()
            True
        """
        return True

    def is_supersingular(self):
        r"""
        Return True if the elliptic curve that this L function is attached
        to is supersingular.

        EXAMPLES::

            sage: L = EllipticCurve('11a').padic_lseries(5)
            sage: L.is_supersingular()
            False
        """
        return False

    def _c_bound(self):
        r"""
        A helper function not designed for direct use.

        It returns the maximal `p`-adic valuation of the possible denominators
        of the modular symbols.

        EXAMPLES::

            sage: E = EllipticCurve('11a1')
            sage: Lp = E.padic_lseries(5)
            sage: Lp._c_bound()
            1
            sage: Lp = E.padic_lseries(17)
            sage: Lp._c_bound()
            0

        """
        try:
            return self.__c_bound
        except AttributeError:
            pass
        E = self._E
        p = self._p
        if E.galois_representation().is_irreducible(p):
            ans = 0
        else:
            m = E.modular_symbol_space(sign=1)
            b = m.boundary_map().codomain()
            C = b._known_cusps()  # all known, since computed the boundary map
            ans = max([valuation(self.modular_symbol(a).denominator(), p) for a in C])
        self.__c_bound = ans
        return ans

    def _prec_bounds(self, n, prec):
        r"""
        A helper function not designed for direct use.

        It returns the `p`-adic precisions of the approximation
        to the `p`-adic L-function.

        EXAMPLES::

            sage: E = EllipticCurve('11a1')
            sage: Lp = E.padic_lseries(5)
            sage: Lp._prec_bounds(3,10)
            [+Infinity, 1, 1, 1, 1, 0, 0, 0, 0, 0]
            sage: Lp._prec_bounds(3,12)
            [+Infinity, 1, 1, 1, 1, 0, 0, 0, 0, 0, 0, 0]
            sage: Lp._prec_bounds(4,5)
            [+Infinity, 2, 2, 2, 2]
            sage: Lp._prec_bounds(15,10)
            [+Infinity, 13, 13, 13, 13, 12, 12, 12, 12, 12]

            sage: Lp = E.padic_lseries(3)
            sage: Lp._prec_bounds(15,10)
            [+Infinity, 14, 14, 13, 13, 13, 13, 13, 13, 12]

        """
        if self._p == 2:
            e = self._e_bounds(n-2, prec)
        else:
            e = self._e_bounds(n-1, prec)
        c = self._c_bound()
        return [e[j] - c for j in range(len(e))]


class pAdicLseriesSupersingular(pAdicLseries):
    def series(self, n=3, quadratic_twist = +1, prec=5, eta = 0):
        r"""
        Return the `n`-th approximation to the `p`-adic L-series as a
        power series in `T` (corresponding to `\gamma-1` with
        `\gamma=1+p` as a generator of `1+p\ZZ_p`).  Each
        coefficient is an element of a quadratic extension of the `p`-adic
        number whose precision is probably correct.

        Here the normalization of the `p`-adic L-series is chosen
        such that `L_p(E,1) = (1-1/\alpha)^2 L(E,1)/\Omega_E`
        where `\alpha` is a root of the characteristic
        polynomial of Frobenius on `T_pE` and `\Omega_E` is the
        Neron period of `E`.

        INPUT:

        -  ``n`` - (default: 2) a positive integer
        -  ``quadratic_twist`` - (default: +1) a fundamental discriminant of a
           quadratic field, coprime to the conductor of the curve
        -  ``prec`` - (default: 5) maximal number of terms of the series to
           compute; to compute as many as possible just give a very large
           number for ``prec``; the result will still be correct.
        - ``eta`` (default: 0) an integer (specifying the power of the
          Teichmueller character on the group of roots of unity in
          `\ZZ_p^\times`)

        OUTPUT:

        a power series with coefficients in a quadratic ramified extension of
        the `p`-adic numbers generated by a root `alpha` of the characteristic
        polynomial of Frobenius on `T_pE`.

        ALIAS: power_series is identical to series.

        EXAMPLES:
        A superingular example, where we must compute to higher precision to see anything::

            sage: e = EllipticCurve('37a')
            sage: L = e.padic_lseries(3); L
            3-adic L-series of Elliptic Curve defined by y^2 + y = x^3 - x over Rational Field
            sage: L.series(2)
            O(T^3)
            sage: L.series(4)         # takes a long time (several seconds)
            O(alpha) + (alpha^-2 + O(alpha^0))*T + (alpha^-2 + O(alpha^0))*T^2 + O(T^5)
            sage: L.alpha(2).parent()
            Eisenstein Extension of 3-adic Field with capped relative precision 2 in alpha defined by (1 + O(3^2))*x^2 + (3 + O(3^3))*x + (3 + O(3^3))

        An example where we only compute the leading term (:trac:`15737`)::

            sage: E = EllipticCurve("17a1")
            sage: L = E.padic_lseries(3)
            sage: L.series(4,prec=1)
            alpha^-2 + alpha^-1 + 2 + 2*alpha + ... + O(alpha^38) + O(T)

        It works also for `p=2`::

            sage: E = EllipticCurve("11a1")
            sage: lp = E.padic_lseries(2)
            sage: lp.series(10)
            O(alpha^-3) + (alpha^-4 + O(alpha^-3))*T + (alpha^-4 + O(alpha^-3))*T^2 + (alpha^-5 + alpha^-4 + O(alpha^-3))*T^3 + (alpha^-4 + O(alpha^-3))*T^4 + O(T^5)
        """
        n = ZZ(n)
        if n < 1:
            raise ValueError("n (=%s) must be a positive integer"%n)
        if self._p == 2 and n == 1:
            raise ValueError("n (=%s) must be at least 2 when p=2"%n)
        if prec < 1:
            raise ValueError("Insufficient precision (%s)"%prec)

        # check if the conditions on quadratic_twist are satisfied
        D = ZZ(quadratic_twist)
        if D != 1:
            if eta != 0: raise NotImplementedError("quadratic twists only implemented for the 0th Teichmueller component")
            if D % 4 == 0:
                d = D//4
                if not d.is_squarefree() or d % 4 == 1:
                    raise ValueError("quadratic_twist (=%s) must be a fundamental discriminant of a quadratic field"%D)
            else:
                if not D.is_squarefree() or D % 4 != 1:
                    raise ValueError("quadratic_twist (=%s) must be a fundamental discriminant of a quadratic field"%D)
            if gcd(D,self._E.conductor())!= 1:
                for ell in prime_divisors(D):
                    if valuation(self._E.conductor(),ell) > valuation(D,ell) :
                        raise ValueError("can not twist a curve of conductor (=%s) by the quadratic twist (=%s)."%(self._E.conductor(),D))

        p = self._p
        eta = ZZ(eta) % (p-1)
        #if p == 2 and self._normalize :
            #print('Warning : for p = 2 the normalization might not be correct !')

        if prec == 1:
            if eta == 0:
                # trac 15737: if we only ask for the leading term we don't
                # need to do any sum as L_p(E,0) = (1-1/alpha)^2 * m(0) (good case)
                # set prec arbitrary to 20.
                alpha = self.alpha(prec=20)
                K = alpha.parent()
                R = PowerSeriesRing(K,'T',1)
                L = self.modular_symbol(0, sign=+1, quadratic_twist=D)
                L *= (1-1/self.alpha())**2
                L /= self._quotient_of_periods_to_twist(D)*self._E.real_components()
                L = R(L, 1)
                return L
            else:
                # here we need some sums anyway
                bounds = self._prec_bounds(n,prec)
                alphaadic_prec = 20
        else:
            prec = min(p**(n-1), prec)
            bounds = self._prec_bounds(n,prec)
            alphaadic_prec = max(bounds[1:]) + 5

        padic_prec = alphaadic_prec//2+1
        verbose("using alpha-adic precision of %s"%padic_prec)
        ans = self._get_series_from_cache(n, prec, quadratic_twist,eta)
        if not ans is None:
            verbose("found series in cache")
            return ans

        alpha = self.alpha(prec=padic_prec)
        K = alpha.parent()
        R = PowerSeriesRing(K,'T',prec)
        T = R(R.gen(), prec)
        L = R(0)
        one_plus_T_factor = R(1)
        gamma_power = 1
        teich = self.teichmuller(padic_prec)
        if p == 2:
            teich = [0, 1,-1]
            gamma = 5
            p_power = 2**(n-2)
            a_range = 3
        else:
            teich = self.teichmuller(padic_prec)
            gamma = 1+ p
            p_power = p**(n-1)
            a_range = p
        si = 1-2*(eta % 2)

        verbose("Now iterating over %s summands"%((p-1)*p_power))
        verbose_level = get_verbose()
        count_verb = 0
        for j in range(p_power):
            s = K(0)
            if verbose_level >= 2 and j/p_power*100 > count_verb + 3:
                verbose("%.2f percent done"%(float(j)/p_power*100))
                count_verb += 3
            for a in range(1,a_range):
                b = teich[a] * gamma_power
                s += teich[a]**eta * self.measure(b, n, padic_prec, quadratic_twist=D, sign=si)
            L += s * one_plus_T_factor
            one_plus_T_factor *= 1+T
            gamma_power *= gamma

        # Now create series but with each coefficient truncated
        # so it is proven correct:
        # the coefficients are now treated as alpha-adic numbers (trac 20254)
        L = R(L,prec)
        aj = L.list()
        if len(aj) > 0:
            bj = [aj[0].add_bigoh(2*(padic_prec-2))]
            j = 1
            while j < len(aj):
                bj.append( aj[j].add_bigoh(bounds[j]) )
                j += 1
            L = R(bj, prec)
        L /= self._quotient_of_periods_to_twist(D)*self._E.real_components()
        self._set_series_in_cache(n, prec, quadratic_twist, eta, L)
        return L

    power_series = series

    def is_ordinary(self):
        r"""
        Return True if the elliptic curve that this L-function is attached
        to is ordinary.

        EXAMPLES::

            sage: L = EllipticCurve('11a').padic_lseries(19)
            sage: L.is_ordinary()
            False
        """
        return False

    def is_supersingular(self):
        r"""
        Return True if the elliptic curve that this L function is attached
        to is supersingular.

        EXAMPLES::

            sage: L = EllipticCurve('11a').padic_lseries(19)
            sage: L.is_supersingular()
            True
        """
        return True

    def _prec_bounds(self, n,prec):
        r"""
        A helper function not designed for direct use.

        It returns the `\alpha`-adic precisions of the approximation
        to the `p`-adic L-function.

        EXAMPLES::

            sage: E = EllipticCurve('11a1')
            sage: Lp = E.padic_lseries(19)
            sage: Lp._prec_bounds(3,5)
            [+Infinity, -1, -1, -1, -1]
            sage: Lp._prec_bounds(2,5)
            [+Infinity, -2, -2, -2, -2]
            sage: Lp._prec_bounds(10,5)
            [+Infinity, 6, 6, 6, 6]
        """
        if self._p == 2:
            e = self._e_bounds(n-2, prec)
        else:
            e = self._e_bounds(n-1, prec)
        c0 = ZZ(n+2)
        return [infinity] + [ 2* e[j] - c0 for j in range(1,len(e))]


    def _poly(self, a):
        """
        Given an element a in Qp[alpha] this returns the list
        containing the two coordinates in Qp.

        EXAMPLES::

            sage: E = EllipticCurve("14a1")
            sage: lp = E.padic_lseries(5)
            sage: K = lp.alpha().parent()
            sage: a = K(5)
            sage: a
            4*alpha^2 + alpha^4 + O(alpha^42)
            sage: lp._poly(a)
            [5 + O(5^21), O(5^21)]
        """
        # this should be implemented in elements of Eisenstein rings at some point trac 20248

        if a.is_zero():
            return [0,0]
        v, k = a._ntl_rep_abs()
        K = a.base_ring()
        pi = K.uniformiser()
        v0 =  K(v[0]._sage_()) * pi**k
        v1 =  K(v[1]._sage_()) * pi**k
        alpha = a.parent().gen()
        assert v0 + v1*alpha == a
        return [ v0, v1 ]

    def Dp_valued_series(self, n=3, quadratic_twist = +1, prec=5):
        r"""
        Return a vector of two components which are p-adic power series.
        The answer v is such that

            `(1-\varphi)^{-2}\cdot L_p(E,T) =` ``v[1]`` `\cdot \omega +` ``v[2]`` `\cdot \varphi(\omega)`

        as an element of the Dieudonne module `D_p(E) = H^1_{dR}(E/\QQ_p)` where
        `\omega` is the invariant differential and `\varphi` is the Frobenius on `D_p(E)`.
        According to the `p`-adic Birch and Swinnerton-Dyer
        conjecture [BP] this function has a zero of order
        rank of `E(\QQ)` and it's leading term is contains the order of
        the Tate-Shafarevich group, the Tamagawa numbers, the order of the
        torsion subgroup and the `D_p`-valued `p`-adic regulator.

        INPUT:

        -  ``n`` - (default: 3) a positive integer
        -  ``prec`` - (default: 5) a positive integer

        REFERENCE:

        - [BP] Dominique Bernardi and Bernadette Perrin-Riou,
          Variante `p`-adique de la conjecture de Birch et
          Swinnerton-Dyer (le cas supersingulier), C. R. Acad. Sci. Paris,
          Ser I. Math, 317 (1993), no 3, 227-232.

        EXAMPLES::

            sage: E = EllipticCurve('14a')
            sage: L = E.padic_lseries(5)
            sage: L.Dp_valued_series(4)  # long time (9s on sage.math, 2011)
            (1 + 4*5 + O(5^2) + (4 + O(5))*T + (1 + O(5))*T^2 + (4 + O(5))*T^3 + (2 + O(5))*T^4 + O(T^5), 5^2 + O(5^3) + O(5^2)*T + (4*5 + O(5^2))*T^2 + (2*5 + O(5^2))*T^3 + (2 + 2*5 + O(5^2))*T^4 + O(T^5))
        """
        E = self._E
        p = self._p
        lps = self.series(n, quadratic_twist=quadratic_twist, prec=prec)

        # now split up the series in two lps = G + H * alpha
        R = lps.base_ring().base_ring() # Qp
        QpT , T = PowerSeriesRing(R,'T',prec).objgen()
        Gli = []
        Hli = []
        for n in range(0,lps.prec()):
            v = self._poly(lps[n])
            Gli.append( v[0] )
            Hli.append( v[1] )
        G = QpT( Gli, prec )
        H = QpT( Hli, prec )

        # now compute phi
        phi = matrix.matrix([[0,-1/p],[1,E.ap(p)/p]])
        lpv = vector([G  + (E.ap(p))*H  , - R(p) * H ])  # this is L_p
        eps = (1-phi)**(-2)
        resu = lpv*eps.transpose()
        return resu


    @rename_keyword(deprecation=6094, method="algorithm")
    def frobenius(self, prec=20, algorithm = "mw"):
        r"""
        This returns a geometric Frobenius `\varphi` on the Diedonne module `D_p(E)`
        with respect to the basis `\omega`, the invariant differential, and `\eta=x\omega`.
        It satisfies  `\varphi^2 - a_p/p\, \varphi + 1/p = 0`.

        INPUT:

        - ``prec`` - (default: 20) a positive integer

        - ``algorithm`` - either 'mw' (default) for Monsky-Washintzer
          or 'approx' for the algorithm described by Bernardi and Perrin-Riou
          (much slower and not fully tested)


        EXAMPLES::

            sage: E = EllipticCurve('14a')
            sage: L = E.padic_lseries(5)
            sage: phi = L.frobenius(5)
            sage: phi
            [                  2 + 5^2 + 5^4 + O(5^5)    3*5^-1 + 3 + 5 + 4*5^2 + 5^3 + O(5^4)]
            [      3 + 3*5^2 + 4*5^3 + 3*5^4 + O(5^5) 3 + 4*5 + 3*5^2 + 4*5^3 + 3*5^4 + O(5^5)]
            sage: -phi^2
            [5^-1 + O(5^4)        O(5^4)]
            [       O(5^5) 5^-1 + O(5^4)]
        """
        E = self._E
        p = self._p
        if algorithm != "mw" and algorithm !="approx":
            raise ValueError("Unknown algorithm %s."%algorithm)
        if algorithm == "approx":
            return self.__phi_bpr(prec=prec)
        if p < 4 and algorithm == "mw":
            print("Warning: If this fails try again using algorithm=\"approx\"")
        Ew = E.integral_short_weierstrass_model()
        adjusted_prec = sage.schemes.hyperelliptic_curves.monsky_washnitzer.adjusted_prec(p, prec)
        modprecring = Integers(p**adjusted_prec)
        output_ring = Qp(p, prec)
        R, x = PolynomialRing(modprecring, 'x').objgen()
        Q = x**3 + modprecring(Ew.a4()) * x + modprecring(Ew.a6())
        trace = Ew.ap(p)
        fr = sage.schemes.hyperelliptic_curves.monsky_washnitzer.matrix_of_frobenius(Q, p, adjusted_prec, trace)
        fr = matrix.matrix(output_ring,2,2,fr)

        # return a vector for PARI's ellchangecurve to pass from e1 to e2
        def isom(e1,e2):
            if not e1.is_isomorphic(e2):
                raise ValueError("Curves must be isomorphic.")
            usq = (e1.discriminant()/e2.discriminant()).nth_root(6)
            u = usq.sqrt()
            s = (u   *  e2.a1() - e1.a1() )/ZZ(2)
            r = (usq *  e2.a2() - e1.a2() + s**2 + e1.a1()*s)/ZZ(3)
            t = (u**3 * e2.a3() - e1.a3() - e1.a1()*r)/ZZ(2)
            return [u,r,s,t]

        v = isom(E,Ew)
        u = v[0]
        r = v[1]

        # change basis
        A = matrix.matrix([[u,-r/u],[0,1/u]])
        frn = A * fr * A**(-1)
        return 1/p*frn



    def __phi_bpr(self, prec=0):
        r"""
        This returns a geometric Frobenius `\varphi` on the Dieudonne module `D_p(E)`
        with respect to the basis `\omega`, the invariant differential, and `\eta=x\omega`.
        It satisfies  `\varphi^2 - a_p/p\, \varphi + 1/p = 0`.

        The algorithm used here is described in bernardi-perrin-riou on page 232.

        .. note: Warning. This function has not been sufficiently tested. It is very slow.

        EXAMPLES::

            sage: E = EllipticCurve('11a1')
            sage: lp = E.padic_lseries(19)
            sage: lp.frobenius(prec=1,algorithm="approx")   #indirect doctest
            [          O(19^0) 4*19^-1 + O(19^0)]
            [       14 + O(19)           O(19^0)]

            sage: E = EllipticCurve('17a1')
            sage: lp = E.padic_lseries(3)
            sage: lp.frobenius(prec=3,algorithm="approx")
            [             O(3) 2*3^-1 + 2 + O(3)]
            [       1 + O(3^2)              O(3)]
            sage: lp.frobenius(prec=5,algorithm="approx")
            [             3 + O(3^2) 2*3^-1 + 2 + 3 + O(3^2)]
            [     1 + 2*3^2 + O(3^3)            2*3 + O(3^2)]


        """
        E = self._E
        p = self._p
        if prec > 10:
            print("Warning: Very large value for the precision.")
        if prec == 0:
            prec = floor((log(10000)/log(p)))
            verbose("prec set to %s"%prec)
        eh = E.formal()
        om = eh.differential(prec = p**prec+3)
        verbose("differential computed")
        xt = eh.x(prec=p**prec + 3)
        et = xt*om
        # c_(p^k) = cs[k] d...
        cs = [om[p**k-1] for k in range(0,prec+1)]
        ds = [et[p**k-1] for k in range(0,prec+1)]
        delta = 0
        dpr = 0
        gamma = 0
        dga = 0
        for k in range(1,prec+1):
            # this is the equation eq[0]*x+eq[1]*y+eq[2] == 0
            # such that delta_ = delta + d^dpr*x ...
            eq = [(p**dpr*cs[k]) % p**k,(-p**dga*ds[k]) % p**k , (delta*cs[k]-gamma*ds[k]-cs[k-1]) % p**k ]
            verbose("valuations : %s"%([x.valuation(p) for x in eq]))
            v = min([x.valuation(p) for x in eq])
            if v == infinity:
                verbose("no new information at step k=%s"%k)
            else:
                eq = [ZZ(x/p**v) for x in eq]
                verbose("renormalised eq mod p^%s is now %s"%(k-v,eq))
                if eq[0].valuation(p) == 0:
                    l = min(eq[1].valuation(p),k-v)
                    if l == 0:
                        verbose("not uniquely determined at step k=%s"%k)
                    else:
                        ainv = eq[0].inverse_mod(p**l)
                        delta = delta - eq[2]*ainv*p**dpr
                        dpr = dpr + l
                        delta = delta % p**dpr
                        verbose("delta_prec increased to %s\n delta is now %s"%(dpr,delta))
                elif eq[1].valuation(p) == 0:
                    l = min(eq[0].valuation(p),k-v)
                    ainv = eq[1].inverse_mod(p**l)
                    gamma = gamma - eq[2]*ainv*p**dga
                    dga = dga + l
                    gamma = gamma % p**dga
                    verbose("gamma_prec increased to %s\n gamma is now %s"%(dga,gamma))
                else:
                    raise RuntimeError("Bug: no delta or gamma can exist")

        # end of approximation of delta and gamma
        R = Qp(p,max(dpr,dga)+1)
        delta = R(delta,absprec=dpr)
        gamma = R(gamma,absprec=dga)
        verbose("result delta = %s\n      gamma = %s\n check : %s"%(delta,gamma, [Qp(p,k)(delta * cs[k] - gamma * ds[k] - cs[k-1]) for k in range(1,prec+1)] ))
        a = delta
        c = -gamma
        d = E.ap(p) - a
        b = (-1/p+a*d)/c
        phi = matrix.matrix([[a,b],[c,d]])
        return phi


    def bernardi_sigma_function(self, prec=20):
        r"""
        Return the  `p`-adic sigma function of Bernardi in terms of `z = log(t)`.
        This is the same as ``padic_sigma`` with ``E2 = 0``.

        EXAMPLES::

            sage: E = EllipticCurve('14a')
            sage: L = E.padic_lseries(5)
            sage: L.bernardi_sigma_function(prec=5) # Todo: some sort of consistency check!?
            z + 1/24*z^3 + 29/384*z^5 - 8399/322560*z^7 - 291743/92897280*z^9 + O(z^10)
        """
        E = self._E
        p = self._p

        Eh = E.formal()
        lo = Eh.log(prec + 5)
        F = lo.reverse()

        S = LaurentSeriesRing(QQ,'z')
        z = S.gen()
        F = F(z)
        xofF = Eh.x(prec + 2)(F)
        #r =  ( E.a1()**2 + 4*E.a2() ) / ZZ(12)
        g = (1/z**2 - xofF ).power_series()
        h = g.integral().integral()
        sigma_of_z = z.power_series() * h.exp()

        return sigma_of_z


    def Dp_valued_height(self,prec=20):
        r"""
        Return the canonical `p`-adic height with values in the Dieudonne module `D_p(E)`.
        It is defined to be

            `h_{\eta} \cdot \omega - h_{\omega} \cdot \eta`

        where `h_{\eta}` is made out of the sigma function of Bernardi and
        `h_{\omega}` is `log_E^2`.
        The answer ``v`` is given as ``v[1]*omega + v[2]*eta``.
        The coordinates of ``v`` are dependent of the
        Weierstrass equation.

        EXAMPLES::

            sage: E = EllipticCurve('53a')
            sage: L = E.padic_lseries(5)
            sage: h = L.Dp_valued_height(7)
            sage: h(E.gens()[0])
            (3*5 + 5^2 + 2*5^3 + 3*5^4 + 4*5^5 + 5^6 + 5^7 + O(5^8), 5^2 + 4*5^4 + 2*5^7 + 3*5^8 + O(5^9))
        """
        E = self._E
        p = self._p
        Ehat = E.formal()
        elog = Ehat.log(prec + Integer(3))

        # we will have to do it properly with David Harvey's _multiply_point()
        n = arith.LCM(E.tamagawa_numbers())
        n = arith.LCM(n, E.Np(p)) # allowed here because E has good reduction at p

        if p < 5:
            phi = self.frobenius(min(6,prec),algorithm="approx")
        else:
            phi = self.frobenius(prec+2,algorithm="mw")

        def height(P,check=True):
            if P.is_finite_order():
                return Qp(p,prec)(0)
            if check:
                assert P.curve() == E, 'the point P must lie on the curve from which the height function was created'

            Q = n * P
            tt = - Q[0]/Q[1]
            R = Qp(p,prec+5)
            tt = R(tt)
            zz = elog(tt)

            homega = -zz**2/n**2

            eQ = denominator(Q[1])/denominator(Q[0])
            si = self.bernardi_sigma_function(prec=prec+4)
            heta =  2 * log(si(zz)/eQ) / n**2

            R = Qp(p,prec)

            return vector([-R(heta),R(homega)])

        return height



    def Dp_valued_regulator(self,prec=20,v1=0,v2=0):
        r"""
        Return the canonical `p`-adic regulator with values in the Dieudonne module `D_p(E)`
        as defined by Perrin-Riou using the `p`-adic height with values in `D_p(E)`.
        The result is written in the basis `\omega`, `\varphi(\omega)`, and hence the
        coordinates of the result are independent of the chosen Weierstrass equation.

        NOTE: The definition here is corrected with respect to Perrin-Riou's article [PR]. See
        [SW].


        REFERENCES:

        - [PR] Perrin Riou, Arithmetique des courbes elliptiques a reduction supersinguliere en `p`,
          Experiment. Math. 12 (2003), no. 2, 155-186.

        - [SW] William Stein and Christian Wuthrich, Computations About Tate-Shafarevich Groups
          using Iwasawa theory, preprint 2009.

        EXAMPLES::

            sage: E = EllipticCurve('43a')
            sage: L = E.padic_lseries(7)
            sage: L.Dp_valued_regulator(7)
            (5*7 + 6*7^2 + 4*7^3 + 4*7^4 + 7^5 + 4*7^7 + O(7^8), 4*7^2 + 2*7^3 + 3*7^4 + 7^5 + 6*7^6 + 4*7^7 + O(7^8))
        """

        p = self._p
        E = self._E

        h =  self.Dp_valued_height(prec=prec)

        # this is the height_{v} (P) for a v in D_p
        def hv(vec,P):
            hP = h(P)
            return - vec[0]*hP[1] +vec[1]*hP[0]

        #    def hvpairing(vec,P,Q):
        #        return (hv(vec,    P+Q) - hv(vec,P)-hv(vec,Q))/2
        K = Qp(p, prec)

        if v1 ==0 and v2 ==0 :
            v1 = vector([K(0),K(1)])  # that is eta
            v2 = vector([K(-1),K(1)])  # and this is eta-omega.
        #                      the rest should not depend on this choice
        #                      as long as it is outside Q_p * omega

        rk = E.rank()
        if rk == 0:
            return vector([K(1),K(0)])


        basis = E.gens()

        def regv(vec):
            M = matrix.matrix(K,rk,rk,0)
            point_height = [hv(vec,P) for P in basis]
            for i in range(rk):
                for j in range(i+1, rk):
                    M[i, j] = M[j, i] = (hv(vec,basis[i] + basis[j])- point_height[i] - point_height[j] )/2
            for i in range(rk):
                M[i,i] = point_height[i]

            return M.determinant()


        def Dp_pairing(vec1,vec2):
            return (vec1[0]*vec2[1]-vec1[1]*vec2[0])

        omega_vec = vector([K(1),K(0)])

        # note the correction here with respect to Perrin-Riou's definition.
        # only this way the result will be independent of the choice of v1 and v2.
        reg1 = regv(v1)/Dp_pairing(omega_vec,v1)**(rk-1)

        reg2 = regv(v2)/Dp_pairing(omega_vec,v2)**(rk-1)


        # the regulator in the basis omega,eta
        reg_oe = (reg1 * v2 - reg2 * v1 ) / Dp_pairing(v2,v1)

        if p < 5:
            phi = self.frobenius(min(6,prec),algorithm="approx")
        else:
            phi = self.frobenius(prec+2,algorithm="mw")

        c = phi[1,0]  # this is the 'period' [omega,phi(omega)]
        a = phi[0,0]

        return vector([reg_oe[0] - a/c*reg_oe[1],reg_oe[1]/c])<|MERGE_RESOLUTION|>--- conflicted
+++ resolved
@@ -220,13 +220,9 @@
         if self._implementation == 'eclib':
             verbose('Currently there is no negative modular symbols in eclib, so we have to fall back on the implementation of modular symbols in sage')
             # once there is a eclib implementation of -1, this should be changed.
-<<<<<<< HEAD
-        self._negative_modular_symbol = self._E.modular_symbol(sign=-1, use_eclib = False, normalize=self._normalize)
-=======
             self._negative_modular_symbol = self._E.modular_symbol(sign=-1, implementation = 'sage', normalize=self._normalize)
         else:
             self._negative_modular_symbol = self._E.modular_symbol(sign=-1, implementation = implementation, normalize=self._normalize)
->>>>>>> 990f9b80
 
     def __cmp__(self,other):
         r"""
