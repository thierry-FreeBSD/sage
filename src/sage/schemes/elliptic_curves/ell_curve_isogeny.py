# -*- coding: utf-8 -*-
r"""
Isogenies

An isogeny `\varphi: E_1\to E_2` between two elliptic curves `E_1` and
`E_2` is a morphism of curves that sends the origin of `E_1` to the
origin of `E_2`. Such a morphism is automatically a morphism of group
schemes and the kernel is a finite subgroup scheme of `E_1`.  Such a
subscheme can either be given by a list of generators, which have to
be torsion points, or by a polynomial in the coordinate `x` of the
Weierstrass equation of `E_1`.

The usual way to create and work with isogenies is illustrated with
the following example::

    sage: k = GF(11)
    sage: E = EllipticCurve(k,[1,1])
    sage: Q = E(6,5)
    sage: phi = E.isogeny(Q)
    sage: phi
    Isogeny of degree 7 from Elliptic Curve defined by y^2 = x^3 + x + 1 over Finite Field of size 11 to Elliptic Curve defined by y^2 = x^3 + 7*x + 8 over Finite Field of size 11
    sage: P = E(4,5)
    sage: phi(P)
    (10 : 0 : 1)
    sage: phi.codomain()
    Elliptic Curve defined by y^2 = x^3 + 7*x + 8 over Finite Field of size 11
    sage: phi.rational_maps()
    ((x^7 + 4*x^6 - 3*x^5 - 2*x^4 - 3*x^3 + 3*x^2 + x - 2)/(x^6 + 4*x^5 - 4*x^4 - 5*x^3 + 5*x^2), (x^9*y - 5*x^8*y - x^7*y + x^5*y - x^4*y - 5*x^3*y - 5*x^2*y - 2*x*y - 5*y)/(x^9 - 5*x^8 + 4*x^6 - 3*x^4 + 2*x^3))

The functions directly accessible from an elliptic curve ``E`` over a
field are ``isogeny`` and ``isogeny_codomain``.

The most useful functions that apply to isogenies are

- ``codomain``
- ``degree``
- ``domain``
- ``dual``
- ``rational_maps``
- ``kernel_polynomial``

.. WARNING::

   Only cyclic, separable isogenies are implemented (except for [2]). Some
   algorithms may need the isogeny to be normalized.

AUTHORS:

- Daniel Shumow <shumow@gmail.com>: 2009-04-19: initial version

- Chris Wuthrich : 7/09: changes: add check of input, not the full list is needed.
  10/09: eliminating some bugs.

- John Cremona 2014-08-08: tidying of code and docstrings, systematic
  use of univariate vs. bivariate polynomials and rational functions.

"""

# ****************************************************************************
#       Copyright (C) 2009 Daniel Shumow <shumow@gmail.com>
#
#  Distributed under the terms of the GNU General Public License (GPL)
#                  https://www.gnu.org/licenses/
# ****************************************************************************

from copy import copy

from sage.structure.sequence import Sequence

from sage.schemes.elliptic_curves.hom import EllipticCurveHom

from sage.rings.all import PolynomialRing, Integer, LaurentSeriesRing
from sage.rings.polynomial.polynomial_element import is_Polynomial
from sage.schemes.elliptic_curves.all import EllipticCurve
from sage.schemes.elliptic_curves.ell_generic import is_EllipticCurve

from sage.rings.number_field.number_field_base import is_NumberField

from sage.schemes.elliptic_curves.weierstrass_morphism \
        import WeierstrassIsomorphism, isomorphisms, baseWI

from sage.sets.set import Set

#
# Private function for parsing input to determine the type of
# algorithm
#
def isogeny_determine_algorithm(E, kernel):
    r"""
    Helper function that allows the various isogeny functions to infer
    the algorithm type from the parameters passed in.

    INPUT:

    - ``E`` (elliptic curve) -- an elliptic curve

    - ``kernel`` -- either a list of points on ``E``, or a univariate
      polynomial or list of coefficients of a univariate polynomial.

    OUTPUT:

    (string) either 'velu' or 'kohel'

    If ``kernel`` is a list of points on the EllipticCurve `E`, then
    we will try to use Velu's algorithm.

    If ``kernel`` is a list of coefficients or a univariate
    polynomial, we will try to use the Kohel's algorithms.

    EXAMPLES:

    This helper function will be implicitly called by the following examples::

        sage: R.<x> = GF(5)[]
        sage: E = EllipticCurve(GF(5), [0,0,0,1,0])

    We can construct the same isogeny from a kernel polynomial::

        sage: phi = EllipticCurveIsogeny(E, x+3)

    or from a list of coefficients of a kernel polynomial::

        sage: phi == EllipticCurveIsogeny(E, [3,1])
        True

    or from a rational point which generates the kernel::

        sage: phi == EllipticCurveIsogeny(E,  E((2,0)) )
        True

    In the first two cases, Kohel's algorithm will be used, while in
    the third case it is Velu::

        sage: from sage.schemes.elliptic_curves.ell_curve_isogeny import isogeny_determine_algorithm
        sage: isogeny_determine_algorithm(E, x+3)
        'kohel'
        sage: isogeny_determine_algorithm(E, [3, 1])
        'kohel'
        sage: isogeny_determine_algorithm(E, E((2,0)))
        'velu'
    """
    kernel_is_list = isinstance(kernel, list)

    if not kernel_is_list and kernel in E:
        kernel = [kernel]
        kernel_is_list = True

    if (is_Polynomial(kernel) or ( kernel_is_list) and (kernel[0] in E.base_ring()) ):
        algorithm = "kohel"
    elif (kernel_is_list) and (kernel[0] in E):
        # note that if kernel[0] is on an extension of E this
        # condition will be false
        algorithm = "velu"
    else:
        raise ValueError("Invalid Parameters to EllipticCurveIsogeny constructor.")
    return algorithm

def isogeny_codomain_from_kernel(E, kernel, degree=None):
    r"""
    Compute the isogeny codomain given a kernel.

    INPUT:

    - ``E`` - The domain elliptic curve.

    - ``kernel`` - Either a list of points in the kernel of the isogeny, or a
                   kernel polynomial (specified as a either a univariate
                   polynomial or a coefficient list.)

    - ``degree`` - an integer, (default:``None``)  optionally specified degree
                   of the kernel.

    OUTPUT:

    (elliptic curve) the codomain of the separable normalized isogeny
    from this kernel

    EXAMPLES::

        sage: from sage.schemes.elliptic_curves.ell_curve_isogeny import isogeny_codomain_from_kernel
        sage: E = EllipticCurve(GF(7), [1,0,1,0,1])
        sage: R.<x> = GF(7)[]
        sage: isogeny_codomain_from_kernel(E, [4,1], degree=3)
        Elliptic Curve defined by y^2 + x*y + y = x^3 + 4*x + 6 over Finite Field of size 7
        sage: EllipticCurveIsogeny(E, [4,1]).codomain() == isogeny_codomain_from_kernel(E, [4,1], degree=3)
        True
        sage: isogeny_codomain_from_kernel(E, x^3 + x^2 + 4*x + 3)
        Elliptic Curve defined by y^2 + x*y + y = x^3 + 4*x + 6 over Finite Field of size 7
        sage: isogeny_codomain_from_kernel(E, x^3 + 2*x^2 + 4*x + 3)
        Elliptic Curve defined by y^2 + x*y + y = x^3 + 5*x + 2 over Finite Field of size 7

        sage: E = EllipticCurve(GF(19), [1,2,3,4,5])
        sage: kernel_list = [E((15,10)), E((10,3)),E((6,5))]
        sage: isogeny_codomain_from_kernel(E, kernel_list)
        Elliptic Curve defined by y^2 + x*y + 3*y = x^3 + 2*x^2 + 3*x + 15 over Finite Field of size 19

    """

    algorithm = isogeny_determine_algorithm(E, kernel)

    if ("velu"==algorithm):
        # if we are using Velu's formula, just instantiate the isogeny
        # and return the codomain
        return EllipticCurveIsogeny(E, kernel).codomain()
    elif ("kohel"==algorithm):
        return compute_codomain_kohel(E, kernel, degree)

def compute_codomain_formula(E, v, w):
    r"""
    Compute the codomain curve given parameters `v` and `w` (as in
    Velu / Kohel / etc formulas).

    INPUT:

    - ``E`` -- an elliptic curve

    - ``v``, ``w`` -- elements of the base field of ``E``

    OUTPUT:

    The elliptic curve with invariants
    `[a_1,a_2,a_3,a_4-5v,a_6-(a_1^2+4a_2)v-7w]` where
    `E=[a_1,a_2,a_3,a_4,a_6]`.

    EXAMPLES:

    This formula is used by every Isogeny instantiation::

        sage: E = EllipticCurve(GF(19), [1,2,3,4,5])
        sage: phi = EllipticCurveIsogeny(E, E((1,2)) )
        sage: phi.codomain()
        Elliptic Curve defined by y^2 + x*y + 3*y = x^3 + 2*x^2 + 9*x + 13 over Finite Field of size 19
        sage: from sage.schemes.elliptic_curves.ell_curve_isogeny import compute_codomain_formula
        sage: v = phi._EllipticCurveIsogeny__v
        sage: w = phi._EllipticCurveIsogeny__w
        sage: compute_codomain_formula(E, v, w) == phi.codomain()
        True
    """
    a1,a2,a3,a4,a6 = E.ainvs()

    A4 = a4 - 5*v
    A6 = a6 - (a1**2 + 4*a2)*v - 7*w

    return EllipticCurve([a1, a2, a3, A4, A6])

def compute_vw_kohel_even_deg1(x0, y0, a1, a2, a4):
    r"""
    Compute Velu's (v,w) using Kohel's formulas for isogenies of
    degree exactly divisible by 2.

    INPUT:

    - ``x0``, ``y0`` -- coordinates of a 2-torsion point on an elliptic curve E

    - ``a1``, ``a2``, ``a4`` -- invariants of E

    OUTPUT:

    (tuple) Velu's isogeny parameters (v,w).

    EXAMPLES:

    This function will be implicitly called by the following example::

        sage: E = EllipticCurve(GF(19), [1,2,3,4,5])
        sage: phi = EllipticCurveIsogeny(E, [9,1]); phi
        Isogeny of degree 2 from Elliptic Curve defined by y^2 + x*y + 3*y = x^3 + 2*x^2 + 4*x + 5 over Finite Field of size 19 to Elliptic Curve defined by y^2 + x*y + 3*y = x^3 + 2*x^2 + 9*x + 8 over Finite Field of size 19
        sage: from sage.schemes.elliptic_curves.ell_curve_isogeny import compute_vw_kohel_even_deg1
        sage: a1,a2,a3,a4,a6 = E.ainvs()
        sage: x0 = -9
        sage: y0 = -(a1*x0 + a3)/2
        sage: compute_vw_kohel_even_deg1(x0, y0, a1, a2, a4)
        (18, 9)
    """
    v = (3*x0**2 + 2*a2*x0 + a4 - a1*y0)
    w = x0*v

    return (v,w)

def compute_vw_kohel_even_deg3(b2,b4,s1,s2,s3):
    r"""
    Compute Velu's (v,w) using Kohel's formulas for isogenies of
    degree divisible by 4.

    INPUT:

    - ``b2``, ``b4`` -- invariants of an elliptic curve E

    - ``s1``, ``s2``, ``s3`` -- signed coefficients of the 2-division
      polynomial of E

    OUTPUT:

    (tuple) Velu's isogeny parameters (v,w).

    EXAMPLES:

    This function will be implicitly called by the following example::

        sage: E = EllipticCurve(GF(19), [1,2,3,4,5])
        sage: R.<x> = GF(19)[]
        sage: phi = EllipticCurveIsogeny(E, x^3 + 7*x^2 + 15*x + 12); phi
        Isogeny of degree 4 from Elliptic Curve defined by y^2 + x*y + 3*y = x^3 + 2*x^2 + 4*x + 5 over Finite Field of size 19 to Elliptic Curve defined by y^2 + x*y + 3*y = x^3 + 2*x^2 + 3*x + 15 over Finite Field of size 19
        sage: from sage.schemes.elliptic_curves.ell_curve_isogeny import compute_vw_kohel_even_deg3
        sage: (b2,b4) = (E.b2(), E.b4())
        sage: (s1, s2, s3) = (-7, 15, -12)
        sage: compute_vw_kohel_even_deg3(b2, b4, s1, s2, s3)
        (4, 7)
    """
    temp1 = (s1**2 - 2*s2)
    v = 3*temp1 + b2*s1/2 + 3*b4/2
    w = 3*(s1**3 - 3*s1*s2 + 3*s3) + b2*temp1/2 + b4*s1/2

    return (v,w)


def compute_vw_kohel_odd(b2,b4,b6,s1,s2,s3,n):
    r"""
    Compute Velu's (v,w) using Kohel's formulas for isogenies of odd
    degree.

    INPUT:

    - ``b2``, ``b4``, ``b6`` -- invariants of an elliptic curve E

    - ``s1``, ``s2``, ``s3`` -- signed coefficients of lowest powers
      of x in the kernel polynomial.

    - ``n`` (int) -- the degree

    OUTPUT:

    (tuple) Velu's isogeny parameters (v,w).

    EXAMPLES:

    This function will be implicitly called by the following example::

        sage: E = EllipticCurve(GF(19), [18,17,16,15,14])
        sage: R.<x> = GF(19)[]
        sage: phi = EllipticCurveIsogeny(E, x^3 + 14*x^2 + 3*x + 11); phi
        Isogeny of degree 7 from Elliptic Curve defined by y^2 + 18*x*y + 16*y = x^3 + 17*x^2 + 15*x + 14 over Finite Field of size 19 to Elliptic Curve defined by y^2 + 18*x*y + 16*y = x^3 + 17*x^2 + 18*x + 18 over Finite Field of size 19
        sage: from sage.schemes.elliptic_curves.ell_curve_isogeny import compute_vw_kohel_odd
        sage: (b2,b4,b6) = (E.b2(), E.b4(), E.b6())
        sage: (s1,s2,s3) = (-14,3,-11)
        sage: compute_vw_kohel_odd(b2,b4,b6,s1,s2,s3,3)
        (7, 1)

    """
    v = 6*(s1**2 - 2*s2) + b2*s1 + n*b4
    w = 10*(s1**3 - 3*s1*s2 + 3*s3) + 2*b2*(s1**2 - 2*s2) + 3*b4*s1 + n*b6

    return (v,w)


def compute_codomain_kohel(E, kernel, degree):
    r"""
    Compute the codomain from the kernel polynomial using Kohel's
    formulas.

    INPUT:

    - ``E`` -- an elliptic curve

    - ``kernel`` (polynomial or list) -- the kernel polynomial, or a
      list of its coefficients

    - ``degree`` (int) -- degree of the isogeny

    OUTPUT:

    (elliptic curve) -- the codomain elliptic curve ``E``/``kernel``

    EXAMPLES::

        sage: from sage.schemes.elliptic_curves.ell_curve_isogeny import compute_codomain_kohel
        sage: E = EllipticCurve(GF(19), [1,2,3,4,5])
        sage: phi = EllipticCurveIsogeny(E, [9,1])
        sage: phi.codomain() == isogeny_codomain_from_kernel(E, [9,1])
        True
        sage: compute_codomain_kohel(E, [9,1], 2)
        Elliptic Curve defined by y^2 + x*y + 3*y = x^3 + 2*x^2 + 9*x + 8 over Finite Field of size 19
        sage: R.<x> = GF(19)[]
        sage: E = EllipticCurve(GF(19), [18,17,16,15,14])
        sage: phi = EllipticCurveIsogeny(E, x^3 + 14*x^2 + 3*x + 11)
        sage: phi.codomain() == isogeny_codomain_from_kernel(E, x^3 + 14*x^2 + 3*x + 11)
        True
        sage: compute_codomain_kohel(E, x^3 + 14*x^2 + 3*x + 11, 7)
        Elliptic Curve defined by y^2 + 18*x*y + 16*y = x^3 + 17*x^2 + 18*x + 18 over Finite Field of size 19
        sage: E = EllipticCurve(GF(19), [1,2,3,4,5])
        sage: phi = EllipticCurveIsogeny(E, x^3 + 7*x^2 + 15*x + 12)
        sage: isogeny_codomain_from_kernel(E, x^3 + 7*x^2 + 15*x + 12) == phi.codomain()
        True
        sage: compute_codomain_kohel(E, x^3 + 7*x^2 + 15*x + 12,4)
        Elliptic Curve defined by y^2 + x*y + 3*y = x^3 + 2*x^2 + 3*x + 15 over Finite Field of size 19

    .. NOTE::

       This function uses the formulas of Section 2.4 of [Koh1996]_.
    """
    # First set up the polynomial ring

    base_field = E.base_ring()
    poly_ring = PolynomialRing(base_field,'x')

    if (is_Polynomial(kernel)):
        psi = poly_ring(kernel)
        kernel_list = psi.list()
    elif isinstance(kernel, list) and (kernel[0] in base_field):
        kernel_list = kernel
        psi = poly_ring(kernel_list)
    else:
        raise ValueError("Invalid input to compute_codomain_kohel")

    # next determine the even / odd part of the isogeny
    psi_2tor = two_torsion_part(E, psi)

    if (0 != psi_2tor.degree()): # even degree case

        psi_quo = psi//psi_2tor

        if (0 != psi_quo.degree()):
            raise ArithmeticError("For basic Kohel's algorithm, if the kernel degree is even then the kernel must be contained in the two torsion.")

        n = psi_2tor.degree()

        if (1 == n): # degree divisible exactly by 2

            a1,a2,a3,a4,a6 = E.ainvs()

            x0 = -psi_2tor.constant_coefficient()

            # determine y0
            if (2 == base_field.characteristic()):
                y0 = (x0**3 + a2*x0**2 + a4*x0 + a6).sqrt()
            else:
                y0 = -(a1*x0 + a3)/2

            # now (x0,y0) is the 2-torsion point in the kernel

            (v,w) = compute_vw_kohel_even_deg1(x0,y0,a1,a2,a4)

        elif (3 == n): # psi_2tor is the full 2-division polynomial

            b2 = E.b2()
            b4 = E.b4()

            s = psi_2tor.list()
            s1 = -s[n-1]
            s2 = s[n-2]
            s3 = -s[n-3]

            (v,w) = compute_vw_kohel_even_deg3(b2,b4,s1,s2,s3)

    else:  # odd degree case

        n = psi.degree()

        b2 = E.b2()
        b4 = E.b4()
        b6 = E.b6()

        s1 = 0
        s2 = 0
        s3 = 0

        if 1 <= n:
            s1 = -kernel_list[n-1]

        if 2 <= n:
            s2 = kernel_list[n-2]

        if 3 <= n:
            s3 = -kernel_list[n-3]

        # initializing these allows us to calculate E2.
        (v,w) = compute_vw_kohel_odd(b2,b4,b6,s1,s2,s3,n)

    return compute_codomain_formula(E, v, w)


def two_torsion_part(E, psi):
    r"""
    Return the greatest common divisor of ``psi`` and the 2 torsion
    polynomial of `E`.

    INPUT:

    - ``E`` -- an elliptic curve

    - ``psi`` -- a univariate polynomial over the base field of ``E``

    OUTPUT:

    (polynomial) the gcd of psi and the 2-torsion polynomial of ``E``.

    EXAMPLES:

    Every function that computes the kernel polynomial via Kohel's
    formulas will call this function::

        sage: E = EllipticCurve(GF(19), [1,2,3,4,5])
        sage: R.<x> = GF(19)[]
        sage: phi = EllipticCurveIsogeny(E, x + 13)
        sage: isogeny_codomain_from_kernel(E, x + 13) == phi.codomain()
        True
        sage: from sage.schemes.elliptic_curves.ell_curve_isogeny import two_torsion_part
        sage: two_torsion_part(E, x+13)
        x + 13

    """
    x = psi.parent().gen() # NB psi is univariate but could be constant
    psi_2 = E.two_division_polynomial(x)
    return psi.gcd(psi_2)

class EllipticCurveIsogeny(EllipticCurveHom):
    r"""
    Class Implementing Isogenies of Elliptic Curves

    This class implements cyclic, separable, normalized isogenies of
    elliptic curves.

    Several different algorithms for computing isogenies are
    available.  These include:

    - Velu's Formulas: Velu's original formulas for computing
      isogenies.  This algorithm is selected by giving as the
      ``kernel`` parameter a list of points which generate a finite
      subgroup.

    - Kohel's Formulas: Kohel's original formulas for computing
      isogenies.  This algorithm is selected by giving as the
      ``kernel`` parameter a monic polynomial (or a coefficient list
      (little endian)) which will define the kernel of the isogeny.

    INPUT:

    - ``E`` -- an elliptic curve, the domain of the isogeny to
      initialize.

    - ``kernel`` -- a kernel, either a point in ``E``, a list of
      points in ``E``, a monic kernel polynomial, or ``None``.  If
      initializing from a domain/codomain, this must be set to None.

    - ``codomain`` -- an elliptic curve (default:``None``).  If
      ``kernel`` is ``None``, then this must be the codomain of a
      cyclic, separable, normalized isogeny, furthermore, ``degree``
      must be the degree of the isogeny from ``E`` to ``codomain``. If
      ``kernel`` is not ``None``, then this must be isomorphic to the
      codomain of the cyclic normalized separable isogeny defined by
      ``kernel``, in this case, the isogeny is post composed with an
      isomorphism so that this parameter is the codomain.

    - ``degree`` -- an integer (default:``None``).  If ``kernel`` is
      ``None``, then this is the degree of the isogeny from ``E`` to
      ``codomain``.  If ``kernel`` is not ``None``, then this is used
      to determine whether or not to skip a gcd of the kernel
      polynomial with the two torsion polynomial of ``E``.

    - ``model`` -- a string (default:``None``).  Only supported
      variable is ``minimal``, in which case if ``E`` is a curve over
      the rationals or over a number field, then the codomain is a
      global minimum model where this exists.

    - ``check`` (default: ``True``) checks if the input is valid to
      define an isogeny

    EXAMPLES:

    A simple example of creating an isogeny of a field of small
    characteristic::

        sage: E = EllipticCurve(GF(7), [0,0,0,1,0])
        sage: phi = EllipticCurveIsogeny(E, E((0,0)) ); phi
        Isogeny of degree 2 from Elliptic Curve defined by y^2 = x^3 + x over Finite Field of size 7 to Elliptic Curve defined by y^2 = x^3 + 3*x over Finite Field of size 7
        sage: phi.degree() == 2
        True
        sage: phi.kernel_polynomial()
        x
        sage: phi.rational_maps()
        ((x^2 + 1)/x, (x^2*y - y)/x^2)
        sage: phi == loads(dumps(phi))  # known bug
        True

    A more complicated example of a characteristic 2 field::

        sage: E = EllipticCurve(GF(2^4,'alpha'), [0,0,1,0,1])
        sage: P = E((1,1))
        sage: phi_v = EllipticCurveIsogeny(E, P); phi_v
        Isogeny of degree 3 from Elliptic Curve defined by y^2 + y = x^3 + 1 over Finite Field in alpha of size 2^4 to Elliptic Curve defined by y^2 + y = x^3 over Finite Field in alpha of size 2^4
        sage: phi_ker_poly = phi_v.kernel_polynomial()
        sage: phi_ker_poly
        x + 1
        sage: ker_poly_list = phi_ker_poly.list()
        sage: phi_k = EllipticCurveIsogeny(E, ker_poly_list)
        sage: phi_k == phi_v
        True
        sage: phi_k.rational_maps()
        ((x^3 + x + 1)/(x^2 + 1), (x^3*y + x^2*y + x*y + x + y)/(x^3 + x^2 + x + 1))
        sage: phi_v.rational_maps()
        ((x^3 + x + 1)/(x^2 + 1), (x^3*y + x^2*y + x*y + x + y)/(x^3 + x^2 + x + 1))
        sage: phi_k.degree() == phi_v.degree() == 3
        True
        sage: phi_k.is_separable()
        True
        sage: phi_v(E(0))
        (0 : 1 : 0)
        sage: alpha = E.base_field().gen()
        sage: Q = E((0, alpha*(alpha + 1)))
        sage: phi_v(Q)
        (1 : alpha^2 + alpha : 1)
        sage: phi_v(P) == phi_k(P)
        True
        sage: phi_k(P) == phi_v.codomain()(0)
        True

    We can create an isogeny that has kernel equal to the full 2
    torsion::

        sage: E = EllipticCurve(GF(3), [0,0,0,1,1])
        sage: ker_list = E.division_polynomial(2).list()
        sage: phi = EllipticCurveIsogeny(E, ker_list); phi
        Isogeny of degree 4 from Elliptic Curve defined by y^2 = x^3 + x + 1 over Finite Field of size 3 to Elliptic Curve defined by y^2 = x^3 + x + 1 over Finite Field of size 3
        sage: phi(E(0))
        (0 : 1 : 0)
        sage: phi(E((0,1)))
        (1 : 0 : 1)
        sage: phi(E((0,2)))
        (1 : 0 : 1)
        sage: phi(E((1,0)))
        (0 : 1 : 0)
        sage: phi.degree()
        4

    We can also create trivial isogenies with the trivial kernel::

        sage: E = EllipticCurve(GF(17), [11, 11, 4, 12, 10])
        sage: phi_v = EllipticCurveIsogeny(E, E(0))
        sage: phi_v.degree()
        1
        sage: phi_v.rational_maps()
        (x, y)
        sage: E == phi_v.codomain()
        True
        sage: P = E.random_point()
        sage: phi_v(P) == P
        True

        sage: E = EllipticCurve(GF(31), [23, 1, 22, 7, 18])
        sage: phi_k = EllipticCurveIsogeny(E, [1]); phi_k
        Isogeny of degree 1 from Elliptic Curve defined by y^2 + 23*x*y + 22*y = x^3 + x^2 + 7*x + 18 over Finite Field of size 31 to Elliptic Curve defined by y^2 + 23*x*y + 22*y = x^3 + x^2 + 7*x + 18 over Finite Field of size 31
        sage: phi_k.degree()
        1
        sage: phi_k.rational_maps()
        (x, y)
        sage: phi_k.codomain() == E
        True
        sage: phi_k.kernel_polynomial()
        1
        sage: P = E.random_point(); P == phi_k(P)
        True

    Velu and Kohel also work in characteristic 0::

        sage: E = EllipticCurve(QQ, [0,0,0,3,4])
        sage: P_list = E.torsion_points()
        sage: phi = EllipticCurveIsogeny(E, P_list); phi
        Isogeny of degree 2 from Elliptic Curve defined by y^2 = x^3 + 3*x + 4 over Rational Field to Elliptic Curve defined by y^2 = x^3 - 27*x + 46 over Rational Field
        sage: P = E((0,2))
        sage: phi(P)
        (6 : -10 : 1)
        sage: phi_ker_poly = phi.kernel_polynomial()
        sage: phi_ker_poly
        x + 1
        sage: ker_poly_list = phi_ker_poly.list()
        sage: phi_k = EllipticCurveIsogeny(E, ker_poly_list); phi_k
        Isogeny of degree 2 from Elliptic Curve defined by y^2 = x^3 + 3*x + 4 over Rational Field to Elliptic Curve defined by y^2 = x^3 - 27*x + 46 over Rational Field
        sage: phi_k(P) == phi(P)
        True
        sage: phi_k == phi
        True
        sage: phi_k.degree()
        2
        sage: phi_k.is_separable()
        True

    A more complicated example over the rationals (of odd degree)::

        sage: E = EllipticCurve('11a1')
        sage: P_list = E.torsion_points()
        sage: phi_v = EllipticCurveIsogeny(E, P_list); phi_v
        Isogeny of degree 5 from Elliptic Curve defined by y^2 + y = x^3 - x^2 - 10*x - 20 over Rational Field to Elliptic Curve defined by y^2 + y = x^3 - x^2 - 7820*x - 263580 over Rational Field
        sage: P = E((16,-61))
        sage: phi_v(P)
        (0 : 1 : 0)
        sage: ker_poly = phi_v.kernel_polynomial(); ker_poly
        x^2 - 21*x + 80
        sage: ker_poly_list = ker_poly.list()
        sage: phi_k = EllipticCurveIsogeny(E, ker_poly_list); phi_k
        Isogeny of degree 5 from Elliptic Curve defined by y^2 + y = x^3 - x^2 - 10*x - 20 over Rational Field to Elliptic Curve defined by y^2 + y = x^3 - x^2 - 7820*x - 263580 over Rational Field
        sage: phi_k == phi_v
        True
        sage: phi_v(P) == phi_k(P)
        True
        sage: phi_k.is_separable()
        True

    We can also do this same example over the number field defined by
    the irreducible two torsion polynomial of `E`::

        sage: E = EllipticCurve('11a1')
        sage: P_list = E.torsion_points()
        sage: K.<alpha> = NumberField(x^3 - 2* x^2 - 40*x - 158)
        sage: EK = E.change_ring(K)
        sage: P_list = [EK(P) for P in P_list]
        sage: phi_v = EllipticCurveIsogeny(EK, P_list); phi_v
        Isogeny of degree 5 from Elliptic Curve defined by y^2 + y = x^3 + (-1)*x^2 + (-10)*x + (-20) over Number Field in alpha with defining polynomial x^3 - 2*x^2 - 40*x - 158 to Elliptic Curve defined by y^2 + y = x^3 + (-1)*x^2 + (-7820)*x + (-263580) over Number Field in alpha with defining polynomial x^3 - 2*x^2 - 40*x - 158
        sage: P = EK((alpha/2,-1/2))
        sage: phi_v(P)
        (122/121*alpha^2 + 1633/242*alpha - 3920/121 : -1/2 : 1)
        sage: ker_poly = phi_v.kernel_polynomial()
        sage: ker_poly
        x^2 - 21*x + 80
        sage: ker_poly_list = ker_poly.list()
        sage: phi_k = EllipticCurveIsogeny(EK, ker_poly_list)
        sage: phi_k
        Isogeny of degree 5 from Elliptic Curve defined by y^2 + y = x^3 + (-1)*x^2 + (-10)*x + (-20) over Number Field in alpha with defining polynomial x^3 - 2*x^2 - 40*x - 158 to Elliptic Curve defined by y^2 + y = x^3 + (-1)*x^2 + (-7820)*x + (-263580) over Number Field in alpha with defining polynomial x^3 - 2*x^2 - 40*x - 158
        sage: phi_v == phi_k
        True
        sage: phi_k(P) == phi_v(P)
        True
        sage: phi_k == phi_v
        True
        sage: phi_k.degree()
        5
        sage: phi_v.is_separable()
        True

    The following example shows how to specify an isogeny from domain
    and codomain::

        sage: E = EllipticCurve('11a1')
        sage: R.<x> = QQ[]
        sage: f = x^2 - 21*x + 80
        sage: phi = E.isogeny(f)
        sage: E2 = phi.codomain()
        sage: phi_s = EllipticCurveIsogeny(E, None, E2, 5)
        sage: phi_s
        Isogeny of degree 5 from Elliptic Curve defined by y^2 + y = x^3 - x^2 - 10*x - 20 over Rational Field to Elliptic Curve defined by y^2 + y = x^3 - x^2 - 7820*x - 263580 over Rational Field
        sage: phi_s == phi
        True
        sage: phi_s.rational_maps() == phi.rational_maps()
        True

    However only cyclic normalized isogenies can be constructed this
    way. So it won't find the isogeny [3]::

        sage: E.isogeny(None, codomain=E,degree=9)
        Traceback (most recent call last):
        ...
        ValueError: The two curves are not linked by a cyclic normalized isogeny of degree 9

    Also the presumed isogeny between the domain and codomain must be
    normalized::

        sage: E2.isogeny(None,codomain=E,degree=5)
        Traceback (most recent call last):
        ...
        ValueError: The two curves are not linked by a cyclic normalized isogeny of degree 5
        sage: phihat = phi.dual(); phihat
        Isogeny of degree 5 from Elliptic Curve defined by y^2 + y = x^3 - x^2 - 7820*x - 263580 over Rational Field to Elliptic Curve defined by y^2 + y = x^3 - x^2 - 10*x - 20 over Rational Field
        sage: phihat.is_normalized()
        False

    Here an example of a construction of a endomorphisms with cyclic
    kernel on a CM-curve::

        sage: K.<i> = NumberField(x^2+1)
        sage: E = EllipticCurve(K, [1,0])
        sage: RK.<X> = K[]
        sage: f = X^2 - 2/5*i + 1/5
        sage: phi= E.isogeny(f)
        sage: isom = phi.codomain().isomorphism_to(E)
        sage: phi = isom * phi
        sage: phi.codomain() == phi.domain()
        True
        sage: phi.rational_maps()
        (((4/25*i + 3/25)*x^5 + (4/5*i - 2/5)*x^3 - x)/(x^4 + (-4/5*i + 2/5)*x^2 + (-4/25*i - 3/25)), ((11/125*i + 2/125)*x^6*y + (-23/125*i + 64/125)*x^4*y + (141/125*i + 162/125)*x^2*y + (3/25*i - 4/25)*y)/(x^6 + (-6/5*i + 3/5)*x^4 + (-12/25*i - 9/25)*x^2 + (2/125*i - 11/125)))

    Domain and codomain tests (see :trac:`12880`)::

        sage: E = EllipticCurve(QQ, [0,0,0,1,0])
        sage: phi = EllipticCurveIsogeny(E,  E(0,0))
        sage: phi.domain() == E
        True
        sage: phi.codomain()
        Elliptic Curve defined by y^2 = x^3 - 4*x over Rational Field

        sage: E = EllipticCurve(GF(31), [1,0,0,1,2])
        sage: phi = EllipticCurveIsogeny(E, [17, 1])
        sage: phi.domain()
        Elliptic Curve defined by y^2 + x*y = x^3 + x + 2 over Finite Field of size 31
        sage: phi.codomain()
        Elliptic Curve defined by y^2 + x*y = x^3 + 24*x + 6 over Finite Field of size 31

    Composition tests (see :trac:`16245`)::

        sage: E = EllipticCurve(j=GF(7)(0))
        sage: phi = E.isogeny([E(0), E((0,1)), E((0,-1))]); phi
        Isogeny of degree 3 from Elliptic Curve defined by y^2 = x^3 + 1 over Finite Field of size 7 to Elliptic Curve defined by y^2 = x^3 + 1 over Finite Field of size 7
        sage: phi2 = phi * phi; phi2
        Composite map:
          From: Elliptic Curve defined by y^2 = x^3 + 1 over Finite Field of size 7
          To:   Elliptic Curve defined by y^2 = x^3 + 1 over Finite Field of size 7
          Defn:   Isogeny of degree 3 from Elliptic Curve defined by y^2 = x^3 + 1 over Finite Field of size 7 to Elliptic Curve defined by y^2 = x^3 + 1 over Finite Field of size 7
                then
                  Isogeny of degree 3 from Elliptic Curve defined by y^2 = x^3 + 1 over Finite Field of size 7 to Elliptic Curve defined by y^2 = x^3 + 1 over Finite Field of size 7

    Examples over relative number fields used not to work (see :trac:`16779`)::

        sage: pol26 = hilbert_class_polynomial(-4*26)
        sage: pol = NumberField(pol26,'a').optimized_representation()[0].polynomial()
        sage: K.<a> = NumberField(pol)
        sage: j = pol26.roots(K)[0][0]
        sage: E = EllipticCurve(j=j)
        sage: L.<b> = K.extension(x^2+26)
        sage: EL = E.change_ring(L)
        sage: iso2 = EL.isogenies_prime_degree(2); len(iso2)
        1
        sage: iso3 = EL.isogenies_prime_degree(3); len(iso3)
        2

    Examples over function fields used not to work (see :trac:`11327`)::

        sage: F.<t> = FunctionField(QQ)
        sage: E = EllipticCurve([0,0,0,-t^2,0])
        sage: isogs = E.isogenies_prime_degree(2)
        sage: isogs[0]
        Isogeny of degree 2 from Elliptic Curve defined by y^2 = x^3 + (-t^2)*x over Rational function field in t over Rational Field to Elliptic Curve defined by y^2 = x^3 + 4*t^2*x over Rational function field in t over Rational Field
        sage: isogs[0].rational_maps()
        ((x^2 - t^2)/x, (x^2*y + t^2*y)/x^2)
        sage: duals = [phi.dual() for phi in isogs]
        sage: duals[0]
        Isogeny of degree 2 from Elliptic Curve defined by y^2 = x^3 + 4*t^2*x over Rational function field in t over Rational Field to Elliptic Curve defined by y^2 = x^3 + (-t^2)*x over Rational function field in t over Rational Field
        sage: duals[0].rational_maps()
        ((1/4*x^2 + t^2)/x, (1/8*x^2*y + (-1/2*t^2)*y)/x^2)
        sage: duals[0]
        Isogeny of degree 2 from Elliptic Curve defined by y^2 = x^3 + 4*t^2*x over Rational function field in t over Rational Field to Elliptic Curve defined by y^2 = x^3 + (-t^2)*x over Rational function field in t over Rational Field
    """

    ####################
    # member variables
    ####################

    __check = None
    #
    # variables common to all algorithms
    #
    __E1 = None  # domain curve
    __E2 = None  # codomain curve

    __degree = None

    __algorithm = None

    __check = None
    #
    # pre isomorphism
    #
    __intermediate_domain = None
    __pre_isomorphism = None
    __prei_x_coord_ratl_map = None
    __prei_y_coord_ratl_map = None

    #
    # post isomorphism
    #

    __intermediate_codomain = None
    __post_isomorphism = None
    __posti_x_coord_ratl_map = None
    __posti_y_coord_ratl_map = None

    #
    # algebraic structs
    #
    __base_field = None
    __poly_ring = None # univariate in x over __base_field
    __mpoly_ring = None # bivariate in x, y over __base_field

    #
    # Rational Maps
    #
    __rational_maps_initialized = False
    __X_coord_rational_map = None
    __Y_coord_rational_map = None

    #
    # The dual
    #
    __dual = None

    #
    # Kernel Data
    #

    __kernel_list = None  # list of elements in the kernel

    __kernel_polynomial_list = None # polynomial stored as a little endian list of coefficients

    __kernel_polynomial = None # polynomial with roots at x values for x-coordinate of points in the kernel

    __inner_kernel_polynomial = None # the inner kernel polynomial (ignoring preisomorphism)

    __n = None


    #
    # member variables common to Velu's formula
    #

    # we keep track of the 2 torsion and non2torsion separately
    __kernel_2tor = None
    __kernel_non2tor = None

    # variables used in Velu's formula (as well as Kohel's variant)
    __v = None
    __w = None


    #
    # member variables specific to Kohel's algorithm.
    #

    __psi = None # psi polynomial
    __phi = None # phi polynomial
    __omega = None # omega polynomial


    #
    # Python Special Functions
    #

    def __init__(self, E, kernel, codomain=None, degree=None, model=None, check=True):
        r"""
        Constructor for EllipticCurveIsogeny class.

        EXAMPLES::

            sage: E = EllipticCurve(GF(2), [0,0,1,0,1])
            sage: phi = EllipticCurveIsogeny(E, [1,1]); phi
            Isogeny of degree 3 from Elliptic Curve defined by y^2 + y = x^3 + 1 over Finite Field of size 2 to Elliptic Curve defined by y^2 + y = x^3 over Finite Field of size 2

            sage: E = EllipticCurve(GF(31), [0,0,0,1,0])
            sage: P = E((2,17))
            sage: phi = EllipticCurveIsogeny(E, P); phi
            Isogeny of degree 8 from Elliptic Curve defined by y^2 = x^3 + x over Finite Field of size 31 to Elliptic Curve defined by y^2 = x^3 + 10*x + 28 over Finite Field of size 31

            sage: E = EllipticCurve('17a1')
            sage: phi = EllipticCurveIsogeny(E, [41/3, -55, -1, -1, 1]); phi
            Isogeny of degree 9 from Elliptic Curve defined by y^2 + x*y + y = x^3 - x^2 - x - 14 over Rational Field to Elliptic Curve defined by y^2 + x*y + y = x^3 - x^2 - 56*x - 10124 over Rational Field

            sage: E = EllipticCurve('37a1')
            sage: triv = EllipticCurveIsogeny(E, E(0)); triv
            Isogeny of degree 1 from Elliptic Curve defined by y^2 + y = x^3 - x over Rational Field to Elliptic Curve defined by y^2 + y = x^3 - x over Rational Field
            sage: triv.rational_maps()
            (x, y)

            sage: E = EllipticCurve('49a3')
            sage: R.<X> = QQ[]
            sage: EllipticCurveIsogeny(E,X^3-13*X^2-58*X+503,check=False)
            Isogeny of degree 7 from Elliptic Curve defined by y^2 + x*y = x^3 - x^2 - 107*x + 552 over Rational Field to Elliptic Curve defined by y^2 + x*y = x^3 - x^2 - 5252*x - 178837 over Rational Field

        """
        if not is_EllipticCurve(E):
            raise ValueError("E parameter must be an EllipticCurve.")

        if not isinstance(kernel, list) and kernel in E:
            # a single point was given, we put it in a list
            # the first condition assures that [1,1] is treated as x+1
            kernel = [kernel]

        # if the kernel is None and the codomain isn't
        # calculate the kernel polynomial
        pre_isom = None
        post_isom = None

        self.__check = check

        if (kernel is None) and (codomain is not None):

            if (degree is None):
                raise ValueError("If specifying isogeny by domain and codomain, degree parameter must be set.")

            # save the codomain: really used now (trac #7096)
            old_codomain = codomain

            (pre_isom, post_isom, E, codomain, kernel) = compute_sequence_of_maps(E, codomain, degree)

        self.__init_algebraic_structs(E)

        algorithm = isogeny_determine_algorithm(E, kernel)

        self.__algorithm = algorithm

        if ("velu"==algorithm):
            self.__init_from_kernel_list(kernel)
        elif ("kohel"==algorithm):
            self.__init_from_kernel_polynomial(kernel)

        self.__compute_E2()

        self.__setup_post_isomorphism(codomain, model)

        if (pre_isom is not None):
            self._set_pre_isomorphism(pre_isom)

        if (post_isom is not None):
            self.__set_post_isomorphism(old_codomain, post_isom)   #(trac #7096)

        # Inheritance house keeping
        self.__perform_inheritance_housekeeping()

<<<<<<< HEAD
        # over finite fields, isogenous curves have the same number
        # of rational points, hence we copy over cached curve orders
        if self.__base_field.is_finite():
            self._codomain._fetch_cached_order(self._domain)
            self._domain._fetch_cached_order(self._codomain)
=======
    def _eval(self, P):
        r"""
        Less strict evaluation method for internal use.

        In particular, this can be used to evaluate ``self`` at a
        point defined over an extension field.

        INPUT: a sequence of 3 coordinates defining a point on ``self``

        OUTPUT: the result of evaluating ``self'' at the given point

        EXAMPLES::

            sage: E = EllipticCurve([1,0]); E
            Elliptic Curve defined by y^2 = x^3 + x over Rational Field
            sage: phi = E.isogeny(E(0,0))
            sage: P = E.change_ring(QQbar).lift_x(QQbar.random_element())
            sage: phi._eval(P).curve()
            Elliptic Curve defined by y^2 = x^3 + (-4)*x over Algebraic Field

        ::

            sage: E = EllipticCurve(j=Mod(0,419))
            sage: K = next(filter(bool, E(0).division_points(5)))
            sage: psi = E.isogeny(K)
            sage: Ps = E.change_ring(GF(419**2))(0).division_points(5)
            sage: {psi._eval(P).curve() for P in Ps}
            {Elliptic Curve defined by y^2 = x^3 + 140*x + 214 over Finite Field in z2 of size 419^2}
        """
        if self._domain.defining_polynomial()(*P):
            raise ValueError(f'{P} not on {self._domain}')

        if not P:
            k = Sequence(tuple(P)).universe()
            return self._codomain(0).change_ring(k)

        Q = P.xy()
        pre_iso = self.get_pre_isomorphism()
        if pre_iso is not None:
            Q = baseWI.__call__(pre_iso, Q)

        if self.__algorithm == 'velu':
            compute = self.__compute_via_velu
        elif self.__algorithm == 'kohel':
            compute = self.__compute_via_kohel
        else:
            raise NotImplementedError

        try:
            Q = compute(*Q)
        except ZeroDivisionError:
            Q = (0,1,0)

        post_iso = self.get_post_isomorphism()
        if post_iso is not None:
            Q = baseWI.__call__(post_iso, Q)

        k = Sequence(tuple(P) + tuple(Q)).universe()
        return self._codomain.base_extend(k).point(Q)

>>>>>>> f9b2db94

    def _call_(self, P):
        r"""
        Function that implements the call-ability of elliptic curve
        isogenies.

        EXAMPLES::

            sage: E = EllipticCurve(GF(17), [1, 9, 5, 4, 3])
            sage: phi = EllipticCurveIsogeny(E, [6,13,1])
            sage: phi(E((1,0)))
            (15 : 13 : 1)

            sage: E = EllipticCurve(GF(23), [0,0,0,1,0])
            sage: phi = EllipticCurveIsogeny(E, E((0,0)))
            sage: phi(E((1,5)))
            (2 : 0 : 1)

            sage: E = EllipticCurve(QQ, [0,0,0,3,0])
            sage: P = E((1,2))
            sage: phi = EllipticCurveIsogeny(E, [0,1])
            sage: phi(P)
            (4 : -4 : 1)
            sage: phi(-P)
            (4 : 4 : 1)

            sage: E = EllipticCurve(GF(17), [0,-1,0,-3,-1])
            sage: Q = E((16,0))
            sage: tau = E.isogeny([Q],E)
            sage: tau(Q)
            (0 : 1 : 0)

        TESTS:

        Tests for :trac:`10888`::

            sage: K.<th> = NumberField(x^2+3)
            sage: E = EllipticCurve(K,[7,0])
            sage: phi = E.isogeny(E(0,0))
            sage: P = E(-3,4*th)
            sage: phi(P)
            (-16/3 : 8/9*th : 1)
            sage: Q = phi(P)
            sage: phihat = phi.dual()
            sage: phihat(Q)
            (-1/48 : 127/576*th : 1)

        Call a composed isogeny (added for :trac:`16238`)::

            sage: E = EllipticCurve(j=GF(7)(0))
            sage: phi = E.isogeny([E(0), E((0,1)), E((0,-1))])
            sage: phi(E.points()[0])
            (0 : 1 : 0)
            sage: phi2 = phi * phi
            sage: phi2(E.points()[0])
            (0 : 1 : 0)

        Coercion works fine with :meth:`_call_` (added for :trac:`16238`)::

            sage: K.<th> = NumberField(x^2+3)
            sage: E = EllipticCurve(K,[7,0])
            sage: E2=EllipticCurve(K,[5,0])
            sage: phi=E.isogeny(E(0))
            sage: phi(E2(0))
            (0 : 1 : 0)
            sage: E2(20,90)
            (20 : 90 : 1)
            sage: phi(E2(20,90))
            Traceback (most recent call last):
            ...
            TypeError: (20 : 90 : 1) fails to convert into the map's domain Elliptic Curve defined by y^2 = x^3 + 7*x over Number Field in th with defining polynomial x^2 + 3, but a `pushforward` method is not properly implemented

        """
        if P.is_zero():
            return self.__E2(0)

        (xP, yP) = P.xy()
        # if there is a pre isomorphism, apply it
        if self.__pre_isomorphism is not None:
            temp_xP = self.__prei_x_coord_ratl_map(xP)
            temp_yP = self.__prei_y_coord_ratl_map(xP, yP)
            (xP, yP) = (temp_xP, temp_yP)

        if "velu" == self.__algorithm:
            outP = self.__compute_via_velu_numeric(xP, yP)
        elif "kohel" == self.__algorithm:
            outP = self.__compute_via_kohel_numeric(xP,yP)

        # the intermediate functions return the point at infinity
        # if the input point is in the kernel
        if (outP == self.__intermediate_codomain(0)):
            return self.__E2(0)

        # if there is a post isomorphism, apply it
        if (self.__post_isomorphism is not None):
            tempX = self.__posti_x_coord_ratl_map(outP[0])
            tempY = self.__posti_y_coord_ratl_map(outP[0], outP[1])
            outP = (tempX, tempY)

        return self.__E2(outP)

    def __getitem__(self, i):
        r"""
        Return one of the rational map components.

        .. NOTE::

           Both components are returned as elements of the function
           field `F(x,y)` in two variables over the base field `F`,
           though the first only involves `x`.  To obtain the
           `x`-coordinate function as a rational function in `F(x)`,
           use :meth:`x_rational_map`.

        EXAMPLES::

            sage: E = EllipticCurve(QQ, [0,2,0,1,-1])
            sage: phi = EllipticCurveIsogeny(E, [1])
            sage: phi[0]
            x
            sage: phi[1]
            y

            sage: E = EllipticCurve(GF(17), [0,0,0,3,0])
            sage: phi = EllipticCurveIsogeny(E,  E((0,0)))
            sage: phi[0]
            (x^2 + 3)/x
            sage: phi[1]
            (x^2*y - 3*y)/x^2
        """
        return self.rational_maps()[i]

    def __iter__(self):
        r"""
        Return an iterator through the rational map components.

        EXAMPLES::

            sage: E = EllipticCurve(QQ, [0,2,0,1,-1])
            sage: phi = EllipticCurveIsogeny(E, [1])
            sage: for c in phi: print(c)
            x
            y

            sage: E = EllipticCurve(GF(17), [0,0,0,3,0])
            sage: phi = EllipticCurveIsogeny(E,  E((0,0)))
            sage: for c in phi: print(c)
            (x^2 + 3)/x
            (x^2*y - 3*y)/x^2
        """
        return iter(self.rational_maps())

    def __neg__(self):
        r"""
        Function to implement unary negation (-) operator on
        isogenies. Return a copy of this isogeny that has been
        negated.

        EXAMPLES:

        The following examples inherently exercise this function::

            sage: E = EllipticCurve(j=GF(17)(0))
            sage: phi = EllipticCurveIsogeny(E,  E((-1,0)) )
            sage: negphi = -phi
            sage: phi(E((0,1))) + negphi(E((0,1))) == 0
            True

            sage: E = EllipticCurve(j=GF(19)(1728))
            sage: R.<x> = GF(19)[]
            sage: phi = EllipticCurveIsogeny(E, x)
            sage: negphi = -phi
            sage: phi(E((3,7))) + negphi(E((3,12))) == phi(2*E((3,7)))
            True
            sage: negphi(E((18,6)))
            (17 : 0 : 1)

            sage: R.<x> = QQ[]
            sage: E = EllipticCurve('17a1')
            sage: R.<x> = QQ[]
            sage: f = x - 11/4
            sage: phi = EllipticCurveIsogeny(E, f)
            sage: negphi = -phi
            sage: phi.rational_maps()[0] == negphi.rational_maps()[0]
            True
            sage: P = E((7,13))
            sage: phi(P) + negphi(P) == 0
            True

        """
        output = copy(self)
        E2 = output.__E2
        iso = WeierstrassIsomorphism(E2, (-1,0,-E2.a1(),-E2.a3()))
        output._set_post_isomorphism(iso)
        return output

    #
    # Sage Special Functions
    #

    def _repr_(self):
        r"""
        Special sage specific function that implement the
        functionality to display the isogeny self as a string.

        EXAMPLES::

            sage: E = EllipticCurve(GF(31), [1,0,1,1,0])
            sage: phi = EllipticCurveIsogeny(E, E((0,0)) )
            sage: phi._repr_()
            'Isogeny of degree 17 from Elliptic Curve defined by y^2 + x*y + y = x^3 + x over Finite Field of size 31 to Elliptic Curve defined by y^2 + x*y + y = x^3 + 14*x + 9 over Finite Field of size 31'

            sage: E = EllipticCurve(QQ, [1,0,0,1,9])
            sage: phi = EllipticCurveIsogeny(E, [2,1])
            sage: phi._repr_()
            'Isogeny of degree 2 from Elliptic Curve defined by y^2 + x*y = x^3 + x + 9 over Rational Field to Elliptic Curve defined by y^2 + x*y = x^3 - 59*x + 165 over Rational Field'

        """
        return 'Isogeny of degree %r from %r to %r' % (
                self.__degree, self.__E1, self.__E2)

    def _latex_(self):
        r"""
        Special sage specific function that implements functionality
        to display an isogeny object as a latex string.

        This function returns a latex string representing the isogeny
        self as the `x` and `y` coordinate rational functions.

        EXAMPLES::

            sage: E = EllipticCurve(QQ, [0,0,0,1,-1])
            sage: phi = EllipticCurveIsogeny(E, E(0))
            sage: phi._latex_()
            '\\left( x , y \\right)'

            sage: E = EllipticCurve(GF(17), [0,0,0,1,-1])
            sage: R.<X> = GF(17)[]
            sage: phi = EllipticCurveIsogeny(E, X+11)
            sage: phi._latex_()
            '\\left( \\frac{x^{2} + 11 x + 7}{x + 11} , \\frac{x^{2} y + 5 x y + 12 y}{x^{2} + 5 x + 2} \\right)'


        """
        ratl_maps = self.rational_maps()
        return '\\left( %s , %s \\right)' % (ratl_maps[0]._latex_(), ratl_maps[1]._latex_())


    ###########################
    # Private Common Functions
    ###########################

    # delete the hash value
    def __clear_cached_values(self):
        r"""
        A private function to clear the hash if the codomain has been
        modified by a pre or post isomorphism.

        EXAMPLES::

            sage: R.<x> = QQ[]
            sage: E = EllipticCurve(QQ, [0,0,0,1,0])
            sage: phi = EllipticCurveIsogeny(E, x)
            sage: old_ratl_maps = phi.rational_maps()
            sage: from sage.schemes.elliptic_curves.weierstrass_morphism import WeierstrassIsomorphism
            sage: phi.set_post_isomorphism(WeierstrassIsomorphism(phi.codomain(), (-1,0,0,0)))
            ...
            sage: old_ratl_maps == phi.rational_maps()
            False
            sage: old_ratl_maps[1] == -phi.rational_maps()[1]
            True

            sage: F = GF(127); R.<x> = F[]
            sage: E = EllipticCurve(j=F(1728))
            sage: f = x^5 + 43*x^4 + 97*x^3 + 81*x^2 + 42*x + 82
            sage: phi = EllipticCurveIsogeny(E, f)
            sage: old_ratl_maps = phi.rational_maps()
            sage: from sage.schemes.elliptic_curves.weierstrass_morphism import WeierstrassIsomorphism
            sage: phi.set_post_isomorphism(WeierstrassIsomorphism(phi.codomain(), (-13,13,-13,13)))
            ...
            sage: old_ratl_maps == phi.rational_maps()
            False
            sage: phi._EllipticCurveIsogeny__clear_cached_values()

        """
        self.__rational_maps_initialized = False
        self.__X_coord_rational_map = None
        self.__Y_coord_rational_map = None
        self.__dual = None

    # performs the inheritance house keeping
    def __perform_inheritance_housekeeping(self):
        r"""
        Internal helper function, sets values on the super classes of
        this class.

        EXAMPLES:

        The following examples will implicitly exercise this
        function::

            sage: E = EllipticCurve(GF(43), [2,3,5,7,11])
            sage: R.<x> = GF(43)[]; f = x + 42
            sage: phi = EllipticCurveIsogeny(E, f)
            sage: phi._EllipticCurveIsogeny__perform_inheritance_housekeeping()
            sage: from sage.schemes.elliptic_curves.weierstrass_morphism import WeierstrassIsomorphism
            sage: E2 = phi.codomain()
            sage: post_isom = WeierstrassIsomorphism(E2, (41, 37, 31, 29))
            sage: phi.set_post_isomorphism(post_isom)
            ...
            sage: E1pr = WeierstrassIsomorphism(E, (-1, 2, -3, 4)).codomain()
            sage: pre_isom = E1pr.isomorphism_to(E)
            sage: phi.set_pre_isomorphism(pre_isom)
            ...

        """
        # one of the superclasses uses these fields
        self._domain = self.__E1
        self._codomain = self.__E2

        # sets up the parent
        EllipticCurveHom.__init__(self, self._domain, self._codomain)

    def __init_algebraic_structs(self, E):
        r"""
        An internal function for EllipticCurveIsogeny objects that
        sets up the member variables necessary for algebra.

        EXAMPLES::

            sage: E = EllipticCurve(j=GF(17)(0))
            sage: phi = EllipticCurveIsogeny(E,  E((-1,0)))

        The constructor calls this function itself, so the fields it
        sets are already defined::

            sage: phi._EllipticCurveIsogeny__E1
            Elliptic Curve defined by y^2 = x^3 + 1 over Finite Field of size 17
            sage: phi._EllipticCurveIsogeny__base_field
            Finite Field of size 17
            sage: phi._EllipticCurveIsogeny__poly_ring
            Univariate Polynomial Ring in x over Finite Field of size 17
            sage: phi._EllipticCurveIsogeny__mpoly_ring
            Multivariate Polynomial Ring in x, y over Finite Field of size 17
            sage: phi._EllipticCurveIsogeny__intermediate_domain
            Elliptic Curve defined by y^2 = x^3 + 1 over Finite Field of size 17

        Now, calling the initialization function does nothing more::

            sage: phi._EllipticCurveIsogeny__init_algebraic_structs(E)
            sage: phi._EllipticCurveIsogeny__E1
            Elliptic Curve defined by y^2 = x^3 + 1 over Finite Field of size 17
            sage: phi._EllipticCurveIsogeny__base_field
            Finite Field of size 17
            sage: phi._EllipticCurveIsogeny__poly_ring
            Univariate Polynomial Ring in x over Finite Field of size 17
            sage: phi._EllipticCurveIsogeny__mpoly_ring
            Multivariate Polynomial Ring in x, y over Finite Field of size 17
            sage: phi._EllipticCurveIsogeny__intermediate_domain
            Elliptic Curve defined by y^2 = x^3 + 1 over Finite Field of size 17

            sage: E = EllipticCurve(QQ, [0,0,0,1,0])
            sage: phi = EllipticCurveIsogeny(E,  E((0,0)))
            sage: phi._EllipticCurveIsogeny__init_algebraic_structs(E)
            sage: phi._EllipticCurveIsogeny__E1
            Elliptic Curve defined by y^2 = x^3 + x over Rational Field
            sage: phi._EllipticCurveIsogeny__base_field
            Rational Field
            sage: phi._EllipticCurveIsogeny__poly_ring
            Univariate Polynomial Ring in x over Rational Field
            sage: phi._EllipticCurveIsogeny__mpoly_ring
            Multivariate Polynomial Ring in x, y over Rational Field
            sage: phi._EllipticCurveIsogeny__intermediate_domain
            Elliptic Curve defined by y^2 = x^3 + x over Rational Field

            sage: F = GF(19); R.<x> = F[]
            sage: E = EllipticCurve(j=GF(19)(0))
            sage: phi = EllipticCurveIsogeny(E, x)
            sage: phi._EllipticCurveIsogeny__init_algebraic_structs(E)
            sage: phi._EllipticCurveIsogeny__E1
            Elliptic Curve defined by y^2 = x^3 + 1 over Finite Field of size 19
            sage: phi._EllipticCurveIsogeny__base_field
            Finite Field of size 19
            sage: phi._EllipticCurveIsogeny__poly_ring
            Univariate Polynomial Ring in x over Finite Field of size 19
            sage: phi._EllipticCurveIsogeny__mpoly_ring
            Multivariate Polynomial Ring in x, y over Finite Field of size 19
            sage: phi._EllipticCurveIsogeny__intermediate_domain
            Elliptic Curve defined by y^2 = x^3 + 1 over Finite Field of size 19
        """
        self.__E1 = E
        self.__base_field = E.base_ring()
        self.__poly_ring = PolynomialRing(self.__base_field, ['x'])
        self.__mpoly_ring = PolynomialRing(self.__base_field, ['x','y'])
        from sage.rings.all import FractionField
        self.__xfield = FractionField(self.__poly_ring)
        self.__xyfield = FractionField(self.__mpoly_ring)
        self.__intermediate_domain = E

    def __compute_E2(self):
        r"""
        Private function that computes and sets the isogeny codomain.

        EXAMPLES:

        These examples inherently exercise this function::

            sage: E = EllipticCurve(j=GF(7)(1728))
            sage: phi = EllipticCurveIsogeny(E,  E((0,0)))
            sage: phi.codomain()
            Elliptic Curve defined by y^2 = x^3 + 3*x over Finite Field of size 7
            sage: phi._EllipticCurveIsogeny__compute_E2()

            sage: R.<x> = GF(7)[]
            sage: phi = EllipticCurveIsogeny(E, x)
            sage: phi.codomain()
            Elliptic Curve defined by y^2 = x^3 + 3*x over Finite Field of size 7
            sage: phi._EllipticCurveIsogeny__compute_E2()

        """

        if ("velu" == self.__algorithm):
            E2 = self.__compute_E2_via_velu()
        elif ("kohel" == self.__algorithm):
            E2 = self.__compute_E2_via_kohel()

        self.__E2 = E2
        self.__intermediate_codomain = E2

    # initializes the rational maps fields
    def __initialize_rational_maps(self, precomputed_maps=None):
        r"""
        Private function that computes and initializes the rational
        maps.

        INPUT:

        - ``precomputed_maps`` (default None) -- tuple (X,Y) of
          rational functions in x,y

        EXAMPLES:

        The following examples inherently exercise this function::

            sage: E = EllipticCurve(j=GF(7)(1728))
            sage: phi = EllipticCurveIsogeny(E,  E((0,0)))
            sage: phi._EllipticCurveIsogeny__initialize_rational_maps()
            sage: phi.rational_maps()
            ((x^2 + 1)/x, (x^2*y - y)/x^2)

            sage: R.<x> = GF(7)[]
            sage: phi = EllipticCurveIsogeny(E, x)
            sage: phi = EllipticCurveIsogeny(E, x)
            sage: phi.rational_maps()
            ((x^2 + 1)/x, (x^2*y - y)/x^2)
            sage: phi._EllipticCurveIsogeny__initialize_rational_maps()

            sage: E = EllipticCurve([1,2,3,4,5])
            sage: Eshort = E.short_weierstrass_model()
            sage: phi = E.isogeny(E(0), Eshort)
            sage: phiX, phiY = phi.rational_maps()
            sage: phiX(1,2), phiY(1,2)
            (63, 864)
        """
        if self.__rational_maps_initialized:
            return

        if precomputed_maps is None:
            if ("velu"==self.__algorithm):
                (X_map, Y_map) = self.__initialize_rational_maps_via_velu()

            if ("kohel"==self.__algorithm):
                (X_map, Y_map) = self.__initialize_rational_maps_via_kohel()
        else:
            X_map, Y_map = precomputed_maps
            # cannot coerce directly in xfield for some reason
            X_map = self.__poly_ring(X_map.numerator())/self.__poly_ring(X_map.denominator())

        if self.__prei_x_coord_ratl_map is not None:
            prei_X_map = self.__prei_x_coord_ratl_map
            prei_Y_map = self.__prei_y_coord_ratl_map
            X_map = X_map(prei_X_map)
            Y_map = Y_map([prei_X_map, prei_Y_map])

        if self.__posti_x_coord_ratl_map is not None:
            # Do not reverse the order here!
            Y_map = self.__posti_y_coord_ratl_map([X_map, Y_map])
            X_map = self.__posti_x_coord_ratl_map(X_map)

        self.__X_coord_rational_map = self.__xfield(X_map)
        self.__Y_coord_rational_map = self.__xyfield(Y_map)
        self.__rational_maps_initialized = True


    def __init_kernel_polynomial(self):
        r"""
        Private function that initializes the kernel polynomial (if
        the algorithm does not take it as a parameter).

        EXAMPLES:

        The following examples inherently exercise this function::

            sage: E = EllipticCurve(j=GF(7)(1728))
            sage: phi = EllipticCurveIsogeny(E,  E((0,0)))
            sage: phi.kernel_polynomial()
            x
            sage: phi._EllipticCurveIsogeny__init_kernel_polynomial()
            [0, 1]
        """

        if (self.__kernel_polynomial_list is not None):
            return self.__kernel_polynomial_list

        if ("velu" == self.__algorithm):
            ker_poly_list = self.__init_kernel_polynomial_velu()
        else:
            raise ValueError("The kernel polynomial should already be defined!")

        return ker_poly_list

    def __set_pre_isomorphism(self, domain, isomorphism):
        r"""
        Private function to set the pre isomorphism and domain (and
        keep track of the domain of the isogeny).

        EXAMPLES::

            sage: E = EllipticCurve(GF(43), [2,3,5,7,11])
            sage: R.<x> = GF(43)[]; f = x + 42
            sage: phi = EllipticCurveIsogeny(E, f)
            sage: phi._EllipticCurveIsogeny__perform_inheritance_housekeeping()
            sage: from sage.schemes.elliptic_curves.weierstrass_morphism import WeierstrassIsomorphism
            sage: E1pr = WeierstrassIsomorphism(E, (-1, 2, -3, 4)).codomain()
            sage: pre_isom = E1pr.isomorphism_to(E)
            sage: phi.set_pre_isomorphism(pre_isom)
            ...
            sage: phi._EllipticCurveIsogeny__set_pre_isomorphism(E, WeierstrassIsomorphism(E, (-1, 3, -3, 4)))
            sage: E == phi.domain()
            True

        """

        self.__E1 = domain

        # set the isomorphism
        self.__pre_isomorphism = isomorphism

        # calculate the isomorphism as a rational map.

        u, r, s, t = [self.__base_field(c) for c in isomorphism.tuple()]
        uinv = 1/u
        uinv2 = uinv**2
        uinv3 = uinv*uinv2

        x = self.__poly_ring.gen()
        y = self.__xyfield.gen(1) # not mpoly_ring.gen(1) else we end
                                  # up in K(x)[y] and trouble ensues

        self.__prei_x_coord_ratl_map = (x - r) * uinv2
        self.__prei_y_coord_ratl_map = (y - s*(x-r) - t) * uinv3

        if (self.__kernel_polynomial is not None):
            ker_poly = self.__kernel_polynomial
            ker_poly = ker_poly(self.__prei_x_coord_ratl_map)
            self.__kernel_polynomial = ker_poly.monic()

        self.__perform_inheritance_housekeeping()


    def __set_post_isomorphism(self, codomain, isomorphism):
        r"""
        Private function to set the post isomorphism and codomain (and
        keep track of the codomain of the isogeny).

        EXAMPLES:

        The following examples inherently exercise this function::

            sage: E = EllipticCurve(j=GF(7)(1728))
            sage: phi = EllipticCurveIsogeny(E,  E((0,0)))
            sage: from sage.schemes.elliptic_curves.weierstrass_morphism import WeierstrassIsomorphism
            sage: E2 = phi.codomain()
            sage: isom = WeierstrassIsomorphism(E2, (-1,2,-3,4))
            sage: phi.set_post_isomorphism(isom)
            ...
            sage: phi._EllipticCurveIsogeny__set_post_isomorphism(E2, WeierstrassIsomorphism(phi.codomain(), (1,-2,3,-4)))
            sage: E2 == phi.codomain()
            True

        """

        # set the codomains
        self.__E2 = codomain

        # set the isomorphism
        self.__post_isomorphism = isomorphism

        # calculate the isomorphism as a rational map.

        u, r, s, t = [self.__base_field(c) for c in isomorphism.tuple()]
        uinv = 1/u
        uinv2 = uinv**2
        uinv3 = uinv*uinv2

        x = self.__poly_ring.gen()
        y = self.__xyfield.gen(1)

        self.__posti_x_coord_ratl_map = (x - r) * uinv2
        self.__posti_y_coord_ratl_map = (y - s*(x-r) - t) * uinv3

        self.__perform_inheritance_housekeeping()

    def __setup_post_isomorphism(self, codomain, model):
        r"""
        Private function to set up the post isomorphism given the
        codomain.

        EXAMPLES:

        The following examples inherently exercise this function::

            sage: E = EllipticCurve(j=GF(7)(1728))
            sage: E2 = EllipticCurve(GF(7), [0,0,0,5,0])
            sage: phi = EllipticCurveIsogeny(E,  E((0,0)), E2); phi
            Isogeny of degree 2 from Elliptic Curve defined by y^2 = x^3 + x over Finite Field of size 7 to Elliptic Curve defined by y^2 = x^3 + 5*x over Finite Field of size 7
            sage: E3 = EllipticCurve(GF(7), [0,0,0,6,0])
            sage: phi._EllipticCurveIsogeny__setup_post_isomorphism(E3, None)
            sage: phi
            Isogeny of degree 2 from Elliptic Curve defined by y^2 = x^3 + x over Finite Field of size 7 to Elliptic Curve defined by y^2 = x^3 + 6*x over Finite Field of size 7

            sage: R.<x> = QQ[]
            sage: E = EllipticCurve(j=1728)
            sage: f = x^3 - x
            sage: phi = EllipticCurveIsogeny(E, f, model='minimal'); phi
            Isogeny of degree 4 from Elliptic Curve defined by y^2 = x^3 - x over Rational Field to Elliptic Curve defined by y^2 = x^3 - x over Rational Field

            sage: phi = EllipticCurveIsogeny(E, f, model=None)
            sage: phi._EllipticCurveIsogeny__setup_post_isomorphism(None, 'minimal')
            sage: phi
            Isogeny of degree 4 from Elliptic Curve defined by y^2 = x^3 - x over Rational Field to Elliptic Curve defined by y^2 = x^3 - x over Rational Field

        """
        # TODO: add checks to make sure that codomain and model
        # parameters are consistent with the algorithm used.

        post_isom = None
        newE2 = None

        oldE2 = self.__E2

        if (model is not None):

            if (codomain is not None):
                raise ValueError("Cannot specify a codomain and model flag simultaneously.")

            if ('minimal' == model):

                if (not is_NumberField(oldE2.base_field())):
                    raise ValueError("specifying minimal for model flag only valid with curves over number fields.")

                newE2 = oldE2.global_minimal_model(semi_global=True)
                post_isom = oldE2.isomorphism_to(newE2)

            else:
                raise ValueError("Unknown value of model flag.")

        elif (codomain is not None):
            if (not is_EllipticCurve(codomain)):
                raise ValueError("Codomain parameter must be an elliptic curve.")

            if (not oldE2.is_isomorphic(codomain)):
                raise ValueError("Codomain parameter must be isomorphic to computed codomain isogeny")

            newE2 = codomain
            post_isom = oldE2.isomorphism_to(newE2)

        if (post_isom is not None):
            self.__set_post_isomorphism(newE2, post_isom)

        return

    ###########################
    # Velu's Formula Functions
    ###########################

    #
    # Setup function for Velu's formula
    #

    def __init_from_kernel_list(self, kernel_gens):
        r"""
        Private function that initializes the isogeny from a list of
        points which generate the kernel (For Velu's formulas.)

        EXAMPLES:

        The following example inherently exercises this function::

            sage: E = EllipticCurve(GF(7), [0,0,0,-1,0])
            sage: phi = EllipticCurveIsogeny(E,  E((0,0))); phi
            Isogeny of degree 2 from Elliptic Curve defined by y^2 = x^3 + 6*x over Finite Field of size 7 to Elliptic Curve defined by y^2 = x^3 + 4*x over Finite Field of size 7
            sage: phi._EllipticCurveIsogeny__init_from_kernel_list([E(0), E((0,0))])

        The following example demonstrates the necessity of avoiding any calls
        to P.order(), since such calls involve factoring the group order which
        could take a long time. ::

            sage: p = 12 * next_prime(2^180) * next_prime(2^194) - 1
            sage: F = FiniteField(p, proof=False)
            sage: E = EllipticCurve([F(1), F(0)])
            sage: P = E(0).division_points(3)[1]
            sage: EllipticCurveIsogeny(E, P)
            Isogeny of degree 3 from Elliptic Curve defined by y^2 = x^3 + x over Finite Field of size 461742260113997803268895001173557974278278194575766957660028841364655249961609425998827452443620996655395008156411 to Elliptic Curve defined by y^2 = x^3 + 80816485163488178037199320944019099858815874115367810482828676054000067654558381377552245721755005198633191074893*x + 301497584865165444049833326660609767433467459033532853758006118022998267706948164646650354324860226263546558337993 over Finite Field of size 461742260113997803268895001173557974278278194575766957660028841364655249961609425998827452443620996655395008156411

        """
        if self.__check :
            for P in kernel_gens:
                if not P.has_finite_order():
                    raise ValueError("The points in the kernel must be of finite order.")

        # Compute a list of points in the subgroup generated by the
        # points in kernel_gens.  This is very naive: when finite
        # subgroups are implemented better, this could be simplified,
        # but it won't speed things up too much.

        kernel_set = Set([self.__E1(0)])
        from sage.misc.all import flatten

        def all_multiples(itr, terminal):
            mult_list = [terminal]
            R = terminal + itr
            while R != terminal:
                mult_list.append(R)
                R = R + itr
            return mult_list
        for P in kernel_gens:
            kernel_set += Set(flatten([all_multiples(P,Q)
                                       for Q in kernel_set]))
        self.__kernel_list = kernel_set.list()
        self.__kernel_2tor = {}
        self.__kernel_non2tor = {}
        self.__degree = Integer(len(kernel_set))
        self.__sort_kernel_list()

    #
    # Precompute the values in Velu's Formula.
    #
    def __sort_kernel_list(self):
        r"""
        Private function that sorts the list of points in the kernel
        (For Velu's formulas). Sorts out the 2 torsion points, and
        puts them in a dictionary.

        EXAMPLES:

        The following example inherently exercises this function::

            sage: E = EllipticCurve(GF(7), [0,0,0,-1,0])
            sage: P = E((4,2))
            sage: phi = EllipticCurveIsogeny(E, P); phi
            Isogeny of degree 4 from Elliptic Curve defined by y^2 = x^3 + 6*x over Finite Field of size 7 to Elliptic Curve defined by y^2 = x^3 + 2*x over Finite Field of size 7
            sage: phi._EllipticCurveIsogeny__kernel_2tor = {}
            sage: phi._EllipticCurveIsogeny__kernel_non2tor = {}
            sage: phi._EllipticCurveIsogeny__sort_kernel_list()

        """

        a1,a2,a3,a4,a6 = self.__E1.ainvs()

        v = 0
        w = 0

        for Q in self.__kernel_list:

            if Q.is_zero():
                continue

            (xQ,yQ) = Q.xy()

            gxQ = 3*xQ**2 + 2*a2*xQ + a4 - a1*yQ
            gyQ = -2*yQ - a1*xQ - a3

            uQ = gyQ**2

            # sort torsion points:
            if (2*yQ == -a1*xQ - a3): # Q is 2-torsion
                vQ = gxQ
                self.__kernel_2tor[xQ] = (xQ,yQ,gxQ,gyQ,vQ,uQ)
                v = v + vQ
                w = w + (uQ + xQ*vQ)
            elif xQ not in self.__kernel_non2tor: # Q is not a 2-torsion
                vQ = 2*gxQ - a1*gyQ
                self.__kernel_non2tor[xQ] = (xQ,yQ,gxQ,gyQ,vQ,uQ)
                v = v + vQ
                w = w + (uQ + xQ*vQ)

        self.__v = v
        self.__w = w

    #
    # Velu's formula computing the codomain curve
    #
    def __compute_E2_via_velu(self):
        r"""
        Private function that computes the codomain via Velu's
        formulas.

        EXAMPLES:

        The following example inherently exercises this function::

            sage: E = EllipticCurve(GF(7), [0,0,0,-1,0])
            sage: P = E((4,2))
            sage: phi = EllipticCurveIsogeny(E, P)
            sage: phi.codomain()
            Elliptic Curve defined by y^2 = x^3 + 2*x over Finite Field of size 7
            sage: phi._EllipticCurveIsogeny__compute_E2_via_velu()
            Elliptic Curve defined by y^2 = x^3 + 2*x over Finite Field of size 7

        """
        v = self.__v
        w = self.__w

        return compute_codomain_formula(self.__E1, v,w)


    def __velu_sum_helper(self, Qvalues, a1, a3, x, y):
        r"""
        Private function for Velu's formulas, helper function to help
        perform the summation.

        EXAMPLES:

        The following example inherently exercises this function::

            sage: E = EllipticCurve(GF(7), [0,0,0,-1,0])
            sage: P = E((4,2))
            sage: phi = EllipticCurveIsogeny(E, P)
            sage: Q = E((0,0)); phi(Q)
            (0 : 0 : 1)
            sage: phi.rational_maps()
            ((x^4 - 2*x^3 + x^2 - 3*x)/(x^3 - 2*x^2 + 3*x - 2), (x^5*y - 2*x^3*y - x^2*y - 2*x*y + 2*y)/(x^5 + 3*x^3 + 3*x^2 + x - 1))

            sage: F = GF(7)
            sage: E = EllipticCurve(F, [0,0,0,1,0])
            sage: phi = EllipticCurveIsogeny(E,  E((0,0)) )
            sage: Qvals = phi._EllipticCurveIsogeny__kernel_2tor[0]
            sage: phi._EllipticCurveIsogeny__velu_sum_helper(Qvals, 0, 0, F(5), F(5))
            (3, 3)
            sage: R.<x,y> = GF(7)[]
            sage: phi._EllipticCurveIsogeny__velu_sum_helper(Qvals, 0, 0, x, y)
            (1/x, y/x^2)

        """
        xQ = Qvalues[0]
        yQ = Qvalues[1]
        gxQ = Qvalues[2]
        gyQ = Qvalues[3]
        vQ = Qvalues[4]
        uQ = Qvalues[5]

        t1 = x - xQ
        inv_t1 = t1**-1
        inv_t1_2 = inv_t1**2
        inv_t1_3 = inv_t1_2*inv_t1

        tX = vQ*inv_t1 + uQ*(inv_t1_2)

        tY0 = uQ*(2*y + a1*x + a3)
        tY1 = vQ*(a1*t1 + y - yQ)
        tY2 = a1*uQ - gxQ*gyQ

        # Without this explicit coercion, tY ends up in K(x)[y]
        # instead of K(x,y), and trouble ensues!
        from sage.rings.all import FractionField
        F = FractionField(y.parent())
        tY =  ( tY0*F(inv_t1_3) + (tY1 + tY2)*F(inv_t1_2) )

        return (tX, tY)


    def __compute_via_velu_numeric(self, xP, yP):
        r"""
        Private function that sorts the list of points in the kernel
        (for Velu's formulas). Sorts out the 2 torsion points, and
        puts them in a dictionary.

        EXAMPLES:

        The following example inherently exercises this function::

            sage: F = GF(7)
            sage: E = EllipticCurve(F, [0,0,0,-1,0])
            sage: P = E((4,2))
            sage: phi = EllipticCurveIsogeny(E, P)
            sage: Q = E((0,0)); phi(Q)
            (0 : 0 : 1)
            sage: Q = E((-1,0)); phi(Q)
            (0 : 0 : 1)
            sage: phi._EllipticCurveIsogeny__compute_via_velu_numeric(F(0), F(0))
            (0, 0)
            sage: phi._EllipticCurveIsogeny__compute_via_velu_numeric(F(-1), F(0))
            (0, 0)

        """
        # first check if the point is in the kernel
        if xP in self.__kernel_2tor or xP in self.__kernel_non2tor:
            return self.__intermediate_codomain(0)

        outP = self.__compute_via_velu(xP,yP)

        return outP


    def __compute_via_velu(self, xP, yP):
        r"""
        Private function for Velu's formulas, to perform the summation.

        EXAMPLES:

        The following example inherently exercises this function::

            sage: F = GF(7)
            sage: E = EllipticCurve(F, [0,0,0,-1,0])
            sage: P = E((4,2))
            sage: phi = EllipticCurveIsogeny(E, P)
            sage: Q = E((0,0)); phi(Q)
            (0 : 0 : 1)
            sage: phi.rational_maps()
            ((x^4 - 2*x^3 + x^2 - 3*x)/(x^3 - 2*x^2 + 3*x - 2), (x^5*y - 2*x^3*y - x^2*y - 2*x*y + 2*y)/(x^5 + 3*x^3 + 3*x^2 + x - 1))
            sage: phi._EllipticCurveIsogeny__compute_via_velu(F(0), F(0))
            (0, 0)
            sage: R.<x,y> = GF(7)[]
            sage: phi._EllipticCurveIsogeny__compute_via_velu(x, y)
            ((x^4 - 2*x^3 + x^2 - 3*x)/(x^3 - 2*x^2 + 3*x - 2),
             (x^5*y - 2*x^3*y - x^2*y - 2*x*y + 2*y)/(x^5 + 3*x^3 + 3*x^2 + x - 1))
        """
        ker_2tor = self.__kernel_2tor
        ker_non2tor = self.__kernel_non2tor

        X = 0
        Y = 0

        a1 = self.__E1.a1()
        a3 = self.__E1.a3()

        # next iterate over the 2torsion points of the kernel
        for Qvalues in ker_2tor.values():
            (tX, tY) = self.__velu_sum_helper(Qvalues, a1, a3, xP, yP)
            X = X + tX
            Y = Y + tY

        for Qvalues in ker_non2tor.values():
            (tX, tY) = self.__velu_sum_helper(Qvalues, a1, a3, xP, yP)
            X = X + tX
            Y = Y + tY

        X = xP + X
        Y = yP - Y

        return (X,Y)


    def __initialize_rational_maps_via_velu(self):
        r"""
        Private function for Velu's formulas, helper function to
        initialize the rational maps.

        EXAMPLES:

        The following example inherently exercises this function::

            sage: E = EllipticCurve(GF(7), [0,0,0,-1,0])
            sage: P = E((4,2))
            sage: phi = EllipticCurveIsogeny(E, P)
            sage: phi.rational_maps()
            ((x^4 - 2*x^3 + x^2 - 3*x)/(x^3 - 2*x^2 + 3*x - 2), (x^5*y - 2*x^3*y - x^2*y - 2*x*y + 2*y)/(x^5 + 3*x^3 + 3*x^2 + x - 1))
            sage: phi._EllipticCurveIsogeny__initialize_rational_maps_via_velu()
            ((x^4 + 5*x^3 + x^2 + 4*x)/(x^3 + 5*x^2 + 3*x + 5), (x^5*y - 2*x^3*y - x^2*y - 2*x*y + 2*y)/(x^5 + 3*x^3 + 3*x^2 + x - 1))
        """
        x = self.__poly_ring.gen()
        y = self.__mpoly_ring.gen(1)

        return self.__compute_via_velu(x,y)


    def __init_kernel_polynomial_velu(self):
        r"""
        Private function for Velu's formulas, helper function to
        initialize the rational maps.

        EXAMPLES:

        The following example inherently exercises this function::

            sage: E = EllipticCurve(GF(7), [0,0,0,-1,0])
            sage: P = E((4,2))
            sage: phi = EllipticCurveIsogeny(E, P)
            sage: phi.kernel_polynomial()
            x^2 + 2*x + 4
            sage: phi._EllipticCurveIsogeny__init_kernel_polynomial_velu()
            [4, 2, 1]
        """
        poly_ring = self.__poly_ring
        x = poly_ring.gen()

        invX = 0

        if (self.__pre_isomorphism is not None):
            pre_isom = self.__pre_isomorphism
            u = pre_isom.u
            r = pre_isom.r
            invX = (u**2)*x + r
        else:
            invX = x

        psi = poly_ring(1)

        for Qvalues in self.__kernel_2tor.values():
            xQ = invX(x=Qvalues[0])
            psi = psi*(x - xQ)

        for Qvalues in self.__kernel_non2tor.values():
            xQ = invX(x=Qvalues[0])
            psi = psi*(x - xQ)

        ker_poly_list = psi.list()

        self.__kernel_polynomial_list = ker_poly_list
        self.__kernel_polynomial = psi

        return ker_poly_list



    ###################################
    # Kohel's Variant of Velu's Formula
    ###################################

    def __init_from_kernel_polynomial(self, kernel_polynomial):
        r"""
        Private function that initializes the isogeny from a kernel
        polynomial.

        EXAMPLES:

        These examples inherently exercise this private function::

            sage: R.<x> = GF(7)[]
            sage: E = EllipticCurve(GF(7), [0,0,0,-1,0])
            sage: phi = EllipticCurveIsogeny(E, x);phi
            Isogeny of degree 2 from Elliptic Curve defined by y^2 = x^3 + 6*x over Finite Field of size 7 to Elliptic Curve defined by y^2 = x^3 + 4*x over Finite Field of size 7

            sage: phi._EllipticCurveIsogeny__init_from_kernel_polynomial(x)

            sage: E = EllipticCurve(GF(7), [0,-1,0,0,1])
            sage: phi = EllipticCurveIsogeny(E, x+6, degree=3); phi
            Isogeny of degree 3 from Elliptic Curve defined by y^2 = x^3 + 6*x^2 + 1 over Finite Field of size 7 to Elliptic Curve defined by y^2 = x^3 + 6*x^2 + 4*x + 2 over Finite Field of size 7

            sage: phi._EllipticCurveIsogeny__init_from_kernel_polynomial(x+6)

        """
        poly_ring = self.__poly_ring
        E = self.__E1

        # Convert to a univariate polynomial, even if it had a
        # bivariate parent, or was given as a list:
        self.__kernel_polynomial = psi = poly_ring(kernel_polynomial)

        if psi.leading_coefficient() != 1:
            raise ValueError("The kernel polynomial must be monic.")

        self.__kernel_polynomial_list = psi.list()

        #
        # Determine if kernel polynomial is entirely a two torsion
        #
        psi_G = two_torsion_part(E, psi).monic()

        if (0 != psi_G.degree()): # even degree case

            psi_quo = psi//psi_G

            if (0 != psi_quo.degree()):
                raise NotImplementedError("For basic Kohel's algorithm, if the kernel degree is even then the kernel must be contained in the two torsion.")

            (phi, omega, v, w, n, d) = self.__init_even_kernel_polynomial(E, psi_G)

        else: # odd degree case

            (phi, omega, v, w, n, d) = self.__init_odd_kernel_polynomial(E, psi)


        #
        # Set up the necessary instance variables
        #

        self.__kernel_polynomial = psi
        self.__inner_kernel_polynomial = psi

        self.__degree = Integer(d)  # degree of the isogeny

        # As a rational map, the isogeny maps (x,y) to (X,Y), where
        # X=phi(x)/psi(x)^2 and Y=omega(x,y)/psi(x)^3.  Both phi and
        # psi are univariate polynomials in x, while omega is a
        # bivariate polynomial in x, y.  The names are compatible so
        # that univariate polynomials automatically coerce into the
        # bivariate polynomial ring.

        self.__psi = psi
        self.__phi = phi
        self.__omega = omega

        self.__v = v
        self.__w = w

    def __init_even_kernel_polynomial(self, E, psi_G):
        r"""
        Return the isogeny parameters for the 2-part of an isogeny.

        INPUT:

        - ``E`` -- an elliptic curve

        - ``psi_G`` -- a univariate polynomial over the base field of
          ``E`` of degree 1 or 3 dividing its 2-division polynomial

        OUTPUT:

        (phi, omega, v, w, n, d) where:

        - ``phi`` is a univariate polynomial, the numerator of the
          `X`-coordinate of the isogeny;

        - ``omega`` is a bivariate polynomial, the numerator of the
          `Y`-coordinate of the isogeny;

        - ``v``, ``w`` are the Velu parameters of the isogeny;

        - ``n`` is the degree of ``psi``;

        - ``d`` is the degree of the isogeny.

        EXAMPLES:

        These examples inherently exercise this private function::

            sage: R.<x> = GF(7)[]
            sage: E = EllipticCurve(GF(7), [-1,0])
            sage: phi = EllipticCurveIsogeny(E, x); phi
            Isogeny of degree 2 from Elliptic Curve defined by y^2 = x^3 + 6*x over Finite Field of size 7 to Elliptic Curve defined by y^2 = x^3 + 4*x over Finite Field of size 7

            sage: from sage.schemes.elliptic_curves.ell_curve_isogeny import two_torsion_part
            sage: psig = two_torsion_part(E,x)
            sage: phi._EllipticCurveIsogeny__init_even_kernel_polynomial(E,psig)
            (x^3 + 6*x, x^3*y + x*y, 6, 0, 1, 2)

            sage: F = GF(2^4, 'alpha'); R.<x> = F[]
            sage: E = EllipticCurve(F, [1,1,0,1,0])
            sage: phi = EllipticCurveIsogeny(E, x); phi
            Isogeny of degree 2 from Elliptic Curve defined by y^2 + x*y = x^3 + x^2 + x over Finite Field in alpha of size 2^4 to Elliptic Curve defined by y^2 + x*y = x^3 + x^2 + 1 over Finite Field in alpha of size 2^4

            sage: psig = two_torsion_part(E,x)
            sage: phi._EllipticCurveIsogeny__init_even_kernel_polynomial(E,psig)
            (x^3 + x, x^3*y + x^2 + x*y, 1, 0, 1, 2)

            sage: E = EllipticCurve(GF(7), [0,-1,0,0,1])
            sage: R.<x> = GF(7)[]
            sage: f = x^3 + 6*x^2 + 1
            sage: phi = EllipticCurveIsogeny(E, f); phi
            Isogeny of degree 4 from Elliptic Curve defined by y^2 = x^3 + 6*x^2 + 1 over Finite Field of size 7 to Elliptic Curve defined by y^2 = x^3 + 6*x^2 + 2*x + 5 over Finite Field of size 7
            sage: psig = two_torsion_part(E,f)
            sage: psig = two_torsion_part(E,f)
            sage: phi._EllipticCurveIsogeny__init_even_kernel_polynomial(E,psig)
            (x^7 + 5*x^6 + 2*x^5 + 6*x^4 + 3*x^3 + 5*x^2 + 6*x + 3, x^9*y - 3*x^8*y + 2*x^7*y - 3*x^3*y + 2*x^2*y + x*y - y, 1, 6, 3, 4)
        """
        #check if the polynomial really divides the two_torsion_polynomial
        if  self.__check and E.division_polynomial(2, x=self.__poly_ring.gen()) % psi_G  != 0 :
            raise ValueError("The polynomial {} does not define a finite subgroup of {}.".format(psi_G,E))

        n = psi_G.degree() # 1 or 3
        d = n+1            # 2 or 4

        base_field = self.__base_field
        char = base_field.characteristic()

        a1,a2,a3,a4,a6 = E.ainvs()
        b2,b4,_,_ = E.b_invariants()
        x = self.__poly_ring.gen()
        y = self.__mpoly_ring.gen(1)

        if (1 == n):
            x0 = -psi_G.constant_coefficient()

            # determine y0
            if (2 == char):
                y0 = (x0**3 + a2*x0**2 + a4*x0 + a6).sqrt()
            else:
                y0 = -(a1*x0 + a3)/2

            (v,w) = compute_vw_kohel_even_deg1(x0,y0,a1,a2,a4)

            phi = (x*psi_G + v)*psi_G
            omega = (y*psi_G**2 - v*(a1*psi_G + (y - y0)))*psi_G

        elif (3 == n):
            s = psi_G.list()
            s1 = -s[n-1]
            s2 = s[n-2]
            s3 = -s[n-3]

            psi_G_pr = psi_G.derivative()
            psi_G_prpr = psi_G_pr.derivative()

            phi = (psi_G_pr**2) + (-2*psi_G_prpr + (4*x - s1))*psi_G
            phi_pr = phi.derivative(x)

            psi_2 = 2*y + a1*x + a3

            omega = (psi_2*(phi_pr*psi_G - phi*psi_G_pr) - (a1*phi + a3*psi_G)*psi_G)/2

            phi = phi*psi_G
            omega = omega*psi_G

            (v,w) = compute_vw_kohel_even_deg3(b2,b4,s1,s2,s3)

        else:
            raise ValueError("input polynomial must be of degree 1 or 3, not %d" % n)

        return (phi, omega, v, w, n, d)


    def __init_odd_kernel_polynomial(self, E, psi):
        r"""
        Return the isogeny parameters for a cyclic isogeny of odd degree.

        INPUT:

        - ``E`` -- an elliptic curve

        - ``psi`` -- a univariate polynomial over the base field of
          ``E``, assumed to be a kernel polynomial

        OUTPUT:

        (phi, omega, v, w, n, d) where:

        - ``phi`` is a univariate polynomial, the numerator of the
          `X`-coordinate of the isogeny;

        - ``omega`` is a bivariate polynomial, the numerator of the
          `Y`-coordinate of the isogeny;

        - ``v``, ``w`` are the Velu parameters of the isogeny;

        - ``n`` is the degree of ``psi``;

        - ``d`` is the degree of the isogeny.

        EXAMPLES:

        These examples inherently exercise this private function::

            sage: R.<x> = GF(7)[]
            sage: E = EllipticCurve(GF(7), [0,-1,0,0,1])
            sage: phi = EllipticCurveIsogeny(E, x+6, degree=3); phi
            Isogeny of degree 3 from Elliptic Curve defined by y^2 = x^3 + 6*x^2 + 1 over Finite Field of size 7 to Elliptic Curve defined by y^2 = x^3 + 6*x^2 + 4*x + 2 over Finite Field of size 7

            sage: R.<x> = GF(7)[]
            sage: phi._EllipticCurveIsogeny__init_odd_kernel_polynomial(E, x+6)
            (x^3 + 5*x^2 + 3*x + 2, x^3*y - 3*x^2*y + x*y, 2, 6, 1, 3)

            sage: F = GF(2^4, 'alpha'); R.<x> = F[]
            sage: alpha = F.gen()
            sage: E = EllipticCurve(F, [1,1,F.gen(),F.gen()^2+1,1])
            sage: f = x + alpha^2 + 1
            sage: phi = EllipticCurveIsogeny(E, f); phi
            Isogeny of degree 3 from Elliptic Curve defined by y^2 + x*y + alpha*y = x^3 + x^2 + (alpha^2+1)*x + 1 over Finite Field in alpha of size 2^4 to Elliptic Curve defined by y^2 + x*y + alpha*y = x^3 + x^2 + alpha*x + alpha^3 over Finite Field in alpha of size 2^4

            sage: R.<x> = F[]
            sage: f = x + alpha^2 + 1
            sage: phi._EllipticCurveIsogeny__init_odd_kernel_polynomial(E, f)
            (x^3 + (alpha^2 + 1)*x + alpha^3 + alpha^2 + alpha, x^3*y + (alpha^2 + 1)*x^2*y + (alpha^2 + alpha + 1)*x^2 + (alpha^2 + 1)*x*y + (alpha^2 + alpha)*x + alpha*y + alpha, alpha^2 + alpha + 1, alpha^3 + alpha^2 + alpha, 1, 3)

            sage: E = EllipticCurve(j=-262537412640768000)
            sage: f = (E.isogenies_prime_degree()[0]).kernel_polynomial()
            sage: f.degree()
            81
            sage: E.isogeny(kernel=f, check=False)
            Isogeny of degree 163 from Elliptic Curve defined by y^2 + y = x^3 - 2174420*x + 1234136692 over Rational Field to Elliptic Curve defined by y^2 + y = x^3 - 57772164980*x - 5344733777551611 over Rational Field
        """
        n = psi.degree()
        d = 2*n + 1

        # check if the polynomial really divides the torsion polynomial :
        if self.__check:
            from .isogeny_small_degree import is_kernel_polynomial
            if not is_kernel_polynomial(E, d, psi):
                raise ValueError("The polynomial {} does not define a finite subgroup of {}.".format(psi,E))

        b2, b4, b6, _ = E.b_invariants()

        psi_coeffs = psi.list()

        s1 = 0
        s2 = 0
        s3 = 0

        if 1 <= n:
            s1 = -psi_coeffs[n-1]

        if 2 <= n:
            s2 = psi_coeffs[n-2]

        if 3 <= n:
            s3 = -psi_coeffs[n-3]

        # initializing these allows us to calculate E2.
        (v,w) = compute_vw_kohel_odd(b2,b4,b6,s1,s2,s3,n)

        # initialize the polynomial temporary variables

        psi_pr = psi.derivative()
        psi_prpr = psi_pr.derivative()

        x = self.__poly_ring.gen()

        phi = (4*x**3 + b2*x**2 + 2*b4*x + b6)*(psi_pr**2 - psi_prpr*psi) - \
                (6*x**2 + b2*x + b4)*psi_pr*psi + (d*x - 2*s1)*psi**2

        phi_pr = phi.derivative(x)

        if (2 != self.__base_field.characteristic()):
            omega = self.__compute_omega_fast(E, psi, psi_pr, phi, phi_pr)
        else:
            omega = self.__compute_omega_general(E, psi, psi_pr, phi, phi_pr)

        return (phi, omega, v, w, n, d)


    #
    # This is the fast omega computation that works when characteristic is not 2
    #
    def __compute_omega_fast(self, E, psi, psi_pr, phi, phi_pr):
        r"""
        Return omega from phi, psi and their derivatives, used when
        the characteristic field is not 2.

        INPUT:

        - ``E`` -- an elliptic curve.

        - ``psi, psi_pr, phi, phi_pr`` -- univariate polynomials over
          the base field of ``E``, where ``psi`` is the kernel
          polynomial and ``phi`` the numerator of the `X`-coordinate
          of the isogeny, together with their derivatives.

        OUTPUT:

        - ``omega`` -- a bivariate polynomial giving the numerator of
          the `Y`-coordinate of the isogeny.

        EXAMPLES:

        These examples inherently exercise this private function::

            sage: R.<x> = GF(7)[]
            sage: E = EllipticCurve(GF(7), [0,-1,0,0,1])
            sage: phi = EllipticCurveIsogeny(E, x+6, degree=3); phi
            Isogeny of degree 3 from Elliptic Curve defined by y^2 = x^3 + 6*x^2 + 1 over Finite Field of size 7 to Elliptic Curve defined by y^2 = x^3 + 6*x^2 + 4*x + 2 over Finite Field of size 7

            sage: R.<x,y> = GF(7)[]
            sage: psi = phi._EllipticCurveIsogeny__psi
            sage: psi_pr = psi.derivative()
            sage: fi = phi._EllipticCurveIsogeny__phi
            sage: fi_pr = fi.derivative()
            sage: phi._EllipticCurveIsogeny__compute_omega_fast(E, psi, psi_pr, fi, fi_pr)
            x^3*y - 3*x^2*y + x*y

        """

        a1 = E.a1()
        a3 = E.a3()

        x, y = self.__mpoly_ring.gens()

        psi_2 = 2*y + a1*x + a3

        # note, the formula below is correct
        # the formula in Kohel's thesis has some typos
        # notably the first plus sign should be a minus
        # as it is here below.

        return phi_pr*psi*psi_2/2 - phi*psi_pr*psi_2 - (a1*phi + a3*psi**2)*psi/2

    def __compute_omega_general(self, E, psi, psi_pr, phi, phi_pr):
        r"""
        Return omega from phi, psi and their derivatives, in any
        characteristic.

        INPUT:

        - ``E`` -- an elliptic curve.

        - ``psi, psi_pr, phi, phi_pr`` -- univariate polynomials over
          the base field of ``E``, where ``psi`` is the kernel
          polynomial and ``phi`` the numerator of the `X`-coordinate
          of the isogeny, together with their derivatives.

        OUTPUT:

        - ``omega`` -- a bivariate polynomial giving the numerator of
          the `Y`-coordinate of the isogeny.

        EXAMPLES:

        These examples inherently exercise this private function::

            sage: F = GF(2^4, 'alpha'); R.<x> = F[]
            sage: alpha = F.gen()
            sage: E = EllipticCurve(F, [1,1,F.gen(),F.gen()^2+1,1])
            sage: f = x + alpha^2 + 1
            sage: phi = EllipticCurveIsogeny(E, f); phi
            Isogeny of degree 3 from Elliptic Curve defined by y^2 + x*y + alpha*y = x^3 + x^2 + (alpha^2+1)*x + 1 over Finite Field in alpha of size 2^4 to Elliptic Curve defined by y^2 + x*y + alpha*y = x^3 + x^2 + alpha*x + alpha^3 over Finite Field in alpha of size 2^4

            sage: R.<x,y> = F[]
            sage: psi = phi._EllipticCurveIsogeny__psi
            sage: psi_pr = psi.derivative()
            sage: fi = phi._EllipticCurveIsogeny__phi
            sage: fi_pr = fi.derivative()
            sage: phi._EllipticCurveIsogeny__compute_omega_general(E, psi, psi_pr, fi, fi_pr)
            x^3*y + (alpha^2 + 1)*x^2*y + (alpha^2 + alpha + 1)*x^2 + (alpha^2 + 1)*x*y + (alpha^2 + alpha)*x + alpha*y + alpha

        A bug fixed in :trac:`7907`::

            sage: F = GF(128,'a')
            sage: a = F.gen()
            sage: E = EllipticCurve([1,0,0,0,(a**6+a**4+a**2+a)])
            sage: x = polygen(F)
            sage: ker =  (x^6 + (a^6 + a^5 + a^4 + a^3 + a^2 + a)*x^5 + (a^6 + a^5 + a^2 + 1)*x^4 + (a^6 + a^5 + a^4 + a^3 + a^2 + 1)*x^3 + (a^6 + a^3 + a)*x^2 + (a^4 + a^3 + 1)*x + a^5 + a^4 + a)
            sage: E.isogeny(ker)
            Isogeny of degree 13 from Elliptic Curve defined by y^2 + x*y = x^3 + (a^6+a^4+a^2+a) over Finite Field in a of size 2^7 to Elliptic Curve defined by y^2 + x*y = x^3 + (a^6+a^5+a^4+a^3+a^2+a)*x + (a^5+a^3) over Finite Field in a of size 2^7


        """
        a1, a2, a3, a4, a6 = E.ainvs()
        b2, b4, _, _ = E.b_invariants()

        n = psi.degree()
        d = 2 * n + 1

        x, y = self.__mpoly_ring.gens()

        psi_2 = 2 * y + a1 * x + a3

        psi_coeffs = psi.list()

        if (0 < n):
            s1 = -psi_coeffs[n - 1]
        else:
            s1 = 0

        psi_prpr = 0
        cur_x_pow = 1

        # Note: we now get the "derivatives" of psi
        # these are not actually the derivatives
        # furthermore, the formulas in Kohel's
        # thesis are wrong, the correct formulas
        # are coded below

        from sage.arith.all import binomial

        for j in range(n - 1):
            psi_prpr += binomial(j+2, 2) * psi_coeffs[(j+2)] * cur_x_pow
            cur_x_pow = x * cur_x_pow

        psi_prprpr = 0
        cur_x_pow = 1

        for j in range(n - 2):
            psi_prprpr += (3 * binomial(j+3,3)) * psi_coeffs[(j+3)] * cur_x_pow
            cur_x_pow = x * cur_x_pow

        omega = phi_pr*psi*y - phi*psi_pr*psi_2 + \
                ((a1*x + a3)*(psi_2**2)*(psi_prpr*psi_pr-psi_prprpr*psi) + \
                (a1*psi_2**2 - 3*(a1*x + a3)*(6*x**2 + b2*x + b4))*psi_prpr*psi + \
                (a1*x**3 + 3*a3*x**2 + (2*a2*a3 - a1*a4)*x + (a3*a4 - 2*a1*a6))*psi_pr**2 + \
                (-(3*a1*x**2 + 6*a3*x + (-a1*a4 + 2*a2*a3)) + \
                (a1*x + a3)*(d*x - 2*s1) )*psi_pr*psi + (a1*s1 + a3*n)*psi**2)*psi

        return omega

    def __compute_via_kohel_numeric(self, xP, yP):
        r"""
        Private function that computes the image of a point under this
        isogeny, using Kohel's formulas.

        EXAMPLES:

        These examples inherently exercise this private function::

            sage: R.<x> = GF(7)[]
            sage: E = EllipticCurve(GF(7), [0,-1,0,0,1])
            sage: phi = EllipticCurveIsogeny(E, x+6, degree=3)
            sage: P = E((0,1)); phi(P)
            (2 : 0 : 1)
            sage: P = E((1,1)); phi(P)
            (0 : 1 : 0)
            sage: phi._EllipticCurveIsogeny__compute_via_kohel_numeric(0, 1)
            (2, 0)
            sage: phi._EllipticCurveIsogeny__compute_via_kohel_numeric(1, 1)
            (0 : 1 : 0)

        """
        # first check if this point is in the kernel:
        if 0 == self.__inner_kernel_polynomial(x=xP):
            return self.__intermediate_codomain(0)

        return self.__compute_via_kohel(xP, yP)

    def __compute_via_kohel(self, xP, yP):
        r"""
        Private function that applies Kohel's formulas.

        EXAMPLES:

        These examples inherently exercise this private function::

            sage: R.<x> = GF(7)[]
            sage: E = EllipticCurve(GF(7), [0,-1,0,0,1])
            sage: phi = EllipticCurveIsogeny(E, x+6, degree=3)
            sage: P = E((0,1)); phi(P)
            (2 : 0 : 1)
            sage: phi.rational_maps()
            ((x^3 - 2*x^2 + 3*x + 2)/(x^2 - 2*x + 1), (x^3*y - 3*x^2*y + x*y)/(x^3 - 3*x^2 + 3*x - 1))
            sage: phi._EllipticCurveIsogeny__compute_via_kohel(0,1)
            (2, 0)
            sage: R.<x,y> = GF(7)[]
            sage: phi._EllipticCurveIsogeny__compute_via_kohel(x,y)
            ((x^3 - 2*x^2 + 3*x + 2)/(x^2 - 2*x + 1), (x^3*y - 3*x^2*y + x*y)/(x^3 - 3*x^2 + 3*x - 1))

        """
        a = self.__phi(xP)
        b = self.__omega(xP, yP)
        c = self.__psi(xP)
        return (a/c**2, b/c**3)

    def __initialize_rational_maps_via_kohel(self):
        r"""
        Private function that computes and initializes the rational
        maps of this isogeny.

        EXAMPLES:

        These examples inherently exercise this private function::

            sage: R.<x> = GF(7)[]
            sage: E = EllipticCurve(GF(7), [0,-1,0,0,1])
            sage: phi = EllipticCurveIsogeny(E, x+6, degree=3)
            sage: phi.rational_maps()
            ((x^3 - 2*x^2 + 3*x + 2)/(x^2 - 2*x + 1), (x^3*y - 3*x^2*y + x*y)/(x^3 - 3*x^2 + 3*x - 1))
            sage: phi._EllipticCurveIsogeny__initialize_rational_maps_via_kohel()
            ((x^3 + 5*x^2 + 3*x + 2)/(x^2 + 5*x + 1), (x^3*y - 3*x^2*y + x*y)/(x^3 - 3*x^2 + 3*x - 1))


        """
        x = self.__poly_ring.gen()
        y = self.__xyfield.gen(1)
        return self.__compute_via_kohel(x,y)

    #
    # Kohel's formula computing the codomain curve
    #
    def __compute_E2_via_kohel(self):
        r"""
        Private function that computes and initializes the codomain of
        the isogeny (via Kohel's.)

        EXAMPLES:

        These examples inherently exercise this private function::

            sage: R.<x> = GF(7)[]
            sage: E = EllipticCurve(GF(7), [0,-1,0,0,1])
            sage: phi = EllipticCurveIsogeny(E, x+6, degree=3)
            sage: phi.codomain()
            Elliptic Curve defined by y^2 = x^3 + 6*x^2 + 4*x + 2 over Finite Field of size 7
            sage: phi._EllipticCurveIsogeny__compute_E2_via_kohel()
            Elliptic Curve defined by y^2 = x^3 + 6*x^2 + 4*x + 2 over Finite Field of size 7

        """

        v = self.__v
        w = self.__w

        return compute_codomain_formula(self.__E1, v,w)

    #
    # public isogeny methods
    #

    def degree(self):
        r"""
        Return the degree of this isogeny.

        EXAMPLES::

            sage: E = EllipticCurve(QQ, [0,0,0,1,0])
            sage: phi = EllipticCurveIsogeny(E,  E((0,0)))
            sage: phi.degree()
            2
            sage: phi = EllipticCurveIsogeny(E, [0,1,0,1])
            sage: phi.degree()
            4

            sage: E = EllipticCurve(GF(31), [1,0,0,1,2])
            sage: phi = EllipticCurveIsogeny(E, [17, 1])
            sage: phi.degree()
            3

        """
        return self.__degree

    def rational_maps(self):
        r"""
        Return the pair of rational maps defining this isogeny.

        .. NOTE::

           Both components are returned as elements of the function
           field `F(x,y)` in two variables over the base field `F`,
           though the first only involves `x`.  To obtain the
           `x`-coordinate function as a rational function in `F(x)`,
           use :meth:`x_rational_map`.

        EXAMPLES::

            sage: E = EllipticCurve(QQ, [0,2,0,1,-1])
            sage: phi = EllipticCurveIsogeny(E, [1])
            sage: phi.rational_maps()
            (x, y)

            sage: E = EllipticCurve(GF(17), [0,0,0,3,0])
            sage: phi = EllipticCurveIsogeny(E,  E((0,0)))
            sage: phi.rational_maps()
            ((x^2 + 3)/x, (x^2*y - 3*y)/x^2)
        """
        if (not self.__rational_maps_initialized):
            self.__initialize_rational_maps()
        return (self.__xyfield(self.__X_coord_rational_map),
                self.__Y_coord_rational_map)

    def x_rational_map(self):
        r"""
        Return the rational map giving the `x`-coordinate of this isogeny.

        .. NOTE::

           This function returns the `x`-coordinate component of the
           isogeny as a rational function in `F(x)`, where `F` is the
           base field.  To obtain both coordinate functions as
           elements of the function field `F(x,y)` in two variables,
           use :meth:`rational_maps`.

        EXAMPLES::

            sage: E = EllipticCurve(QQ, [0,2,0,1,-1])
            sage: phi = EllipticCurveIsogeny(E, [1])
            sage: phi.x_rational_map()
            x

            sage: E = EllipticCurve(GF(17), [0,0,0,3,0])
            sage: phi = EllipticCurveIsogeny(E,  E((0,0)))
            sage: phi.x_rational_map()
            (x^2 + 3)/x
        """
        if (not self.__rational_maps_initialized):
            self.__initialize_rational_maps()
        return self.__X_coord_rational_map

    def kernel_polynomial(self):
        r"""
        Return the kernel polynomial of this isogeny.

        EXAMPLES::

            sage: E = EllipticCurve(QQ, [0,0,0,2,0])
            sage: phi = EllipticCurveIsogeny(E,  E((0,0)))
            sage: phi.kernel_polynomial()
            x

            sage: E = EllipticCurve('11a1')
            sage: phi = EllipticCurveIsogeny(E, E.torsion_points())
            sage: phi.kernel_polynomial()
            x^2 - 21*x + 80

            sage: E = EllipticCurve(GF(17), [1,-1,1,-1,1])
            sage: phi = EllipticCurveIsogeny(E, [1])
            sage: phi.kernel_polynomial()
            1

            sage: E = EllipticCurve(GF(31), [0,0,0,3,0])
            sage: phi = EllipticCurveIsogeny(E, [0,3,0,1])
            sage: phi.kernel_polynomial()
            x^3 + 3*x
        """
        if self.__kernel_polynomial is None:
            self.__init_kernel_polynomial()

        return self.__kernel_polynomial


    def set_pre_isomorphism(self, preWI):
        r"""
        Modify this isogeny by precomposing with a Weierstrass isomorphism.

        .. WARNING::

            Isogenies will be immutable in a future release of Sage.
            This method is deprecated in favor of using the ``*`` operator
            to compose elliptic-curve morphisms.

        EXAMPLES::

            sage: E = EllipticCurve(GF(31), [1,1,0,1,-1])
            sage: R.<x> = GF(31)[]
            sage: f = x^3 + 9*x^2 + x + 30
            sage: phi = EllipticCurveIsogeny(E, f)
            sage: Epr = E.short_weierstrass_model()
            sage: isom = Epr.isomorphism_to(E)
            sage: phi.set_pre_isomorphism(isom)
            ...
            sage: phi.rational_maps()
            ((-6*x^4 - 3*x^3 + 12*x^2 + 10*x - 1)/(x^3 + x - 12), (3*x^7 + x^6*y - 14*x^6 - 3*x^5 + 5*x^4*y + 7*x^4 + 8*x^3*y - 8*x^3 - 5*x^2*y + 5*x^2 - 14*x*y + 14*x - 6*y - 6)/(x^6 + 2*x^4 + 7*x^3 + x^2 + 7*x - 11))
            sage: phi(Epr((0,22)))
            (13 : 21 : 1)
            sage: phi(Epr((3,7)))
            (14 : 17 : 1)

            sage: E = EllipticCurve(GF(29), [0,0,0,1,0])
            sage: R.<x> = GF(29)[]
            sage: f = x^2 + 5
            sage: phi = EllipticCurveIsogeny(E, f)
            sage: phi
            Isogeny of degree 5 from Elliptic Curve defined by y^2 = x^3 + x over Finite Field of size 29 to Elliptic Curve defined by y^2 = x^3 + 20*x over Finite Field of size 29
            sage: from sage.schemes.elliptic_curves.weierstrass_morphism import WeierstrassIsomorphism
            sage: inv_isom = WeierstrassIsomorphism(E, (1,-2,5,10))
            sage: Epr = inv_isom.codomain()
            sage: isom = Epr.isomorphism_to(E)
            sage: phi.set_pre_isomorphism(isom)
            ...
            sage: phi
            Isogeny of degree 5 from Elliptic Curve defined by y^2 + 10*x*y + 20*y = x^3 + 27*x^2 + 6 over Finite Field of size 29 to Elliptic Curve defined by y^2 = x^3 + 20*x over Finite Field of size 29
            sage: phi(Epr((12,1)))
            (26 : 0 : 1)
            sage: phi(Epr((2,9)))
            (0 : 0 : 1)
            sage: phi(Epr((21,12)))
            (3 : 0 : 1)
            sage: phi.rational_maps()[0]
            (x^5 - 10*x^4 - 6*x^3 - 7*x^2 - x + 3)/(x^4 - 8*x^3 + 5*x^2 - 14*x - 6)

            sage: E = EllipticCurve('11a1')
            sage: R.<x> = QQ[]
            sage: f = x^2 - 21*x + 80
            sage: phi = EllipticCurveIsogeny(E, f); phi
            Isogeny of degree 5 from Elliptic Curve defined by y^2 + y = x^3 - x^2 - 10*x - 20 over Rational Field to Elliptic Curve defined by y^2 + y = x^3 - x^2 - 7820*x - 263580 over Rational Field
            sage: from sage.schemes.elliptic_curves.weierstrass_morphism import WeierstrassIsomorphism
            sage: Epr = E.short_weierstrass_model()
            sage: isom = Epr.isomorphism_to(E)
            sage: phi.set_pre_isomorphism(isom)
            ...
            sage: phi
            Isogeny of degree 5 from Elliptic Curve defined by y^2 = x^3 - 13392*x - 1080432 over Rational Field to Elliptic Curve defined by y^2 + y = x^3 - x^2 - 7820*x - 263580 over Rational Field
            sage: phi(Epr((168,1188)))
            (0 : 1 : 0)
        """
        from sage.misc.superseded import deprecation
        deprecation(32388, 'Elliptic-curve isogenies will be immutable in a future release of Sage.'
                          ' Use phi*psi instead of phi.set_pre_isomorphism(psi) to obtain the composite isogeny.')
        return self._set_pre_isomorphism(preWI)

    def _set_pre_isomorphism(self, preWI):
        """
        Modify this isogeny by pre-composing with a
        :class:`sage.schemes.elliptic_curves.weierstrass_morphism.WeierstrassIsomorphism`.

        For internal use only.

        TESTS:

        These tests were copied from :meth:`set_pre_isomorphism`::

            sage: E = EllipticCurve(GF(31), [1,1,0,1,-1])
            sage: R.<x> = GF(31)[]
            sage: f = x^3 + 9*x^2 + x + 30
            sage: phi = EllipticCurveIsogeny(E, f)
            sage: Epr = E.short_weierstrass_model()
            sage: isom = Epr.isomorphism_to(E)
            sage: phi._set_pre_isomorphism(isom)
            sage: phi.rational_maps()
            ((-6*x^4 - 3*x^3 + 12*x^2 + 10*x - 1)/(x^3 + x - 12), (3*x^7 + x^6*y - 14*x^6 - 3*x^5 + 5*x^4*y + 7*x^4 + 8*x^3*y - 8*x^3 - 5*x^2*y + 5*x^2 - 14*x*y + 14*x - 6*y - 6)/(x^6 + 2*x^4 + 7*x^3 + x^2 + 7*x - 11))
            sage: phi(Epr((0,22)))
            (13 : 21 : 1)
            sage: phi(Epr((3,7)))
            (14 : 17 : 1)

            sage: E = EllipticCurve(GF(29), [0,0,0,1,0])
            sage: R.<x> = GF(29)[]
            sage: f = x^2 + 5
            sage: phi = EllipticCurveIsogeny(E, f)
            sage: phi
            Isogeny of degree 5 from Elliptic Curve defined by y^2 = x^3 + x over Finite Field of size 29 to Elliptic Curve defined by y^2 = x^3 + 20*x over Finite Field of size 29
            sage: from sage.schemes.elliptic_curves.weierstrass_morphism import WeierstrassIsomorphism
            sage: inv_isom = WeierstrassIsomorphism(E, (1,-2,5,10))
            sage: Epr = inv_isom.codomain()
            sage: isom = Epr.isomorphism_to(E)
            sage: phi._set_pre_isomorphism(isom)
            sage: phi
            Isogeny of degree 5 from Elliptic Curve defined by y^2 + 10*x*y + 20*y = x^3 + 27*x^2 + 6 over Finite Field of size 29 to Elliptic Curve defined by y^2 = x^3 + 20*x over Finite Field of size 29
            sage: phi(Epr((12,1)))
            (26 : 0 : 1)
            sage: phi(Epr((2,9)))
            (0 : 0 : 1)
            sage: phi(Epr((21,12)))
            (3 : 0 : 1)
            sage: phi.rational_maps()[0]
            (x^5 - 10*x^4 - 6*x^3 - 7*x^2 - x + 3)/(x^4 - 8*x^3 + 5*x^2 - 14*x - 6)

            sage: E = EllipticCurve('11a1')
            sage: R.<x> = QQ[]
            sage: f = x^2 - 21*x + 80
            sage: phi = EllipticCurveIsogeny(E, f); phi
            Isogeny of degree 5 from Elliptic Curve defined by y^2 + y = x^3 - x^2 - 10*x - 20 over Rational Field to Elliptic Curve defined by y^2 + y = x^3 - x^2 - 7820*x - 263580 over Rational Field
            sage: from sage.schemes.elliptic_curves.weierstrass_morphism import WeierstrassIsomorphism
            sage: Epr = E.short_weierstrass_model()
            sage: isom = Epr.isomorphism_to(E)
            sage: phi._set_pre_isomorphism(isom)
            sage: phi
            Isogeny of degree 5 from Elliptic Curve defined by y^2 = x^3 - 13392*x - 1080432 over Rational Field to Elliptic Curve defined by y^2 + y = x^3 - x^2 - 7820*x - 263580 over Rational Field
            sage: phi(Epr((168,1188)))
            (0 : 1 : 0)
        """
        WIdom = preWI.domain()
        WIcod = preWI.codomain()

        if not isinstance(preWI, WeierstrassIsomorphism):
            raise ValueError("Invalid parameter: isomorphism must be of type Weierstrass isomorphism.")

        if (self.__E1 != WIcod):
            raise ValueError("Invalid parameter: isomorphism must have codomain curve equal to this isogenies' domain.")

        if (self.__pre_isomorphism is None):
            isom = preWI
            domain = WIdom
        else:
            isom = self.__pre_isomorphism*preWI
            domain = WIdom

        self.__clear_cached_values()

        self.__set_pre_isomorphism(domain, isom)

        return


    def set_post_isomorphism(self, postWI):
        r"""
        Modify this isogeny by postcomposing with a Weierstrass isomorphism.

        .. WARNING::

            Isogenies will be immutable in a future release of Sage.
            This method is deprecated in favor of using the ``*`` operator
            to compose elliptic-curve morphisms.

        EXAMPLES::

            sage: E = EllipticCurve(j=GF(31)(0))
            sage: R.<x> = GF(31)[]
            sage: phi = EllipticCurveIsogeny(E, x+18)
            sage: from sage.schemes.elliptic_curves.weierstrass_morphism import WeierstrassIsomorphism
            sage: phi.set_post_isomorphism(WeierstrassIsomorphism(phi.codomain(), (6,8,10,12)))
            ...
            sage: phi
            Isogeny of degree 3 from Elliptic Curve defined by y^2 = x^3 + 1 over Finite Field of size 31 to Elliptic Curve defined by y^2 + 24*x*y + 7*y = x^3 + 22*x^2 + 16*x + 20 over Finite Field of size 31

            sage: E = EllipticCurve(j=GF(47)(0))
            sage: f = E.torsion_polynomial(3)/3
            sage: phi = EllipticCurveIsogeny(E, f)
            sage: E2 = phi.codomain()
            sage: post_isom = E2.isomorphism_to(E)
            sage: phi.set_post_isomorphism(post_isom)
            ...
            sage: phi.rational_maps() == E.multiplication_by_m(3)
            False
            sage: phi.switch_sign()
            ...
            sage: phi.rational_maps() == E.multiplication_by_m(3)
            True

        Example over a number field::

            sage: R.<x> = QQ[]
            sage: K.<a> = NumberField(x^2 + 2)
            sage: E = EllipticCurve(j=K(1728))
            sage: ker_list = E.torsion_points()
            sage: phi = EllipticCurveIsogeny(E, ker_list)
            sage: from sage.schemes.elliptic_curves.weierstrass_morphism import WeierstrassIsomorphism
            sage: post_isom = WeierstrassIsomorphism(phi.codomain(), (a,2,3,5))
            sage: phi
            Isogeny of degree 4 from Elliptic Curve defined by y^2 = x^3 + x over Number Field in a with defining polynomial x^2 + 2 to Elliptic Curve defined by y^2 = x^3 + (-44)*x + 112 over Number Field in a with defining polynomial x^2 + 2

        """
        from sage.misc.superseded import deprecation
        deprecation(32388, 'Elliptic-curve isogenies will be immutable in a future release of Sage.'
                          ' Use psi*phi instead of phi.set_post_isomorphism(psi) to obtain the composite isogeny.')
        return self._set_post_isomorphism(postWI)

    def _set_post_isomorphism(self, postWI):
        """
        Modify this isogeny by post-composing with a
        :class:`sage.schemes.elliptic_curves.weierstrass_morphism.WeierstrassIsomorphism`.

        For internal use only.

        TESTS:

        These tests were copied from :meth:`set_post_isomorphism`::

            sage: E = EllipticCurve(j=GF(31)(0))
            sage: R.<x> = GF(31)[]
            sage: phi = EllipticCurveIsogeny(E, x+18)
            sage: from sage.schemes.elliptic_curves.weierstrass_morphism import WeierstrassIsomorphism
            sage: phi._set_post_isomorphism(WeierstrassIsomorphism(phi.codomain(), (6,8,10,12)))
            sage: phi
            Isogeny of degree 3 from Elliptic Curve defined by y^2 = x^3 + 1 over Finite Field of size 31 to Elliptic Curve defined by y^2 + 24*x*y + 7*y = x^3 + 22*x^2 + 16*x + 20 over Finite Field of size 31

            sage: E = EllipticCurve(j=GF(47)(0))
            sage: f = E.torsion_polynomial(3)/3
            sage: phi = EllipticCurveIsogeny(E, f)
            sage: E2 = phi.codomain()
            sage: post_isom = E2.isomorphism_to(E)
            sage: phi._set_post_isomorphism(post_isom)
            sage: phi.rational_maps() == E.multiplication_by_m(3)
            False
            sage: phi = -phi
            sage: phi.rational_maps() == E.multiplication_by_m(3)
            True

            sage: R.<x> = QQ[]
            sage: K.<a> = NumberField(x^2 + 2)
            sage: E = EllipticCurve(j=K(1728))
            sage: ker_list = E.torsion_points()
            sage: phi = EllipticCurveIsogeny(E, ker_list)
            sage: from sage.schemes.elliptic_curves.weierstrass_morphism import WeierstrassIsomorphism
            sage: post_isom = WeierstrassIsomorphism(phi.codomain(), (a,2,3,5))
            sage: phi
            Isogeny of degree 4 from Elliptic Curve defined by y^2 = x^3 + x over Number Field in a with defining polynomial x^2 + 2 to Elliptic Curve defined by y^2 = x^3 + (-44)*x + 112 over Number Field in a with defining polynomial x^2 + 2
        """
        WIdom = postWI.domain()
        WIcod = postWI.codomain()

        if not isinstance(postWI, WeierstrassIsomorphism):
            raise ValueError("Invalid parameter: isomorphism must be of type Weierstrass isomorphism.")

        if (self.__E2 != WIdom):
            raise ValueError("Invalid parameter: isomorphism must have domain curve equal to this isogenies' codomain.")

        if (self.__post_isomorphism is None):
            isom = postWI
            codomain = WIcod
        else:
            isom = postWI*self.__post_isomorphism
            codomain = WIcod

        self.__clear_cached_values()

        self.__set_post_isomorphism(codomain, isom)

        return


    def get_pre_isomorphism(self):
        r"""
        Return the pre-isomorphism of this isogeny, or ``None``.

        EXAMPLES::

            sage: E = EllipticCurve(GF(31), [1,1,0,1,-1])
            sage: R.<x> = GF(31)[]
            sage: f = x^3 + 9*x^2 + x + 30
            sage: phi = EllipticCurveIsogeny(E, f)
            sage: phi.get_post_isomorphism()
            sage: Epr = E.short_weierstrass_model()
            sage: isom = Epr.isomorphism_to(E)
            sage: phi.set_pre_isomorphism(isom)
            ...
            sage: isom == phi.get_pre_isomorphism()
            True

            sage: E = EllipticCurve(GF(83), [1,0,1,1,0])
            sage: R.<x> = GF(83)[]; f = x+24
            sage: phi = EllipticCurveIsogeny(E, f)
            sage: E2 = phi.codomain()
            sage: phi2 = EllipticCurveIsogeny(E, None, E2, 2)
            sage: phi2.get_pre_isomorphism()
            Elliptic-curve morphism:
              From: Elliptic Curve defined by y^2 + x*y + y = x^3 + x over Finite Field of size 83
              To:   Elliptic Curve defined by y^2 = x^3 + 62*x + 74 over Finite Field of size 83
              Via:  (u,r,s,t) = (1, 76, 41, 3)
        """
        return self.__pre_isomorphism

    def get_post_isomorphism(self):
        r"""
        Return the post-isomorphism of this isogeny, or ``None``.

        EXAMPLES::

            sage: E = EllipticCurve(j=GF(31)(0))
            sage: R.<x> = GF(31)[]
            sage: phi = EllipticCurveIsogeny(E, x+18)
            sage: phi.get_post_isomorphism()
            sage: from sage.schemes.elliptic_curves.weierstrass_morphism import WeierstrassIsomorphism
            sage: isom = WeierstrassIsomorphism(phi.codomain(), (6,8,10,12))
            sage: phi.set_post_isomorphism(isom)
            ...
            sage: isom == phi.get_post_isomorphism()
            True

            sage: E = EllipticCurve(GF(83), [1,0,1,1,0])
            sage: R.<x> = GF(83)[]; f = x+24
            sage: phi = EllipticCurveIsogeny(E, f)
            sage: E2 = phi.codomain()
            sage: phi2 = EllipticCurveIsogeny(E, None, E2, 2)
            sage: phi2.get_post_isomorphism()
            Elliptic-curve morphism:
            From: Elliptic Curve defined by y^2 = x^3 + 65*x + 69 over Finite Field of size 83
            To:   Elliptic Curve defined by y^2 + x*y + y = x^3 + 4*x + 16 over Finite Field of size 83
            Via:  (u,r,s,t) = (1, 7, 42, 42)
        """
        return self.__post_isomorphism


    def switch_sign(self):
        r"""
        Compose this isogeny with `[-1]` (negation).

        .. WARNING::

            Isogenies will be immutable in a future version of Sage.
            This method is deprecated in favor of using the unary ``-``
            operator to negate elliptic-curve morphisms.

        EXAMPLES::

            sage: E = EllipticCurve(GF(23), [0,0,0,1,0])
            sage: f = E.torsion_polynomial(3)/3
            sage: phi = EllipticCurveIsogeny(E, f, E)
            sage: phi.rational_maps() == E.multiplication_by_m(3)
            False
            sage: phi.switch_sign()
            ...
            sage: phi.rational_maps() == E.multiplication_by_m(3)
            True

            sage: E = EllipticCurve(GF(17), [-2, 3, -5, 7, -11])
            sage: R.<x> = GF(17)[]
            sage: f = x+6
            sage: phi = EllipticCurveIsogeny(E, f)
            sage: phi
            Isogeny of degree 2 from Elliptic Curve defined by y^2 + 15*x*y + 12*y = x^3 + 3*x^2 + 7*x + 6 over Finite Field of size 17 to Elliptic Curve defined by y^2 + 15*x*y + 12*y = x^3 + 3*x^2 + 4*x + 8 over Finite Field of size 17
            sage: phi.rational_maps()
            ((x^2 + 6*x + 4)/(x + 6), (x^2*y - 5*x*y + 8*x - 2*y)/(x^2 - 5*x + 2))
            sage: phi.switch_sign()
            ...
            sage: phi
            Isogeny of degree 2 from Elliptic Curve defined by y^2 + 15*x*y + 12*y = x^3 + 3*x^2 + 7*x + 6 over Finite Field of size 17 to Elliptic Curve defined by y^2 + 15*x*y + 12*y = x^3 + 3*x^2 + 4*x + 8 over Finite Field of size 17
            sage: phi.rational_maps()
            ((x^2 + 6*x + 4)/(x + 6),
             (2*x^3 - x^2*y - 5*x^2 + 5*x*y - 4*x + 2*y + 7)/(x^2 - 5*x + 2))

            sage: E = EllipticCurve('11a1')
            sage: R.<x> = QQ[]
            sage: f = x^2 - 21*x + 80
            sage: phi = EllipticCurveIsogeny(E, f)
            sage: (xmap1, ymap1) = phi.rational_maps()
            sage: phi.switch_sign()
            ...
            sage: (xmap2, ymap2) = phi.rational_maps()
            sage: xmap1 == xmap2
            True
            sage: ymap1 == -ymap2 - E.a1()*xmap2 - E.a3()
            True

            sage: K.<a> = NumberField(x^2 + 1)
            sage: E = EllipticCurve(K, [0,0,0,1,0])
            sage: R.<x> = K[]
            sage: phi = EllipticCurveIsogeny(E, x-a)
            sage: phi.rational_maps()
            ((x^2 + (-a)*x - 2)/(x + (-a)), (x^2*y + (-2*a)*x*y + y)/(x^2 + (-2*a)*x - 1))
            sage: phi.switch_sign()
            ...
            sage: phi.rational_maps()
            ((x^2 + (-a)*x - 2)/(x + (-a)), (-x^2*y + (2*a)*x*y - y)/(x^2 + (-2*a)*x - 1))

        """
        from sage.misc.superseded import deprecation
        deprecation(32388, 'Elliptic-curve isogenies will be immutable in a future release of Sage.'
                          ' Use -phi instead of phi.switch_sign() to obtain the negated isogeny.')
        self._set_post_isomorphism(WeierstrassIsomorphism(self.__E2, (-1,0,-self.__E2.a1(),-self.__E2.a3())))

    def dual(self):
        r"""
        Return the isogeny dual to this isogeny.

        .. NOTE::

           If `\varphi\colon E \to E_2` is the given isogeny and `n`
           is its degree, then the dual is by definition the unique
           isogeny `\hat\varphi\colon E_2\to E` such that the
           compositions `\hat\varphi\circ\varphi` and
           `\varphi\circ\hat\varphi` are the multiplication-by-`n`
           maps on `E` and `E_2`, respectively.

        EXAMPLES::

            sage: E = EllipticCurve('11a1')
            sage: R.<x> = QQ[]
            sage: f = x^2 - 21*x + 80
            sage: phi = EllipticCurveIsogeny(E, f)
            sage: phi_hat = phi.dual()
            sage: phi_hat.domain() == phi.codomain()
            True
            sage: phi_hat.codomain() == phi.domain()
            True
            sage: (X, Y) = phi.rational_maps()
            sage: (Xhat, Yhat) = phi_hat.rational_maps()
            sage: Xm = Xhat.subs(x=X, y=Y)
            sage: Ym = Yhat.subs(x=X, y=Y)
            sage: (Xm, Ym) == E.multiplication_by_m(5)
            True

            sage: E = EllipticCurve(GF(37), [0,0,0,1,8])
            sage: R.<x> = GF(37)[]
            sage: f = x^3 + x^2 + 28*x + 33
            sage: phi = EllipticCurveIsogeny(E, f)
            sage: phi_hat = phi.dual()
            sage: phi_hat.codomain() == phi.domain()
            True
            sage: phi_hat.domain() == phi.codomain()
            True
            sage: (X, Y) = phi.rational_maps()
            sage: (Xhat, Yhat) = phi_hat.rational_maps()
            sage: Xm = Xhat.subs(x=X, y=Y)
            sage: Ym = Yhat.subs(x=X, y=Y)
            sage: (Xm, Ym) == E.multiplication_by_m(7)
            True

            sage: E = EllipticCurve(GF(31), [0,0,0,1,8])
            sage: R.<x> = GF(31)[]
            sage: f = x^2 + 17*x + 29
            sage: phi = EllipticCurveIsogeny(E, f)
            sage: phi_hat = phi.dual()
            sage: phi_hat.codomain() == phi.domain()
            True
            sage: phi_hat.domain() == phi.codomain()
            True
            sage: (X, Y) = phi.rational_maps()
            sage: (Xhat, Yhat) = phi_hat.rational_maps()
            sage: Xm = Xhat.subs(x=X, y=Y)
            sage: Ym = Yhat.subs(x=X, y=Y)
            sage: (Xm, Ym) == E.multiplication_by_m(5)
            True

        Test for :trac:`23928`::

            sage: E = EllipticCurve(j=GF(431**2)(4))
            sage: phi = E.isogeny(E.lift_x(0))
            sage: phi.dual()
            Isogeny of degree 2 from Elliptic Curve defined by y^2 = x^3 + 427*x over Finite Field in z2 of size 431^2 to Elliptic Curve defined by y^2 = x^3 + x over Finite Field in z2 of size 431^2

        Test (for :trac:`7096`)::

            sage: E = EllipticCurve('11a1')
            sage: phi = E.isogeny(E(5,5))
            sage: phi.dual().dual() == phi
            True

            sage: k = GF(103)
            sage: E = EllipticCurve(k,[11,11])
            sage: phi = E.isogeny(E(4,4))
            sage: phi
            Isogeny of degree 5 from Elliptic Curve defined by y^2 = x^3 + 11*x + 11 over Finite Field of size 103 to Elliptic Curve defined by y^2 = x^3 + 25*x + 80 over Finite Field of size 103
            sage: from sage.schemes.elliptic_curves.weierstrass_morphism import WeierstrassIsomorphism
            sage: phi = WeierstrassIsomorphism(phi.codomain(),(5,0,1,2)) * phi
            sage: phi.dual().dual() == phi
            True

            sage: E = EllipticCurve(GF(103),[1,0,0,1,-1])
            sage: phi = E.isogeny(E(60,85))
            sage: phi.dual()
            Isogeny of degree 7 from Elliptic Curve defined by y^2 + x*y = x^3 + 84*x + 34 over Finite Field of size 103 to Elliptic Curve defined by y^2 + x*y = x^3 + x + 102 over Finite Field of size 103

        Check that :trac:`17293` is fixed::

            sage: k.<s> = QuadraticField(2)
            sage: E = EllipticCurve(k, [-3*s*(4 + 5*s), 2*s*(2 + 14*s + 11*s^2)])
            sage: phi = E.isogenies_prime_degree(3)[0]
            sage: (-phi).dual() == -(phi.dual())
            True
            sage: phi._EllipticCurveIsogeny__clear_cached_values()  # forget the dual
            sage: -(phi.dual()) == (-phi).dual()
            True

        """
        if (self.__base_field.characteristic() in [2,3]):
            raise NotImplementedError("Computation of dual isogenies not yet implemented in characteristics 2 and 3")

        if (self.__dual is not None):
            return self.__dual

        # trac 7096
        (E1, E2pr, pre_isom, post_isom) = compute_intermediate_curves(self.codomain(), self.domain())

        F = self.__base_field
        d = self.__degree

        # trac 7096
        if F(d) == 0:
            raise NotImplementedError("The dual isogeny is not separable: only separable isogenies are currently implemented")

        # trac 7096
        # this should take care of the case when the isogeny is not normalized.
        u = self.formal()[1]
        isom = WeierstrassIsomorphism(E2pr, (u/F(d), 0, 0, 0))

        E2 = isom.codomain()

        pre_isom = self.__E2.isomorphism_to(E1)
        post_isom = E2.isomorphism_to(self.__E1)

        phi_hat = EllipticCurveIsogeny(E1, None, E2, d)

        phi_hat._set_pre_isomorphism(pre_isom)
        phi_hat._set_post_isomorphism(post_isom)
        phi_hat.__perform_inheritance_housekeeping()

        assert phi_hat.codomain() == self.domain()

        # trac 7096 : this adjusts a posteriori the automorphism on
        # the codomain of the dual isogeny.  we used _a_ Weierstrass
        # isomorphism to get to the original curve, but we may have to
        # change it by an automorphism.  We impose the condition that
        # the composition has the degree as a leading coefficient in
        # the formal expansion.

        phi_sc = self.formal()[1]
        phihat_sc = phi_hat.formal()[1]

        sc = phi_sc * phihat_sc/F(d)

        if sc == 0:
            raise RuntimeError("Bug in computing dual isogeny: sc = 0")

        if sc != 1:
            auts = self.__E1.automorphisms()
            aut = [a for a in auts if a.u == sc]
            if len(aut) != 1:
                raise ValueError("There is a bug in dual().")
            phi_hat._set_post_isomorphism(aut[0])

        self.__dual = phi_hat

        return phi_hat


    @staticmethod
    def _composition_impl(left, right):
        r"""
        Return the composition of an ``EllipticCurveIsogeny``
        with another elliptic-curve morphism.

        Called by :meth:`EllipticCurveHom._composition_`.

        EXAMPLES::

            sage: E = EllipticCurve(GF(127), [5,2])
            sage: phi = E.isogeny(E.lift_x(47)); E2 = phi.codomain()
            sage: iso1 = E.change_weierstrass_model(1,1,1,1).isomorphism_to(E)
            sage: iso2 = E2.isomorphism_to(E2.change_weierstrass_model(39,0,0,0))
            sage: phi * iso1            # indirect doctest
            Isogeny of degree 11 from Elliptic Curve defined by y^2 + 2*x*y + 2*y = x^3 + 2*x^2 + 6*x + 7 over Finite Field of size 127 to Elliptic Curve defined by y^2 = x^3 + 37*x + 85 over Finite Field of size 127
            sage: iso2 * phi            # indirect doctest
            Isogeny of degree 11 from Elliptic Curve defined by y^2 = x^3 + 5*x + 2 over Finite Field of size 127 to Elliptic Curve defined by y^2 = x^3 + 117*x + 58 over Finite Field of size 127
            sage: iso2 * phi * iso1     # indirect doctest
            Isogeny of degree 11 from Elliptic Curve defined by y^2 + 2*x*y + 2*y = x^3 + 2*x^2 + 6*x + 7 over Finite Field of size 127 to Elliptic Curve defined by y^2 = x^3 + 117*x + 58 over Finite Field of size 127

        TESTS:

        We should return ``NotImplemented`` when passed a combination of
        elliptic-curve morphism types that we don't handle here::

            sage: phi._composition_impl(iso1, iso1**-1)
            NotImplemented
        """
        if isinstance(left, WeierstrassIsomorphism) and isinstance(right, EllipticCurveIsogeny):
            result = copy(right)
            result._set_post_isomorphism(left)
            return result

        if isinstance(left, EllipticCurveIsogeny) and isinstance(right, WeierstrassIsomorphism):
            assert isinstance(left, EllipticCurveIsogeny)
            result = copy(left)
            result._set_pre_isomorphism(right)
            return result

        return NotImplemented

    def n(self):
        r"""
        Numerical Approximation inherited from Map (through morphism),
        nonsensical for isogenies.

        EXAMPLES::

            sage: E = EllipticCurve(j=GF(7)(0))
            sage: phi = EllipticCurveIsogeny(E, [ E((0,1)), E((0,-1))])
            sage: phi.n()
            Traceback (most recent call last):
            ...
            NotImplementedError: Numerical approximations do not make sense for Elliptic Curve Isogenies
        """
        raise NotImplementedError("Numerical approximations do not make sense for Elliptic Curve Isogenies")

def compute_isogeny_starks(E1, E2, ell):
    r"""
    Return the kernel polynomials of an isogeny of degree ``ell``
    between ``E1`` and ``E2``.

    INPUT:

    - ``E1``  - an elliptic curve in short Weierstrass form.
    - ``E2``  - an elliptic curve in short Weierstrass form.
    - ``ell`` - the degree of the isogeny from E1 to E2.

    OUTPUT:

    polynomial over the field of definition of ``E1``, ``E2``, that is
    the kernel polynomial of the isogeny from ``E1`` to ``E2``.

    .. NOTE::

       There must be a degree ``ell``, separable, normalized cyclic
       isogeny from ``E1`` to ``E2``, or an error will be raised.

    ALGORITHM:

    This function uses Starks Algorithm as presented in section 6.2 of
    [BMSS2006]_.

    .. NOTE::

       As published in [BMSS2006]_, the algorithm is incorrect, and a
       correct version (with slightly different notation) can be found
       in [Mo2009]_.  The algorithm originates in [Sta1973]_.

    EXAMPLES::

        sage: from sage.schemes.elliptic_curves.ell_curve_isogeny import compute_isogeny_starks, compute_sequence_of_maps

        sage: E = EllipticCurve(GF(97), [1,0,1,1,0])
        sage: R.<x> = GF(97)[]; f = x^5 + 27*x^4 + 61*x^3 + 58*x^2 + 28*x + 21
        sage: phi = EllipticCurveIsogeny(E, f)
        sage: E2 = phi.codomain()
        sage: (isom1, isom2, E1pr, E2pr, ker_poly) = compute_sequence_of_maps(E, E2, 11)
        sage: compute_isogeny_starks(E1pr, E2pr, 11)
        x^10 + 37*x^9 + 53*x^8 + 66*x^7 + 66*x^6 + 17*x^5 + 57*x^4 + 6*x^3 + 89*x^2 + 53*x + 8

        sage: E = EllipticCurve(GF(37), [0,0,0,1,8])
        sage: R.<x> = GF(37)[]
        sage: f = (x + 14) * (x + 30)
        sage: phi = EllipticCurveIsogeny(E, f)
        sage: E2 = phi.codomain()
        sage: compute_isogeny_starks(E, E2, 5)
        x^4 + 14*x^3 + x^2 + 34*x + 21
        sage: f**2
        x^4 + 14*x^3 + x^2 + 34*x + 21

        sage: E = EllipticCurve(QQ, [0,0,0,1,0])
        sage: R.<x> = QQ[]
        sage: f = x
        sage: phi = EllipticCurveIsogeny(E, f)
        sage: E2 = phi.codomain()
        sage: compute_isogeny_starks(E, E2, 2)
        x
    """
    K = E1.base_field()
    R = PolynomialRing(K, 'x')
    x = R.gen()

    wp1 = E1.weierstrass_p(prec=4*ell+4)  #BMSS2006 claim 2*ell is enough, but it is not M09
    wp2 = E2.weierstrass_p(prec=4*ell+4)

    # viewed them as power series in Z = z^2
    S = LaurentSeriesRing(K, 'Z')
    Z = S.gen()
    pe1 = 1/Z
    pe2 = 1/Z
    for i in range(2 * ell + 1):
        pe1 += wp1[2*i] * Z**i
        pe2 += wp2[2*i] * Z**i
    pe1 = pe1.add_bigoh(2*ell+2)
    pe2 = pe2.add_bigoh(2*ell+2)

    n = 1
    q = [R(1), R(0)]
    T = pe2

    while ( q[n].degree() < (ell-1) ):
        n += 1
        a_n = 0
        r = -T.valuation()
        while (0 <= r):
            t_r = T[-r]
            a_n = a_n + t_r * x**r
            T = T - t_r*pe1**r
            r = -T.valuation()

        q_n = a_n*q[n-1] + q[n-2]
        q.append(q_n)

        if (n == ell+1 or T == 0):
            if (T == 0 or T.valuation()<2):
                raise ValueError("The two curves are not linked by a cyclic normalized isogeny of degree %s" % ell)
            break

        T = 1/T

    qn = q[n]
    qn = (1/qn.leading_coefficient())*qn

    return qn

def split_kernel_polynomial(poly):
    r"""
    Internal helper function for ``compute_isogeny_kernel_polynomial``.

    INPUT:

    - ``poly`` -- a nonzero univariate polynomial.

    OUTPUT:

    The maximum separable divisor of ``poly``.  If the input is a full
    kernel polynomial where the roots which are `x`-coordinates of
    points of order greater than 2 have multiplicity 1, the output
    will be a polynomial with the same roots, all of multiplicity 1.

    EXAMPLES:

    The following example implicitly exercises this function::

        sage: E = EllipticCurve(GF(37), [0,0,0,1,8])
        sage: R.<x> = GF(37)[]
        sage: f = (x + 10) * (x + 12) * (x + 16)
        sage: phi = EllipticCurveIsogeny(E, f)
        sage: E2 = phi.codomain()
        sage: from sage.schemes.elliptic_curves.ell_curve_isogeny import compute_isogeny_starks
        sage: from sage.schemes.elliptic_curves.ell_curve_isogeny import split_kernel_polynomial
        sage: ker_poly = compute_isogeny_starks(E, E2, 7); ker_poly
        x^6 + 2*x^5 + 20*x^4 + 11*x^3 + 36*x^2 + 35*x + 16
        sage: ker_poly.factor()
        (x + 10)^2 * (x + 12)^2 * (x + 16)^2
        sage: poly = split_kernel_polynomial(ker_poly); poly
        x^3 + x^2 + 28*x + 33
        sage: poly.factor()
        (x + 10) * (x + 12) * (x + 16)
    """
    from sage.misc.misc_c import prod
    return prod([p for p,e in poly.squarefree_decomposition()])

def compute_isogeny_kernel_polynomial(E1, E2, ell, algorithm="starks"):
    r"""
    Return the kernel polynomial of an isogeny of degree ``ell``
    between ``E1`` and ``E2``.

    INPUT:

    - ``E1``        - an elliptic curve in short Weierstrass form.

    - ``E2``        - an elliptic curve in short Weierstrass form.

    - ``ell``       - the degree of the isogeny from ``E1`` to ``E2``.

    - ``algorithm`` - currently only ``starks`` (default) is implemented.

    OUTPUT:

    polynomial over the field of definition of ``E1``, ``E2``, that is
    the kernel polynomial of the isogeny from ``E1`` to ``E2``.


    .. NOTE::

       If there is no degree ``ell``, cyclic, separable, normalized
       isogeny from ``E1`` to ``E2`` then an error will be raised.


    EXAMPLES::

        sage: from sage.schemes.elliptic_curves.ell_curve_isogeny import compute_isogeny_kernel_polynomial

        sage: E = EllipticCurve(GF(37), [0,0,0,1,8])
        sage: R.<x> = GF(37)[]
        sage: f = (x + 14) * (x + 30)
        sage: phi = EllipticCurveIsogeny(E, f)
        sage: E2 = phi.codomain()
        sage: compute_isogeny_kernel_polynomial(E, E2, 5)
        x^2 + 7*x + 13
        sage: f
        x^2 + 7*x + 13

        sage: R.<x> = QQ[]
        sage: K.<i> = NumberField(x^2 + 1)
        sage: E = EllipticCurve(K, [0,0,0,1,0])
        sage: E2 = EllipticCurve(K, [0,0,0,16,0])
        sage: compute_isogeny_kernel_polynomial(E, E2, 4)
        x^3 + x
    """
    return split_kernel_polynomial(compute_isogeny_starks(E1, E2, ell))

def compute_intermediate_curves(E1, E2):
    r"""
    Return intermediate curves and isomorphisms.

    .. NOTE::

       This is used so we can compute `\wp` functions from the short
       Weierstrass model more easily.

    .. WARNING::

       The base field must be of characteristic not equal to 2,3.

    INPUT:

    - ``E1`` - an elliptic curve
    - ``E2`` - an elliptic curve

    OUTPUT:

    tuple (``pre_isomorphism``, ``post_isomorphism``,
    ``intermediate_domain``, ``intermediate_codomain``):

    - ``intermediate_domain``: a short Weierstrass model isomorphic to
      ``E1``

    - ``intermediate_codomain``: a short Weierstrass model isomorphic
      to ``E2``

    - ``pre_isomorphism``: normalized isomorphism from ``E1`` to
      intermediate_domain

    - ``post_isomorphism``: normalized isomorphism from
      intermediate_codomain to ``E2``

    EXAMPLES::

        sage: from sage.schemes.elliptic_curves.ell_curve_isogeny import compute_intermediate_curves
        sage: E = EllipticCurve(GF(83), [1,0,1,1,0])
        sage: R.<x> = GF(83)[]; f = x+24
        sage: phi = EllipticCurveIsogeny(E, f)
        sage: E2 = phi.codomain()
        sage: compute_intermediate_curves(E, E2)
        (Elliptic Curve defined by y^2 = x^3 + 62*x + 74 over Finite Field of size 83,
         Elliptic Curve defined by y^2 = x^3 + 65*x + 69 over Finite Field of size 83,
         Elliptic-curve morphism:
          From: Elliptic Curve defined by y^2 + x*y + y = x^3 + x over Finite Field of size 83
          To:   Elliptic Curve defined by y^2 = x^3 + 62*x + 74 over Finite Field of size 83
          Via:  (u,r,s,t) = (1, 76, 41, 3),
         Elliptic-curve morphism:
          From: Elliptic Curve defined by y^2 = x^3 + 65*x + 69 over Finite Field of size 83
          To:   Elliptic Curve defined by y^2 + x*y + y = x^3 + 4*x + 16 over Finite Field of size 83
          Via:  (u,r,s,t) = (1, 7, 42, 42))

        sage: R.<x> = QQ[]
        sage: K.<i> = NumberField(x^2 + 1)
        sage: E = EllipticCurve(K, [0,0,0,1,0])
        sage: E2 = EllipticCurve(K, [0,0,0,16,0])
        sage: compute_intermediate_curves(E, E2)
        (Elliptic Curve defined by y^2 = x^3 + x over Number Field in i with defining polynomial x^2 + 1,
         Elliptic Curve defined by y^2 = x^3 + 16*x over Number Field in i with defining polynomial x^2 + 1,
         Elliptic-curve endomorphism of Elliptic Curve defined by y^2 = x^3 + x over Number Field in i with defining polynomial x^2 + 1
          Via:  (u,r,s,t) = (1, 0, 0, 0),
         Elliptic-curve endomorphism of Elliptic Curve defined by y^2 = x^3 + 16*x over Number Field in i with defining polynomial x^2 + 1
          Via:  (u,r,s,t) = (1, 0, 0, 0))

    """
    if (E1.base_ring().characteristic() in [2,3]):
        raise NotImplementedError("compute_intermediate_curves is only defined for characteristics not 2 or 3")

    # We cannot just use
    # E1w = E1.short_weierstrass_model()
    # E2w = E2.short_weierstrass_model()
    # as the resulting isomorphisms would not be normalised (u=1)

    c4, c6 = E1.c_invariants()
    E1w = EllipticCurve([0,0,0,-c4/48, -c6/864])
    c4, c6 = E2.c_invariants()
    E2w = EllipticCurve([0,0,0,-c4/48, -c6/864])

    # We cannot even just use pre_iso = E1.isomorphism_to(E1w) since
    # it may have u=-1; similarly for E2

    urst = [w for w in isomorphisms(E1,E1w) if w[0]==1][0]
    pre_iso = WeierstrassIsomorphism(E1,urst,E1w)
    urst = [w for w in isomorphisms(E2w,E2) if w[0]==1][0]
    post_iso = WeierstrassIsomorphism(E2w,urst,E2)
    return (E1w, E2w, pre_iso, post_iso)

def compute_sequence_of_maps(E1, E2, ell):
    r"""
    Return intermediate curves, isomorphisms and kernel polynomial.

    INPUT:

    - ``E1``, ``E2`` -- elliptic curves.

    - ``ell`` -- a prime such that there is a degree ``ell`` separable
      normalized isogeny from ``E1`` to ``E2``.

    OUTPUT:

    (pre_isom, post_isom, E1pr, E2pr, ker_poly) where:

    - ``E1pr`` is an elliptic curve in short Weierstrass form
      isomorphic to ``E1``;

    - ``E2pr`` is an elliptic curve in short Weierstrass form
      isomorphic to ``E2``;

    - ``pre_isom`` is a normalised isomorphism from ``E1`` to
      ``E1pr``;

    - ``post_isom`` is a normalised isomorphism from ``E2pr`` to
      ``E2``;

    - ``ker_poly`` is the kernel polynomial of an ``ell``-isogeny from
      ``E1pr`` to ``E2pr``.

    EXAMPLES::

        sage: from sage.schemes.elliptic_curves.ell_curve_isogeny import compute_sequence_of_maps
        sage: E = EllipticCurve('11a1')
        sage: R.<x> = QQ[]; f = x^2 - 21*x + 80
        sage: phi = EllipticCurveIsogeny(E, f)
        sage: E2 = phi.codomain()
        sage: compute_sequence_of_maps(E, E2, 5)
        (Elliptic-curve morphism:
          From: Elliptic Curve defined by y^2 + y = x^3 - x^2 - 10*x - 20 over Rational Field
          To:   Elliptic Curve defined by y^2 = x^3 - 31/3*x - 2501/108 over Rational Field
          Via:  (u,r,s,t) = (1, 1/3, 0, -1/2),
         Elliptic-curve morphism:
          From: Elliptic Curve defined by y^2 = x^3 - 23461/3*x - 28748141/108 over Rational Field
          To:   Elliptic Curve defined by y^2 + y = x^3 - x^2 - 7820*x - 263580 over Rational Field
          Via:  (u,r,s,t) = (1, -1/3, 0, 1/2),
         Elliptic Curve defined by y^2 = x^3 - 31/3*x - 2501/108 over Rational Field,
         Elliptic Curve defined by y^2 = x^3 - 23461/3*x - 28748141/108 over Rational Field,
         x^2 - 61/3*x + 658/9)

        sage: K.<i> = NumberField(x^2 + 1)
        sage: E = EllipticCurve(K, [0,0,0,1,0])
        sage: E2 = EllipticCurve(K, [0,0,0,16,0])
        sage: compute_sequence_of_maps(E, E2, 4)
        (Elliptic-curve endomorphism of Elliptic Curve defined by y^2 = x^3 + x over Number Field in i with defining polynomial x^2 + 1
          Via:  (u,r,s,t) = (1, 0, 0, 0),
         Elliptic-curve endomorphism of Elliptic Curve defined by y^2 = x^3 + 16*x over Number Field in i with defining polynomial x^2 + 1
          Via:  (u,r,s,t) = (1, 0, 0, 0),
         Elliptic Curve defined by y^2 = x^3 + x over Number Field in i with defining polynomial x^2 + 1,
         Elliptic Curve defined by y^2 = x^3 + 16*x over Number Field in i with defining polynomial x^2 + 1,
         x^3 + x)

        sage: E = EllipticCurve(GF(97), [1,0,1,1,0])
        sage: R.<x> = GF(97)[]; f = x^5 + 27*x^4 + 61*x^3 + 58*x^2 + 28*x + 21
        sage: phi = EllipticCurveIsogeny(E, f)
        sage: E2 = phi.codomain()
        sage: compute_sequence_of_maps(E, E2, 11)
        (Elliptic-curve morphism:
          From: Elliptic Curve defined by y^2 + x*y + y = x^3 + x over Finite Field of size 97
          To:   Elliptic Curve defined by y^2 = x^3 + 52*x + 31 over Finite Field of size 97
          Via:  (u,r,s,t) = (1, 8, 48, 44),
         Elliptic-curve morphism:
          From: Elliptic Curve defined by y^2 = x^3 + 41*x + 66 over Finite Field of size 97
          To:   Elliptic Curve defined by y^2 + x*y + y = x^3 + 87*x + 26 over Finite Field of size 97
          Via:  (u,r,s,t) = (1, 89, 49, 49),
         Elliptic Curve defined by y^2 = x^3 + 52*x + 31 over Finite Field of size 97,
         Elliptic Curve defined by y^2 = x^3 + 41*x + 66 over Finite Field of size 97,
         x^5 + 67*x^4 + 13*x^3 + 35*x^2 + 77*x + 69)
    """
    (E1pr, E2pr, pre_isom, post_isom) = compute_intermediate_curves(E1, E2)

    ker_poly = compute_isogeny_kernel_polynomial(E1pr, E2pr, ell)

    return (pre_isom, post_isom, E1pr, E2pr, ker_poly)


# Utility function for manipulating isogeny degree matrices


def fill_isogeny_matrix(M):
    """
    Return a filled isogeny matrix giving all degrees from one giving only prime degrees.

    INPUT:

    - ``M`` -- a square symmetric matrix whose off-diagonal `i`, `j`
      entry is either a prime `l` (if the `i`'th and `j`'th curves
      have an `l`-isogeny between them), otherwise is 0.

    OUTPUT:

    (matrix) a square matrix with entries `1` on the diagonal, and in
    general the `i`, `j` entry is `d>0` if `d` is the minimal degree
    of an isogeny from the `i`'th to the `j`'th curve,

    EXAMPLES::

        sage: M = Matrix([[0, 2, 3, 3, 0, 0], [2, 0, 0, 0, 3, 3], [3, 0, 0, 0, 2, 0], [3, 0, 0, 0, 0, 2], [0, 3, 2, 0, 0, 0], [0, 3, 0, 2, 0, 0]]); M
        [0 2 3 3 0 0]
        [2 0 0 0 3 3]
        [3 0 0 0 2 0]
        [3 0 0 0 0 2]
        [0 3 2 0 0 0]
        [0 3 0 2 0 0]
        sage: from sage.schemes.elliptic_curves.ell_curve_isogeny import fill_isogeny_matrix
        sage: fill_isogeny_matrix(M)
        [ 1  2  3  3  6  6]
        [ 2  1  6  6  3  3]
        [ 3  6  1  9  2 18]
        [ 3  6  9  1 18  2]
        [ 6  3  2 18  1  9]
        [ 6  3 18  2  9  1]
    """
    from sage.matrix.all import Matrix
    from sage.rings.infinity import Infinity

    n = M.nrows()
    M0 = copy(M)
    for i in range(n):
        M0[i,i]=1

    def fix(d):
        if d == 0:
            return Infinity
        return d

    def fix2(d):
        if d == Infinity:
            return 0
        return d

    def pr(M1, M2):
        return Matrix([[fix2(min([fix(M1[i,k]*M2[k,j]) for k in range(n)])) for i in range(n)] for j in range(n)])

    M1 = M0
    M2 = pr(M0,M1)
    while M1!=M2:
        M1 = M2
        M2 = pr(M0,M1)

    return M1

def unfill_isogeny_matrix(M):
    """
    Reverses the action of ``fill_isogeny_matrix``.

    INPUT:

    - ``M`` -- a square symmetric matrix of integers.

    OUTPUT:

    (matrix) a square symmetric matrix obtained from ``M`` by
    replacing non-prime entries with `0`.

    EXAMPLES::

        sage: M = Matrix([[0, 2, 3, 3, 0, 0], [2, 0, 0, 0, 3, 3], [3, 0, 0, 0, 2, 0], [3, 0, 0, 0, 0, 2], [0, 3, 2, 0, 0, 0], [0, 3, 0, 2, 0, 0]]); M
        [0 2 3 3 0 0]
        [2 0 0 0 3 3]
        [3 0 0 0 2 0]
        [3 0 0 0 0 2]
        [0 3 2 0 0 0]
        [0 3 0 2 0 0]
        sage: from sage.schemes.elliptic_curves.ell_curve_isogeny import fill_isogeny_matrix, unfill_isogeny_matrix
        sage: M1 = fill_isogeny_matrix(M); M1
        [ 1  2  3  3  6  6]
        [ 2  1  6  6  3  3]
        [ 3  6  1  9  2 18]
        [ 3  6  9  1 18  2]
        [ 6  3  2 18  1  9]
        [ 6  3 18  2  9  1]
        sage: unfill_isogeny_matrix(M1)
        [0 2 3 3 0 0]
        [2 0 0 0 3 3]
        [3 0 0 0 2 0]
        [3 0 0 0 0 2]
        [0 3 2 0 0 0]
        [0 3 0 2 0 0]
        sage: unfill_isogeny_matrix(M1) == M
        True
    """
    n = M.nrows()
    M1 = copy(M)
    zero = Integer(0)
    for i in range(n):
        M1[i, i] = zero
        for j in range(i):
            if not M1[i, j].is_prime():
                M1[i, j] = zero
                M1[j, i] = zero
    return M1<|MERGE_RESOLUTION|>--- conflicted
+++ resolved
@@ -1021,13 +1021,12 @@
         # Inheritance house keeping
         self.__perform_inheritance_housekeeping()
 
-<<<<<<< HEAD
         # over finite fields, isogenous curves have the same number
         # of rational points, hence we copy over cached curve orders
         if self.__base_field.is_finite():
             self._codomain._fetch_cached_order(self._domain)
             self._domain._fetch_cached_order(self._codomain)
-=======
+
     def _eval(self, P):
         r"""
         Less strict evaluation method for internal use.
@@ -1087,8 +1086,6 @@
 
         k = Sequence(tuple(P) + tuple(Q)).universe()
         return self._codomain.base_extend(k).point(Q)
-
->>>>>>> f9b2db94
 
     def _call_(self, P):
         r"""
