"""
Elliptic-curve morphisms

This class serves as a common parent for various specializations of
morphisms between elliptic curves, with the aim of providing a common
interface regardless of implementation details.

Current implementations of elliptic-curve morphisms (child classes):

- :class:`~sage.schemes.elliptic_curves.ell_curve_isogeny.EllipticCurveIsogeny`
- :class:`~sage.schemes.elliptic_curves.weierstrass_morphism.WeierstrassIsomorphism`
- :class:`~sage.schemes.elliptic_curves.hom_composite.EllipticCurveHom_composite`
- :class:`~sage.schemes.elliptic_curves.hom_scalar.EllipticCurveHom_scalar`
- :class:`~sage.schemes.elliptic_curves.hom_frobenius.EllipticCurveHom_frobenius`

AUTHORS:

- See authors of :class:`EllipticCurveIsogeny`. Some of the code
  in this class was lifted from there.

- Lorenz Panny (2021): Refactor isogenies and isomorphisms into
  the common :class:`EllipticCurveHom` interface.
"""

from sage.misc.cachefunc import cached_method
from sage.structure.richcmp import richcmp_not_equal, richcmp

from sage.categories.morphism import Morphism

import sage.schemes.elliptic_curves.weierstrass_morphism as wm


class EllipticCurveHom(Morphism):
    """
    Base class for elliptic-curve morphisms.
    """
    def _repr_type(self):
        """
        Return a textual representation of what kind of morphism
        this is. Used by :meth:`Morphism._repr_`.

        TESTS::

            sage: from sage.schemes.elliptic_curves.hom import EllipticCurveHom
            sage: EllipticCurveHom._repr_type(None)
            'Elliptic-curve'
        """
        return 'Elliptic-curve'

    @staticmethod
    def _composition_impl(left, right):
        """
        Called by :meth:`_composition_`.

        TESTS::

            sage: from sage.schemes.elliptic_curves.hom import EllipticCurveHom
            sage: EllipticCurveHom._composition_impl(None, None)
            NotImplemented
        """
        return NotImplemented

    def _composition_(self, other, homset):
        """
        Return the composition of this elliptic-curve morphism
        with another elliptic-curve morphism.

        EXAMPLES::

            sage: E = EllipticCurve(GF(19), [1,0])
            sage: phi = E.isogeny(E(0,0))
            sage: iso = E.change_weierstrass_model(5,0,0,0).isomorphism_to(E)
            sage: phi * iso
            Isogeny of degree 2 from Elliptic Curve defined by y^2 = x^3 + 9*x over Finite Field of size 19 to Elliptic Curve defined by y^2 = x^3 + 15*x over Finite Field of size 19
            sage: phi.dual() * phi
            doctest:warning ...
            Composite map:
              From: Elliptic Curve defined by y^2 = x^3 + x over Finite Field of size 19
              To:   Elliptic Curve defined by y^2 = x^3 + x over Finite Field of size 19
              Defn:   Isogeny of degree 2 from Elliptic Curve defined by y^2 = x^3 + x over Finite Field of size 19 to Elliptic Curve defined by y^2 = x^3 + 15*x over Finite Field of size 19
                    then
                      Isogeny of degree 2 from Elliptic Curve defined by y^2 = x^3 + 15*x over Finite Field of size 19 to Elliptic Curve defined by y^2 = x^3 + x over Finite Field of size 19
        """
        if not isinstance(self, EllipticCurveHom) or not isinstance(other, EllipticCurveHom):
            raise TypeError(f'cannot compose {type(self)} with {type(other)}')

        ret = self._composition_impl(self, other)
        if ret is not NotImplemented:
            return ret

        ret = other._composition_impl(self, other)
        if ret is not NotImplemented:
            return ret

        # fall back to generic formal composite map
        return Morphism._composition_(self, other, homset)


    def _richcmp_(self, other, op):
        r"""
        Compare :class:`EllipticCurveHom` objects.

        ALGORITHM:

        This method compares domains, codomains, and :meth:`rational_maps`.

        EXAMPLES::

            sage: E = EllipticCurve(QQ, [0,0,0,1,0])
            sage: phi_v = EllipticCurveIsogeny(E, E((0,0)))
            sage: phi_k = EllipticCurveIsogeny(E, [0,1])
            sage: phi_k == phi_v
            True
            sage: E_F17 = EllipticCurve(GF(17), [0,0,0,1,0])
            sage: phi_p = EllipticCurveIsogeny(E_F17, [0,1])
            sage: phi_p == phi_v
            False
            sage: E = EllipticCurve('11a1')
            sage: phi = E.isogeny(E(5,5))
            sage: phi == phi
            True
            sage: phi == -phi
            False
            sage: psi = E.isogeny(phi.kernel_polynomial())
            sage: phi == psi
            True
            sage: phi.dual() == psi.dual()
            True

        ::

            sage: from sage.schemes.elliptic_curves.weierstrass_morphism import WeierstrassIsomorphism, identity_morphism
            sage: E = EllipticCurve([9,9])
            sage: F = E.change_ring(GF(71))
            sage: wE = identity_morphism(E)
            sage: wF = identity_morphism(F)
            sage: mE = E.multiplication_by_m_isogeny(1)
            sage: mF = F.multiplication_by_m_isogeny(1)
            sage: [mE == wE, mF == wF]
            [True, True]
            sage: [a == b for a in (wE,mE) for b in (wF,mF)]
            [False, False, False, False]
        """
        # We cannot just compare kernel polynomials, as was done until
        # Trac #11327, as then phi and -phi compare equal, and
        # similarly with phi and any composition of phi with an
        # automorphism of its codomain, or any post-isomorphism.
        # Comparing domains, codomains and rational maps seems much
        # safer.

        lx, rx = self.domain(), other.domain()
        if lx != rx:
            return richcmp_not_equal(lx, rx, op)

        lx, rx = self.codomain(), other.codomain()
        if lx != rx:
            return richcmp_not_equal(lx, rx, op)

        lx, rx = self.degree(), other.degree()
        if lx != rx:
            return richcmp_not_equal(lx, rx, op)

        return richcmp(self.rational_maps(), other.rational_maps(), op)


    def degree(self):
        r"""
        Return the degree of this elliptic-curve morphism.

        EXAMPLES::

            sage: E = EllipticCurve(QQ, [0,0,0,1,0])
            sage: phi = EllipticCurveIsogeny(E, E((0,0)))
            sage: phi.degree()
            2
            sage: phi = EllipticCurveIsogeny(E, [0,1,0,1])
            sage: phi.degree()
            4

            sage: E = EllipticCurve(GF(31), [1,0,0,1,2])
            sage: phi = EllipticCurveIsogeny(E, [17, 1])
            sage: phi.degree()
            3

        Degrees are multiplicative, so the degree of a composite isogeny
        is the product of the degrees of the individual factors::

            sage: from sage.schemes.elliptic_curves.hom_composite import EllipticCurveHom_composite
            doctest:warning ...
            sage: E = EllipticCurve(GF(419), [1,0])
            sage: P, = E.gens()
            sage: phi = EllipticCurveHom_composite(E, P+P)
            sage: phi.degree()
            210
            sage: phi.degree() == prod(f.degree() for f in phi.factors())
            True

<<<<<<< HEAD
        - :meth:`EllipticCurveIsogeny.degree`
        - :meth:`sage.schemes.elliptic_curves.weierstrass_morphism.WeierstrassIsomorphism.degree`
        - :meth:`sage.schemes.elliptic_curves.hom_composite.EllipticCurveHom_composite.degree`
        - :meth:`sage.schemes.elliptic_curves.hom_scalar.EllipticCurveHom_scalar.degree`
        - :meth:`sage.schemes.elliptic_curves.hom_frobenius.EllipticCurveHom_frobenius.degree`
=======
        Isomorphisms always have degree `1` by definition::

            sage: E1 = EllipticCurve([1,2,3,4,5])
            sage: E2 = EllipticCurve_from_j(E1.j_invariant())
            sage: E1.isomorphism_to(E2).degree()
            1
>>>>>>> fdc478e3

        TESTS::

            sage: from sage.schemes.elliptic_curves.hom import EllipticCurveHom
            sage: EllipticCurveHom.degree(None)
            Traceback (most recent call last):
            ...
            NotImplementedError: ...
        """
        try:
            return self._degree
        except AttributeError:
            raise NotImplementedError('children must implement')

    def kernel_polynomial(self):
        r"""
        Return the kernel polynomial of this elliptic-curve morphism.

        Implemented by child classes. For examples, see:

        - :meth:`EllipticCurveIsogeny.kernel_polynomial`
        - :meth:`sage.schemes.elliptic_curves.weierstrass_morphism.WeierstrassIsomorphism.kernel_polynomial`
        - :meth:`sage.schemes.elliptic_curves.hom_composite.EllipticCurveHom_composite.kernel_polynomial`
        - :meth:`sage.schemes.elliptic_curves.hom_scalar.EllipticCurveHom_scalar.kernel_polynomial`
        - :meth:`sage.schemes.elliptic_curves.hom_frobenius.EllipticCurveHom_frobenius.kernel_polynomial`

        TESTS::

            sage: from sage.schemes.elliptic_curves.hom import EllipticCurveHom
            sage: EllipticCurveHom.kernel_polynomial(None)
            Traceback (most recent call last):
            ...
            NotImplementedError: ...
        """
        raise NotImplementedError('children must implement')

    def dual(self):
        r"""
        Return the dual of this elliptic-curve morphism.

        Implemented by child classes. For examples, see:

        - :meth:`EllipticCurveIsogeny.dual`
        - :meth:`sage.schemes.elliptic_curves.weierstrass_morphism.WeierstrassIsomorphism.dual`
        - :meth:`sage.schemes.elliptic_curves.hom_composite.EllipticCurveHom_composite.dual`
        - :meth:`sage.schemes.elliptic_curves.hom_scalar.EllipticCurveHom_scalar.dual`
        - :meth:`sage.schemes.elliptic_curves.hom_frobenius.EllipticCurveHom_frobenius.dual`

        TESTS::

            sage: from sage.schemes.elliptic_curves.hom import EllipticCurveHom
            sage: EllipticCurveHom.dual(None)
            Traceback (most recent call last):
            ...
            NotImplementedError: ...
        """
        raise NotImplementedError('children must implement')

    def rational_maps(self):
        r"""
        Return the pair of explicit rational maps defining this
        elliptic-curve morphism as fractions of bivariate
        polynomials in `x` and `y`.

        Implemented by child classes. For examples, see:

        - :meth:`EllipticCurveIsogeny.rational_maps`
        - :meth:`sage.schemes.elliptic_curves.weierstrass_morphism.WeierstrassIsomorphism.rational_maps`
        - :meth:`sage.schemes.elliptic_curves.hom_composite.EllipticCurveHom_composite.rational_maps`
        - :meth:`sage.schemes.elliptic_curves.hom_scalar.EllipticCurveHom_scalar.rational_maps`
        - :meth:`sage.schemes.elliptic_curves.hom_frobenius.EllipticCurveHom_frobenius.rational_maps`

        TESTS::

            sage: from sage.schemes.elliptic_curves.hom import EllipticCurveHom
            sage: EllipticCurveHom.rational_maps(None)
            Traceback (most recent call last):
            ...
            NotImplementedError: ...
        """
        raise NotImplementedError('children must implement')

    def x_rational_map(self):
        r"""
        Return the `x`-coordinate rational map of this elliptic-curve
        morphism as a univariate rational expression in `x`.

        Implemented by child classes. For examples, see:

        - :meth:`EllipticCurveIsogeny.x_rational_map`
        - :meth:`sage.schemes.elliptic_curves.weierstrass_morphism.WeierstrassIsomorphism.x_rational_map`
        - :meth:`sage.schemes.elliptic_curves.hom_composite.EllipticCurveHom_composite.x_rational_map`
        - :meth:`sage.schemes.elliptic_curves.hom_scalar.EllipticCurveHom_scalar.x_rational_map`
        - :meth:`sage.schemes.elliptic_curves.hom_frobenius.EllipticCurveHom_frobenius.x_rational_map`

        TESTS::

            sage: from sage.schemes.elliptic_curves.hom import EllipticCurveHom
            sage: EllipticCurveHom.x_rational_map(None)
            Traceback (most recent call last):
            ...
            NotImplementedError: ...
        """
        #TODO: could have a default implementation that simply
        #      returns the first component of rational_maps()
        raise NotImplementedError('children must implement')


    def scaling_factor(self):
        r"""
        Return the Weierstrass scaling factor associated to this
        elliptic-curve morphism.

        The scaling factor is the constant `u` (in the base field)
        such that `\varphi^* \omega_2 = u \omega_1`, where
        `\varphi: E_1\to E_2` is this morphism and `\omega_i` are
        the standard Weierstrass differentials on `E_i` defined by
        `\mathrm dx/(2y+a_1x+a_3)`.

        Implemented by child classes. For examples, see:

        - :meth:`EllipticCurveIsogeny.scaling_factor`
        - :meth:`sage.schemes.elliptic_curves.weierstrass_morphism.WeierstrassIsomorphism.scaling_factor`
        - :meth:`sage.schemes.elliptic_curves.hom_composite.EllipticCurveHom_composite.scaling_factor`
        - :meth:`sage.schemes.elliptic_curves.hom_scalar.EllipticCurveHom_scalar.scaling_factor`

        TESTS::

            sage: from sage.schemes.elliptic_curves.hom import EllipticCurveHom
            sage: EllipticCurveHom.scaling_factor(None)
            Traceback (most recent call last):
            ...
            NotImplementedError: ...
        """
        #TODO: could have a default implementation that simply
        #      returns .formal()[1], but it seems safer to fail
        #      visibly to make sure we would notice regressions
        raise NotImplementedError('children must implement')

    def formal(self, prec=20):
        r"""
        Return the formal isogeny associated to this elliptic-curve
        morphism as a power series in the variable `t=-x/y` on the
        domain curve.

        INPUT:

        - ``prec`` -- (default: 20), the precision with which the
          computations in the formal group are carried out.

        EXAMPLES::

            sage: E = EllipticCurve(GF(13),[1,7])
            sage: phi = E.isogeny(E(10,4))
            sage: phi.formal()
            t + 12*t^13 + 2*t^17 + 8*t^19 + 2*t^21 + O(t^23)

        ::

            sage: E = EllipticCurve([0,1])
            sage: phi = E.isogeny(E(2,3))
            sage: phi.formal(prec=10)
            t + 54*t^5 + 255*t^7 + 2430*t^9 + 19278*t^11 + O(t^13)

        ::

            sage: E = EllipticCurve('11a2')
            sage: R.<x> = QQ[]
            sage: phi = E.isogeny(x^2 + 101*x + 12751/5)
            sage: phi.formal(prec=7)
            t - 2724/5*t^5 + 209046/5*t^7 - 4767/5*t^8 + 29200946/5*t^9 + O(t^10)
        """
        Eh = self._domain.formal()
        f, g = self.rational_maps()
        xh = Eh.x(prec=prec)
        assert not self.is_separable() or xh.valuation() == -2, f"xh has valuation {xh.valuation()} (should be -2)"
        yh = Eh.y(prec=prec)
        assert not self.is_separable() or yh.valuation() == -3, f"yh has valuation {yh.valuation()} (should be -3)"
        fh = f(xh,yh)
        assert not self.is_separable() or fh.valuation() == -2, f"fh has valuation {fh.valuation()} (should be -2)"
        gh = g(xh,yh)
        assert not self.is_separable() or gh.valuation() == -3, f"gh has valuation {gh.valuation()} (should be -3)"
        th = -fh/gh
        assert not self.is_separable() or th.valuation() == +1, f"th has valuation {th.valuation()} (should be +1)"
        return th


    def is_normalized(self):
        r"""
        Determine whether this morphism is a normalized isogeny.

        .. NOTE::

            An isogeny `\varphi\colon E_1\to E_2` between two given
            Weierstrass equations is said to be *normalized* if the
            `\varphi^*(\omega_2) = \omega_1`, where `\omega_1` and
            `\omega_2` are the invariant differentials on `E_1` and
            `E_2` corresponding to the given equation.

        EXAMPLES::

            sage: from sage.schemes.elliptic_curves.weierstrass_morphism import WeierstrassIsomorphism
            sage: E = EllipticCurve(GF(7), [0,0,0,1,0])
            sage: R.<x> = GF(7)[]
            sage: phi = EllipticCurveIsogeny(E, x)
            sage: phi.is_normalized()
            True
            sage: isom = WeierstrassIsomorphism(phi.codomain(), (3, 0, 0, 0))
            sage: phi = isom * phi
            sage: phi.is_normalized()
            False
            sage: isom = WeierstrassIsomorphism(phi.codomain(), (5, 0, 0, 0))
            sage: phi = isom * phi
            sage: phi.is_normalized()
            True
            sage: isom = WeierstrassIsomorphism(phi.codomain(), (1, 1, 1, 1))
            sage: phi = isom * phi
            sage: phi.is_normalized()
            True

        ::

            sage: F = GF(2^5, 'alpha'); alpha = F.gen()
            sage: E = EllipticCurve(F, [1,0,1,1,1])
            sage: R.<x> = F[]
            sage: phi = EllipticCurveIsogeny(E, x+1)
            sage: isom = WeierstrassIsomorphism(phi.codomain(), (alpha, 0, 0, 0))
            sage: phi.is_normalized()
            True
            sage: phi = isom * phi
            sage: phi.is_normalized()
            False
            sage: isom = WeierstrassIsomorphism(phi.codomain(), (1/alpha, 0, 0, 0))
            sage: phi = isom * phi
            sage: phi.is_normalized()
            True
            sage: isom = WeierstrassIsomorphism(phi.codomain(), (1, 1, 1, 1))
            sage: phi = isom * phi
            sage: phi.is_normalized()
            True

        ::

            sage: E = EllipticCurve('11a1')
            sage: R.<x> = QQ[]
            sage: f = x^3 - x^2 - 10*x - 79/4
            sage: phi = EllipticCurveIsogeny(E, f)
            sage: isom = WeierstrassIsomorphism(phi.codomain(), (2, 0, 0, 0))
            sage: phi.is_normalized()
            True
            sage: phi = isom * phi
            sage: phi.is_normalized()
            False
            sage: isom = WeierstrassIsomorphism(phi.codomain(), (1/2, 0, 0, 0))
            sage: phi = isom * phi
            sage: phi.is_normalized()
            True
            sage: isom = WeierstrassIsomorphism(phi.codomain(), (1, 1, 1, 1))
            sage: phi = isom * phi
            sage: phi.is_normalized()
            True

        ALGORITHM: We check if :meth:`scaling_factor` returns `1`.
        """
        return self.scaling_factor() == 1


    def is_separable(self):
        r"""
        Determine whether or not this morphism is separable.

        Implemented by child classes. For examples, see:

        - :meth:`EllipticCurveIsogeny.is_separable`
        - :meth:`sage.schemes.elliptic_curves.weierstrass_morphism.WeierstrassIsomorphism.is_separable`
        - :meth:`sage.schemes.elliptic_curves.hom_composite.EllipticCurveHom_composite.is_separable`
        - :meth:`sage.schemes.elliptic_curves.hom_scalar.EllipticCurveHom_scalar.is_separable`
        - :meth:`sage.schemes.elliptic_curves.hom_frobenius.EllipticCurveHom_frobenius.is_separable`

        TESTS::

            sage: from sage.schemes.elliptic_curves.hom import EllipticCurveHom
            sage: EllipticCurveHom.is_separable(None)
            Traceback (most recent call last):
            ...
            NotImplementedError: ...
        """
        raise NotImplementedError('children must implement')

    def is_surjective(self):
        r"""
        Determine whether or not this morphism is surjective.

        .. NOTE::

            This method currently always returns ``True``, since a
            non-constant map of algebraic curves must be surjective,
            and Sage does not yet implement the constant zero map.
            This will probably change in the future.

        EXAMPLES::

            sage: E = EllipticCurve('11a1')
            sage: R.<x> = QQ[]
            sage: f = x^2 + x - 29/5
            sage: phi = EllipticCurveIsogeny(E, f)
            sage: phi.is_surjective()
            True

        ::

            sage: E = EllipticCurve(GF(7), [0,0,0,1,0])
            sage: phi = EllipticCurveIsogeny(E,  E((0,0)))
            sage: phi.is_surjective()
            True

        ::

            sage: F = GF(2^5, 'omega')
            sage: E = EllipticCurve(j=F(0))
            sage: R.<x> = F[]
            sage: phi = EllipticCurveIsogeny(E, x)
            sage: phi.is_surjective()
            True
        """
        return bool(self.degree())

    def is_injective(self):
        r"""
        Determine whether or not this morphism has trivial kernel.

        EXAMPLES::

            sage: E = EllipticCurve('11a1')
            sage: R.<x> = QQ[]
            sage: f = x^2 + x - 29/5
            sage: phi = EllipticCurveIsogeny(E, f)
            sage: phi.is_injective()
            False
            sage: phi = EllipticCurveIsogeny(E, R(1))
            sage: phi.is_injective()
            True

        ::

            sage: F = GF(7)
            sage: E = EllipticCurve(j=F(0))
            sage: phi = EllipticCurveIsogeny(E, [ E((0,-1)), E((0,1))])
            sage: phi.is_injective()
            False
            sage: phi = EllipticCurveIsogeny(E, E(0))
            sage: phi.is_injective()
            True
        """
        if not self.is_separable():
            #TODO: should implement .separable_degree() or similar
            raise NotImplementedError
        return self.degree() == 1

    def is_zero(self):
        """
        Check whether this elliptic-curve morphism is the zero map.

        .. NOTE::

            This function currently always returns ``True`` as Sage
            does not yet implement the constant zero morphism. This
            will probably change in the future.

        EXAMPLES::

            sage: E = EllipticCurve(j=GF(7)(0))
            sage: phi = EllipticCurveIsogeny(E, [E(0,1), E(0,-1)])
            sage: phi.is_zero()
            False
        """
        return not self.degree()

    def __neg__(self):
        r"""
        Return the negative of this elliptic-curve morphism. In other
        words, return `[-1]\circ\varphi` where `\varphi` is ``self``
        and `[-1]` is the negation automorphism on the codomain curve.

        EXAMPLES::

            sage: from sage.schemes.elliptic_curves.hom import EllipticCurveHom
            sage: E = EllipticCurve(GF(1019), [5,5])
            sage: phi = E.isogeny(E.lift_x(73))
            sage: f,g = phi.rational_maps()
            sage: psi = EllipticCurveHom.__neg__(phi)
            sage: psi.rational_maps() == (f, -g)
            True
        """
        return wm.negation_morphism(self.codomain()) * self

    @cached_method
    def __hash__(self):
        """
        Return a hash value for this elliptic-curve morphism.

        ALGORITHM:

        Hash a tuple containing the domain, codomain, and kernel
        polynomial of this morphism. (The base field is factored
        into the computation as part of the (co)domain hashes.)

        EXAMPLES::

            sage: E = EllipticCurve(QQ, [0,0,0,1,0])
            sage: phi_v = EllipticCurveIsogeny(E, E((0,0)))
            sage: phi_k = EllipticCurveIsogeny(E, [0,1])
            sage: phi_k.__hash__() == phi_v.__hash__()
            True
            sage: E_F17 = EllipticCurve(GF(17), [0,0,0,1,1])
            sage: phi_p = EllipticCurveIsogeny(E_F17, E_F17([0,1]))
            sage: phi_p.__hash__() == phi_v.__hash__()
            False

        ::

            sage: E = EllipticCurve('49a3')
            sage: R.<X> = QQ[]
            sage: EllipticCurveIsogeny(E,X^3-13*X^2-58*X+503,check=False)
            Isogeny of degree 7 from Elliptic Curve defined by y^2 + x*y = x^3 - x^2 - 107*x + 552 over Rational Field to Elliptic Curve defined by y^2 + x*y = x^3 - x^2 - 5252*x - 178837 over Rational Field
        """
        return hash((self.domain(), self.codomain(), self.kernel_polynomial()))


def find_post_isomorphism(phi, psi):
    r"""
    Given two isogenies `\phi: E\to E'` and `\psi: E\to E''`
    which are equal up to post-isomorphism defined over the
    same field, find that isomorphism.

    In other words, this function computes an isomorphism
    `\alpha: E'\to E''` such that `\alpha\circ\phi = \psi`.

    ALGORITHM:

    Start with a list of all isomorphisms `E'\to E''`. Then
    repeatedly evaluate `\phi` and `\psi` at random points
    `P` to filter the list for isomorphisms `\alpha` with
    `\alpha(\phi(P)) = \psi(P)`. Once only one candidate is
    left, return it. Periodically extend the base field to
    avoid getting stuck (say, if all candidate isomorphisms
    act the same on all rational points).

    EXAMPLES::

        sage: from sage.schemes.elliptic_curves.hom import find_post_isomorphism
        sage: E = EllipticCurve(GF(7^2), [1,0])
        sage: f = E.multiplication_by_m_isogeny(1)
        sage: g = choice(E.automorphisms())
        sage: find_post_isomorphism(f, g) == g
        True

    ::

        sage: from sage.schemes.elliptic_curves.weierstrass_morphism import WeierstrassIsomorphism
        sage: from sage.schemes.elliptic_curves.hom_composite import EllipticCurveHom_composite
        sage: F.<i> = GF(883^2, modulus=x^2+1)
        sage: E = EllipticCurve(F, [1,0])
        sage: P = E.lift_x(117)
        sage: Q = E.lift_x(774)
        sage: w = WeierstrassIsomorphism(E, [i,0,0,0])
        sage: phi = EllipticCurveHom_composite(E, [P,w(Q)]) * w
        sage: psi = EllipticCurveHom_composite(E, [Q,w(P)])
        sage: phi.kernel_polynomial() == psi.kernel_polynomial()
        True
        sage: find_post_isomorphism(phi, psi)
        Elliptic-curve morphism:
          From: Elliptic Curve defined by y^2 = x^3 + 320*x + 482 over Finite Field in i of size 883^2
          To:   Elliptic Curve defined by y^2 = x^3 + 320*x + 401 over Finite Field in i of size 883^2
          Via:  (u,r,s,t) = (882*i, 0, 0, 0)
    """
    E = phi.domain()
    if psi.domain() != E:
        raise ValueError('domains do not match')

    isos = phi.codomain().isomorphisms(psi.codomain())
    if not isos:
        raise ValueError('codomains not isomorphic')

    F = E.base_ring()
    from sage.rings.finite_rings import finite_field_base
    from sage.rings.number_field import number_field_base

    if isinstance(F, finite_field_base.FiniteField):
        while len(isos) > 1:
            for _ in range(20):
                P = E.random_point()
                im_phi, im_psi = (phi._eval(P), psi._eval(P))
                isos = [iso for iso in isos if iso._eval(im_phi) == im_psi]
                if len(isos) <= 1:
                    break
            else:
                E = E.base_extend(E.base_field().extension(2))

    elif isinstance(F, number_field_base.NumberField):
        for _ in range(100):
            P = E.lift_x(F.random_element(), extend=True)
            if P.has_finite_order():
                continue
            break
        else:
            assert False, "couldn't find a point of infinite order"
        im_phi, im_psi = (phi._eval(P), psi._eval(P))
        isos = [iso for iso in isos if iso._eval(im_phi) == im_psi]

    else:
        # fall back to generic method
        sc = psi.scaling_factor() / phi.scaling_factor()
        isos = [iso for iso in isos if iso.u == sc]

    assert len(isos) <= 1
    if isos:
        return isos[0]

    # found no suitable isomorphism -- either doesn't exist or a bug
    raise ValueError('isogenies not equal up to post-isomorphism')
<|MERGE_RESOLUTION|>--- conflicted
+++ resolved
@@ -186,7 +186,6 @@
         is the product of the degrees of the individual factors::
 
             sage: from sage.schemes.elliptic_curves.hom_composite import EllipticCurveHom_composite
-            doctest:warning ...
             sage: E = EllipticCurve(GF(419), [1,0])
             sage: P, = E.gens()
             sage: phi = EllipticCurveHom_composite(E, P+P)
@@ -195,20 +194,12 @@
             sage: phi.degree() == prod(f.degree() for f in phi.factors())
             True
 
-<<<<<<< HEAD
-        - :meth:`EllipticCurveIsogeny.degree`
-        - :meth:`sage.schemes.elliptic_curves.weierstrass_morphism.WeierstrassIsomorphism.degree`
-        - :meth:`sage.schemes.elliptic_curves.hom_composite.EllipticCurveHom_composite.degree`
-        - :meth:`sage.schemes.elliptic_curves.hom_scalar.EllipticCurveHom_scalar.degree`
-        - :meth:`sage.schemes.elliptic_curves.hom_frobenius.EllipticCurveHom_frobenius.degree`
-=======
         Isomorphisms always have degree `1` by definition::
 
             sage: E1 = EllipticCurve([1,2,3,4,5])
             sage: E2 = EllipticCurve_from_j(E1.j_invariant())
             sage: E1.isomorphism_to(E2).degree()
             1
->>>>>>> fdc478e3
 
         TESTS::
 
