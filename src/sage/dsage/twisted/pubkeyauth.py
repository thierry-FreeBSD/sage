############################################################################
#
#   DSAGE: Distributed SAGE
#
#       Copyright (C) 2006, 2007 Yi Qiang <yqiang@gmail.com>
#
#  Distributed under the terms of the GNU General Public License (GPL)
#
#    This code is distributed in the hope that it will be useful,
#    but WITHOUT ANY WARRANTY; without even the implied warranty of
#    MERCHANTABILITY or FITNESS FOR A PARTICULAR PURPOSE.  See the GNU
#    General Public License for more details.
#
#  The full text of the GPL is available at:
#
#                  http://www.gnu.org/licenses/
############################################################################

import base64

from twisted.conch import error
from twisted.conch.ssh import keys
from twisted.cred import checkers, credentials
from twisted.cred.credentials import IAnonymous
from zope.interface import implements
from twisted.internet import defer
from twisted.python import log
from twisted.spread import pb
<<<<<<< HEAD
=======

from sage.dsage.database.clientdb import ClientDatabase
from sage.dsage.errors.exceptions import AuthenticationError
>>>>>>> 4d856a10

class PublicKeyCredentialsChecker(object):
    r"""
    This class provides authentication checking using ssh public keys.

    """

    implements(checkers.ICredentialsChecker)
    credentialInterfaces = (credentials.ISSHPrivateKey, credentials.IAnonymous)

    def __init__(self, pubkeydb):
        self.authorizedKeys = self.getAuthorizedKeys(pubkeydb)

    def requestAvatarId(self, credentials):
        if IAnonymous.providedBy(credentials):
             return 'Anonymous'

        # read the authentication table to make sure we have a fresh copy
        self.authorizedKeys = self.getAuthorizedKeys(self.file_name)

        if self.authorizedKeys.has_key(credentials.username):
            userKey = self.authorizedKeys[credentials.username]
            if not credentials.blob == base64.decodestring(userKey):
                return defer.fail(error.ConchError("Invalid key."))
            if not credentials.signature:
                return defer.fail(error.ValidPublicKey())

            pubKey = keys.getPublicKeyObject(data=credentials.blob)
            if keys.verifySignature(pubKey, credentials.signature,
                                    credentials.sigData):
                return credentials.username
            else:
                return defer.fail(error.ConchError("Invalid signature."))
        else:
            return defer.fail(error.ConchError("Invalid username."))

    def getAuthorizedKeys(self, file_name):
        self.file_name = file_name
        authorized_keys = {}
        try:
            f = open(file_name)
            for l in f:
                line = l.split(':')
                username = line[0]
                key = line[1].strip()
                authorized_keys[username] = key
        except:
            raise

        return authorized_keys

class PublicKeyCredentialsCheckerDB(object):
    implements(checkers.ICredentialsChecker)
    credentialInterfaces = (credentials.ISSHPrivateKey, credentials.IAnonymous)

<<<<<<< HEAD
    def __init__(self, userdb):
        self.userdb = userdb

    def requestAvatarId(self, credentials):
        try:
            user, key = self.get_user(credentials.username)
        except TypeError:
            log.msg("Invalid username '%s'" % credentials.username)
=======
    def __init__(self, clientdb):
        if not isinstance(clientdb, ClientDatabase):
            raise TypeError
        self.clientdb = clientdb

    def requestAvatarId(self, credentials):
        if IAnonymous.providedBy(credentials):
            return 'Anonymous'
        try:
            user, key = self.get_user(credentials.username)
        except TypeError:
            log.msg("Invalid username: '%s'" % credentials.username)
>>>>>>> 4d856a10
            return defer.fail(AuthenticationError('Login failed.'))
        if user:
            if not credentials.blob == base64.decodestring(key):
                log.msg('Invalid key.')
                return defer.fail(AuthenticationError('Login failed.'))
            if not credentials.signature:
                log.msg('No signature.')
                return defer.fail(AuthenticationError('Login failed.'))
            pub_key = keys.getPublicKeyObject(data=credentials.blob)
            if keys.verifySignature(pub_key, credentials.signature,
                                    credentials.sigData):
                # If we get to this stage, it means the user is already
                # logged in
<<<<<<< HEAD
                self.userdb.update_login_time(credentials.username)
=======
                self.clientdb.update_login_time(credentials.username)
>>>>>>> 4d856a10
                return credentials.username
            else:
                log.msg('Invalid signature.')
                return defer.fail(AuthenticationError('Login failed.'))
        else:
            log.msg('Invalid username.')
            return defer.fail(AuthenticationError('Login failed.'))

    def get_user(self, username):
<<<<<<< HEAD
        return self.userdb.get_user_and_key(username)

class AuthenticationError(pb.Error):
    r"""
    Return this when credential checking has failed.

    """

    def __init__(self, value, data=None):
        Exception.__init__(self, value, data)
        self.value = value
        self.data = data
=======
        return self.clientdb.get_user_and_key(username)
>>>>>>> 4d856a10
<|MERGE_RESOLUTION|>--- conflicted
+++ resolved
@@ -26,12 +26,9 @@
 from twisted.internet import defer
 from twisted.python import log
 from twisted.spread import pb
-<<<<<<< HEAD
-=======
 
 from sage.dsage.database.clientdb import ClientDatabase
 from sage.dsage.errors.exceptions import AuthenticationError
->>>>>>> 4d856a10
 
 class PublicKeyCredentialsChecker(object):
     r"""
@@ -87,16 +84,6 @@
     implements(checkers.ICredentialsChecker)
     credentialInterfaces = (credentials.ISSHPrivateKey, credentials.IAnonymous)
 
-<<<<<<< HEAD
-    def __init__(self, userdb):
-        self.userdb = userdb
-
-    def requestAvatarId(self, credentials):
-        try:
-            user, key = self.get_user(credentials.username)
-        except TypeError:
-            log.msg("Invalid username '%s'" % credentials.username)
-=======
     def __init__(self, clientdb):
         if not isinstance(clientdb, ClientDatabase):
             raise TypeError
@@ -109,7 +96,6 @@
             user, key = self.get_user(credentials.username)
         except TypeError:
             log.msg("Invalid username: '%s'" % credentials.username)
->>>>>>> 4d856a10
             return defer.fail(AuthenticationError('Login failed.'))
         if user:
             if not credentials.blob == base64.decodestring(key):
@@ -123,11 +109,7 @@
                                     credentials.sigData):
                 # If we get to this stage, it means the user is already
                 # logged in
-<<<<<<< HEAD
-                self.userdb.update_login_time(credentials.username)
-=======
                 self.clientdb.update_login_time(credentials.username)
->>>>>>> 4d856a10
                 return credentials.username
             else:
                 log.msg('Invalid signature.')
@@ -137,19 +119,4 @@
             return defer.fail(AuthenticationError('Login failed.'))
 
     def get_user(self, username):
-<<<<<<< HEAD
-        return self.userdb.get_user_and_key(username)
-
-class AuthenticationError(pb.Error):
-    r"""
-    Return this when credential checking has failed.
-
-    """
-
-    def __init__(self, value, data=None):
-        Exception.__init__(self, value, data)
-        self.value = value
-        self.data = data
-=======
-        return self.clientdb.get_user_and_key(username)
->>>>>>> 4d856a10
+        return self.clientdb.get_user_and_key(username)