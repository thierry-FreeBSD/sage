--- conflicted
+++ resolved
@@ -1135,11 +1135,7 @@
         In Andries Brouwer's database:
         - 448 impossible entries
         - 2950 undecided entries
-<<<<<<< HEAD
-        - 1140 realizable entries (Sage misses 316 of them)
-=======
-        - 1140 realizable entries (Sage misses 330 of them)
->>>>>>> 6071efc6
+        - 1140 realizable entries (Sage misses 308 of them)
 
     """
     global _brouwer_database
