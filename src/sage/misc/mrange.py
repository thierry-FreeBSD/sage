--- conflicted
+++ resolved
@@ -702,11 +702,6 @@
         return
     elif repeat < 0:
         raise ValueError("repeat argument cannot be negative")
-<<<<<<< HEAD
-=======
-    if kwds:
-        raise TypeError("'{}' is an invalid keyword argument for this function".format(list(kwds)[0]))
->>>>>>> 5cd62cb4
     mm = m * repeat
 
     for n in count(0):
