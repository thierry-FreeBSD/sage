r"""
Inspect Python, Sage, and Cython objects

This module extends parts of Python's inspect module to Cython objects.

AUTHORS:

- originally taken from Fernando Perez's IPython
- William Stein (extensive modifications)
- Nick Alexander (extensions)
- Nick Alexander (testing)
- Simon King (some extension for Cython, generalisation of SageArgSpecVisitor)

EXAMPLES::

    sage: from sage.misc.sageinspect import *

Test introspection of modules defined in Python and Cython files:

Cython modules::

    sage: sage_getfile(sage.rings.rational)
    '.../rational.pyx'

    sage: sage_getdoc(sage.rings.rational).lstrip()
    'Rational Numbers...'

    sage: sage_getsource(sage.rings.rational)[5:]
    'Rational Numbers...'

Python modules::

    sage: sage_getfile(sage.misc.sageinspect)
    '.../sageinspect.py'

    sage: print(sage_getdoc(sage.misc.sageinspect).lstrip()[:40])
    Inspect Python, Sage, and Cython objects

    sage: sage_getsource(sage.misc.sageinspect).lstrip()[5:-1]
    'Inspect Python, Sage, and Cython objects...'

Test introspection of classes defined in Python and Cython files:

Cython classes::

    sage: sage_getfile(sage.rings.rational.Rational)
    '.../rational.pyx'

    sage: sage_getdoc(sage.rings.rational.Rational).lstrip()
    'A rational number...'

    sage: sage_getsource(sage.rings.rational.Rational)
    'cdef class Rational...'

Python classes::

    sage: sage_getfile(BlockFinder)
    '.../sage/misc/sageinspect.py'

    sage: sage_getdoc(BlockFinder).lstrip()
    'Provide a tokeneater() method to detect the...'

    sage: sage_getsource(BlockFinder)
    'class BlockFinder:...'

Test introspection of functions defined in Python and Cython files:

Cython functions::

    sage: sage_getdef(sage.rings.rational.make_rational, obj_name='mr')
    'mr(s)'

    sage: sage_getfile(sage.rings.rational.make_rational)
    '.../rational.pyx'

    sage: sage_getdoc(sage.rings.rational.make_rational).lstrip()
    'Make a rational number ...'

    sage: sage_getsource(sage.rings.rational.make_rational)[4:]
    'make_rational(s):...'

Python functions::

    sage: sage_getdef(sage.misc.sageinspect.sage_getfile, obj_name='sage_getfile')
    'sage_getfile(obj)'

    sage: sage_getfile(sage.misc.sageinspect.sage_getfile)
    '.../sageinspect.py'

    sage: sage_getdoc(sage.misc.sageinspect.sage_getfile).lstrip()
    'Get the full file name associated to "obj" as a string...'

    sage: sage_getsource(sage.misc.sageinspect.sage_getfile)[4:]
    'sage_getfile(obj):...'

Unfortunately, no argspec is extractable from builtins. Hence, we use a
generic argspec::

    sage: sage_getdef(''.find, 'find')
    'find(*args, **kwds)'

    sage: sage_getdef(str.find, 'find')
    'find(*args, **kwds)'

By :trac:`9976` and :trac:`14017`, introspection also works for interactively
defined Cython code, and with rather tricky argument lines::

    sage: cython('def foo(unsigned int x=1, a=\')"\', b={not (2+1==3):\'bar\'}, *args, **kwds): return')
    sage: print(sage_getsource(foo))
    def foo(unsigned int x=1, a=')"', b={not (2+1==3):'bar'}, *args, **kwds): return
    sage: sage_getargspec(foo)
    ArgSpec(args=['x', 'a', 'b'], varargs='args', keywords='kwds', defaults=(1, ')"', {False: 'bar'}))

"""
from __future__ import print_function

import ast
import inspect
import functools
import os
import tokenize
import types
import re
EMBEDDED_MODE = False
from sage.env import SAGE_SRC

def loadable_module_extension():
    r"""
    Return the filename extension of loadable modules, including the dot.
    It is '.dll' on cygwin, '.so' otherwise.

    EXAMPLES::

        sage: from sage.misc.sageinspect import loadable_module_extension
        sage: sage.structure.sage_object.__file__.endswith(loadable_module_extension())
        True
    """
    import sys
    if sys.platform == 'cygwin':
        return os.path.extsep+'dll'
    else:
        return os.path.extsep+'so'

def isclassinstance(obj):
    r"""
    Checks if argument is instance of non built-in class

    INPUT: ``obj`` - object

    EXAMPLES::

        sage: from sage.misc.sageinspect import isclassinstance
        sage: isclassinstance(int)
        False
        sage: isclassinstance(FreeModule)
        True
        sage: class myclass: pass
        sage: isclassinstance(myclass)
        False
        sage: class mymetaclass(type): pass
        sage: class myclass2:
        ...       __metaclass__ = mymetaclass
        sage: isclassinstance(myclass2)
        False
    """
    return (not inspect.isclass(obj) and \
            hasattr(obj, '__class__') and \
            hasattr(obj.__class__, '__module__') and \
            obj.__class__.__module__ not in ('__builtin__', 'exceptions'))


import re
# Parse strings of form "File: sage/rings/rational.pyx (starting at line 1080)"
# "\ " protects a space in re.VERBOSE mode.
__embedded_position_re = re.compile(r'''
^                                           # anchor to the beginning of the line
File:\ (?P<FILENAME>.*?)                    # match File: then filename
\ \(starting\ at\ line\ (?P<LINENO>\d+)\)   # match line number
\n?                                         # if there is a newline, eat it
(?P<ORIGINAL>.*)                            # the original docstring is the end
\Z                                          # anchor to the end of the string
''', re.MULTILINE | re.DOTALL | re.VERBOSE)

# Parse Python identifiers
__identifier_re = re.compile(r"^[^\d\W]\w*")

def _extract_embedded_position(docstring):
    r"""
    If docstring has a Cython embedded position, return a tuple
    (original_docstring, filename, line).  If not, return None.

    INPUT: ``docstring`` (string)

    EXAMPLES::

       sage: from sage.misc.sageinspect import _extract_embedded_position
       sage: import inspect
       sage: _extract_embedded_position(inspect.getdoc(var))[1][-21:]
       'sage/calculus/var.pyx'

    The following has been fixed in :trac:`13916`::

        sage: cython('''cpdef test_funct(x,y): return''')
        sage: print(open(_extract_embedded_position(inspect.getdoc(test_funct))[1]).read())
        <BLANKLINE>
        include "cysignals/signals.pxi"  # ctrl-c interrupt block support
        include "stdsage.pxi"
        <BLANKLINE>
        include "cdefs.pxi"
        cpdef test_funct(x,y): return

    AUTHORS:

    - William Stein
    - Extensions by Nick Alexander
    - Extension for interactive Cython code by Simon King
    """
    try:
        res = __embedded_position_re.search(docstring)
    except TypeError:
        return None

    if res is None:
        return None

    raw_filename = res.group('FILENAME')
    filename = os.path.join(SAGE_SRC, raw_filename)
    if not os.path.isfile(filename):
        from sage.misc.misc import SPYX_TMP
        filename = os.path.join(SPYX_TMP, '_'.join(raw_filename.split('_')[:-1]), raw_filename)
    lineno = int(res.group('LINENO'))
    original = res.group('ORIGINAL')
    return (original, filename, lineno)

def _extract_embedded_signature(docstring, name):
    r"""
    If docstring starts with the embedded of a method called ``name``, return
    a tuple (original_docstring, argspec).  If not, return (docstring, None).

    See :trac:`17814`.

    INPUT: ``docstring`` (string)

    AUTHORS:

    - Simon King

    EXAMPLES::

        sage: from sage.misc.sageinspect import _extract_embedded_signature
        sage: from sage.misc.nested_class import MainClass
        sage: print(_extract_embedded_signature(MainClass.NestedClass.NestedSubClass.dummy.__doc__, 'dummy')[0])
        File: sage/misc/nested_class.pyx (starting at line 315)
        ...
        sage: _extract_embedded_signature(MainClass.NestedClass.NestedSubClass.dummy.__doc__, 'dummy')[1]
        ArgSpec(args=['self', 'x', 'r'], varargs='args', keywords='kwds', defaults=((1, 2, 3.4),))
        sage: _extract_embedded_signature(range.__call__.__doc__, '__call__')
        ('x.__call__(...) <==> x(...)', None)

    """
    # If there is an embedded signature, it is in the first line
    L = docstring.split(os.linesep, 1)
    firstline = L[0]
    # It is possible that the signature is of the form ClassName.method_name,
    # and thus we need to do the following:
    if name not in firstline:
        return docstring, None
    signature = firstline.split(name, 1)[-1]
    if signature.startswith("(") and signature.endswith(")"):
        docstring = L[1] if len(L)>1 else '' # Remove first line, keep the rest
        def_string = "def "+name+signature+": pass"
        try:
            return docstring, inspect.ArgSpec(*_sage_getargspec_cython(def_string))
        except SyntaxError:
            docstring = os.linesep.join(L)
    return docstring, None

class BlockFinder:
    """
    Provide a tokeneater() method to detect the end of a code block.

    This is the Python library's :class:`inspect.BlockFinder` modified
    to recognize Cython definitions.
    """
    def __init__(self):
        self.indent = 0
        self.islambda = False
        self.started = False
        self.passline = False
        self.last = 1

    def tokeneater(self, type, token, srow_scol, erow_ecol, line):
        srow, scol = srow_scol
        erow, ecol = erow_ecol
        if not self.started:
            # look for the first "(cp)def", "class" or "lambda"
            if token in ("def", "cpdef", "class", "lambda"):
                if token == "lambda":
                    self.islambda = True
                self.started = True
            self.passline = True    # skip to the end of the line
        elif type == tokenize.NEWLINE:
            self.passline = False   # stop skipping when a NEWLINE is seen
            self.last = srow
            if self.islambda:       # lambdas always end at the first NEWLINE
                raise inspect.EndOfBlock
        elif self.passline:
            pass
        elif type == tokenize.INDENT:
            self.indent = self.indent + 1
            self.passline = True
        elif type == tokenize.DEDENT:
            self.indent = self.indent - 1
            # the end of matching indent/dedent pairs end a block
            # (note that this only works for "def"/"class" blocks,
            #  not e.g. for "if: else:" or "try: finally:" blocks)
            if self.indent <= 0:
                raise inspect.EndOfBlock
        elif self.indent == 0 and type not in (tokenize.COMMENT, tokenize.NL):
            # any other token on the same indentation level end the previous
            # block as well, except the pseudo-tokens COMMENT and NL.
            raise inspect.EndOfBlock

def _getblock(lines):
    """
    Extract the block of code at the top of the given list of lines.

    This is the Python library's :func:`inspect.getblock`, except that
    it uses an instance of our custom :class:`BlockFinder`.
    """
    blockfinder = BlockFinder()
    try:
        tokenize.tokenize(iter(lines).next, blockfinder.tokeneater)
    except (inspect.EndOfBlock, IndentationError):
        pass
    return lines[:blockfinder.last]

def _extract_source(lines, lineno):
    r"""
    Given a list of lines or a multiline string and a starting lineno,
    _extract_source returns [source_lines].  [source_lines] is the smallest
    indentation block starting at lineno.

    INPUT:

    - ``lines`` - string or list of strings
    - ``lineno`` - positive integer

    EXAMPLES::

        sage: from sage.misc.sageinspect import _extract_source
        sage: s2 = "#hello\n\n  class f():\n    pass\n\n#goodbye"
        sage: _extract_source(s2, 3)
        ['  class f():\n', '    pass\n']
    """
    if lineno < 1:
        raise ValueError("Line numbering starts at 1! (tried to extract line {})".format(lineno))
    lineno -= 1

    if isinstance(lines, str):
        lines = lines.splitlines(True) # true keeps the '\n'
    if len(lines) > 0:
        # Fixes an issue with getblock
        lines[-1] += '\n'

    return _getblock(lines[lineno:])


class SageArgSpecVisitor(ast.NodeVisitor):
    """
    A simple visitor class that walks an abstract-syntax tree (AST)
    for a Python function's argspec.  It returns the contents of nodes
    representing the basic Python types: None, booleans, numbers,
    strings, lists, tuples, and dictionaries.  We use this class in
    :func:`_sage_getargspec_from_ast` to extract an argspec from a
    function's or method's source code.

    EXAMPLES::

        sage: import ast, sage.misc.sageinspect as sms
        sage: visitor = sms.SageArgSpecVisitor()
        sage: visitor.visit(ast.parse('[1,2,3]').body[0].value)
        [1, 2, 3]
        sage: visitor.visit(ast.parse("{'a':('e',2,[None,({False:True},'pi')]), 37.0:'temp'}").body[0].value)
        {37.0: 'temp', 'a': ('e', 2, [None, ({False: True}, 'pi')])}
        sage: v = ast.parse("jc = ['veni', 'vidi', 'vici']").body[0]; v
        <_ast.Assign object at ...>
        sage: [x for x in dir(v) if not x.startswith('__')]
        ['_attributes', '_fields', 'col_offset', 'lineno', 'targets', 'value']
        sage: visitor.visit(v.targets[0])
        'jc'
        sage: visitor.visit(v.value)
        ['veni', 'vidi', 'vici']
    """
    def visit_Name(self, node):
        """
        Visit a Python AST :class:`ast.Name` node.

        INPUT:

        - ``node`` - the node instance to visit

        OUTPUT:

        - None, True, False, or the ``node``'s name as a string.

        EXAMPLES::

            sage: import ast, sage.misc.sageinspect as sms
            sage: visitor = sms.SageArgSpecVisitor()
            sage: vis = lambda x: visitor.visit_Name(ast.parse(x).body[0].value)
            sage: [vis(n) for n in ['True', 'False', 'None', 'foo', 'bar']]
            [True, False, None, 'foo', 'bar']
            sage: [type(vis(n)) for n in ['True', 'False', 'None', 'foo', 'bar']]
            [<type 'bool'>, <type 'bool'>, <type 'NoneType'>, <type 'str'>, <type 'str'>]
        """
        what = node.id
        if what == 'None':
            return None
        elif what == 'True':
            return True
        elif what == 'False':
            return False
        return node.id

    def visit_Num(self, node):
        """
        Visit a Python AST :class:`ast.Num` node.

        INPUT:

        - ``node`` - the node instance to visit

        OUTPUT:

        - the number the ``node`` represents

        EXAMPLES::

            sage: import ast, sage.misc.sageinspect as sms
            sage: visitor = sms.SageArgSpecVisitor()
            sage: vis = lambda x: visitor.visit_Num(ast.parse(x).body[0].value)
            sage: [vis(n) for n in ['123', '0.0', str(-pi.n())]]
            [123, 0.0, -3.14159265358979]
        """
        return node.n

    def visit_Str(self, node):
        r"""
        Visit a Python AST :class:`ast.Str` node.

        INPUT:

        - ``node`` - the node instance to visit

        OUTPUT:

        - the string the ``node`` represents

        EXAMPLES::

            sage: import ast, sage.misc.sageinspect as sms
            sage: visitor = sms.SageArgSpecVisitor()
            sage: vis = lambda x: visitor.visit_Str(ast.parse(x).body[0].value)
            sage: [vis(s) for s in ['"abstract"', "u'syntax'", '''r"tr\ee"''']]
            ['abstract', u'syntax', 'tr\\ee']
        """
        return node.s

    def visit_List(self, node):
        """
        Visit a Python AST :class:`ast.List` node.

        INPUT:

        - ``node`` - the node instance to visit

        OUTPUT:

        - the list the ``node`` represents

        EXAMPLES::

            sage: import ast, sage.misc.sageinspect as sms
            sage: visitor = sms.SageArgSpecVisitor()
            sage: vis = lambda x: visitor.visit_List(ast.parse(x).body[0].value)
            sage: [vis(l) for l in ['[]', "['s', 't', 'u']", '[[e], [], [pi]]']]
            [[], ['s', 't', 'u'], [['e'], [], ['pi']]]
         """
        t = []
        for n in node.elts:
            t.append(self.visit(n))
        return t

    def visit_Tuple(self, node):
        """
        Visit a Python AST :class:`ast.Tuple` node.

        INPUT:

        - ``node`` - the node instance to visit

        OUTPUT:

        - the tuple the ``node`` represents

        EXAMPLES::

            sage: import ast, sage.misc.sageinspect as sms
            sage: visitor = sms.SageArgSpecVisitor()
            sage: vis = lambda x: visitor.visit_Tuple(ast.parse(x).body[0].value)
            sage: [vis(t) for t in ['()', '(x,y)', '("Au", "Al", "Cu")']]
            [(), ('x', 'y'), ('Au', 'Al', 'Cu')]
        """
        t = []
        for n in node.elts:
            t.append(self.visit(n))
        return tuple(t)

    def visit_Dict(self, node):
        """
        Visit a Python AST :class:`ast.Dict` node.

        INPUT:

        - ``node`` - the node instance to visit

        OUTPUT:

        - the dictionary the ``node`` represents

        EXAMPLES::

            sage: import ast, sage.misc.sageinspect as sms
            sage: visitor = sms.SageArgSpecVisitor()
            sage: vis = lambda x: visitor.visit_Dict(ast.parse(x).body[0].value)
            sage: [vis(d) for d in ['{}', "{1:one, 'two':2, other:bother}"]]
            [{}, {1: 'one', 'other': 'bother', 'two': 2}]
        """
        d = {}
        for k, v in zip(node.keys, node.values):
            d[self.visit(k)] = self.visit(v)
        return d

    def visit_BoolOp(self, node):
        """
        Visit a Python AST :class:`ast.BoolOp` node.

        INPUT:

        - ``node`` - the node instance to visit

        OUTPUT:

        - The result that ``node`` represents

        AUTHOR:

        - Simon King

        EXAMPLES::

            sage: import ast, sage.misc.sageinspect as sms
            sage: visitor = sms.SageArgSpecVisitor()
            sage: vis = lambda x: visitor.visit(ast.parse(x).body[0].value)
            sage: [vis(d) for d in ['True and 1', 'False or 3 or None', '3 and 4']] #indirect doctest
            [1, 3, 4]

        """
        op = node.op.__class__.__name__
        L = list(node.values)
        out = self.visit(L.pop(0))
        if op == 'And':
            while L:
                next = self.visit(L.pop(0))
                out = out and next
            return out
        if op == 'Or':
            while L:
                next = self.visit(L.pop(0))
                out = out or next
            return out

    def visit_Compare(self, node):
        """
        Visit a Python AST :class:`ast.Compare` node.

        INPUT:

        - ``node`` - the node instance to visit

        OUTPUT:

        - The result that ``node`` represents

        AUTHOR:

        - Simon King

        EXAMPLES::

            sage: import ast, sage.misc.sageinspect as sms
            sage: visitor = sms.SageArgSpecVisitor()
            sage: vis = lambda x: visitor.visit_Compare(ast.parse(x).body[0].value)
            sage: [vis(d) for d in ['1<2==2!=3', '1==1>2', '1<2>1', '1<3<2<4']]
            [True, False, True, False]

        """
        left = self.visit(node.left)
        ops = list(node.ops)
        comparators = list(node.comparators) # the things to be compared with.
        while ops:
            op = ops.pop(0).__class__.__name__
            right = self.visit(comparators.pop(0))
            if op=='Lt':
                if not left<right:
                    return False
            elif op=='LtE':
                if not left<=right:
                    return False
            elif op=='Gt':
                if not left>right:
                    return False
            elif op=='GtE':
                if not left>=right:
                    return False
            elif op=='Eq':
                if not left==right:
                    return False
            elif op=='NotEq':
                if not left!=right:
                    return False
            left = right
        return True

    def visit_BinOp(self, node):
        """
        Visit a Python AST :class:`ast.BinOp` node.

        INPUT:

        - ``node`` - the node instance to visit

        OUTPUT:

        - The result that ``node`` represents

        AUTHOR:

        - Simon King

        EXAMPLES::

            sage: import ast, sage.misc.sageinspect as sms
            sage: visitor = sms.SageArgSpecVisitor()
            sage: vis = lambda x: visitor.visit(ast.parse(x).body[0].value)
            sage: [vis(d) for d in ['(3+(2*4))', '7|8', '5^3', '7/3', '7//3', '3<<4']] #indirect doctest
            [11, 15, 6, 2, 2, 48]
        """
        op = node.op.__class__.__name__
        if op == 'Add':
            return self.visit(node.left)+self.visit(node.right)
        if op == 'Mult':
            return self.visit(node.left)*self.visit(node.right)
        if op == 'BitAnd':
            return self.visit(node.left)&self.visit(node.right)
        if op == 'BitOr':
            return self.visit(node.left) | self.visit(node.right)
        if op == 'BitXor':
            return self.visit(node.left) ^ self.visit(node.right)
        if op == 'Div':
            return self.visit(node.left) / self.visit(node.right)
        if op == 'Eq':
            return self.visit(node.left) == self.visit(node.right)
        if op == 'FloorDiv':
            return self.visit(node.left) // self.visit(node.right)
        if op == 'NotEq':
            return self.visit(node.left) != self.visit(node.right)
        if op == 'NotIn':
            return self.visit(node.left) not in self.visit(node.right)
        if op == 'Pow':
            return self.visit(node.left) ** self.visit(node.right)
        if op == 'RShift':
            return self.visit(node.left) >> self.visit(node.right)
        if op == 'LShift':
            return self.visit(node.left) << self.visit(node.right)
        if op == 'Sub':
            return self.visit(node.left) - self.visit(node.right)
        if op == 'Gt':
            return self.visit(node.left) > self.visit(node.right)
        if op == 'GtE':
            return self.visit(node.left) >= self.visit(node.right)
        if op == 'In':
            return self.visit(node.left) in self.visit(node.right)
        if op == 'Is':
            return self.visit(node.left) is self.visit(node.right)
        if op == 'IsNot':
            return self.visit(node.left) is not self.visit(node.right)
        if op == 'Lt':
            return self.visit(node.left) < self.visit(node.right)
        if op == 'LtE':
            return self.visit(node.left) <= self.visit(node.right)
        if op == 'Mod':
            return self.visit(node.left) % self.visit(node.right)

    def visit_UnaryOp(self, node):
        """
        Visit a Python AST :class:`ast.BinOp` node.

        INPUT:

        - ``node`` - the node instance to visit

        OUTPUT:

        - The result that ``node`` represents

        AUTHOR:

        - Simon King

        EXAMPLES::

            sage: import ast, sage.misc.sageinspect as sms
            sage: visitor = sms.SageArgSpecVisitor()
            sage: vis = lambda x: visitor.visit_UnaryOp(ast.parse(x).body[0].value)
            sage: [vis(d) for d in ['+(3*2)', '-(3*2)']]
            [6, -6]

        """
        op = node.op.__class__.__name__
        if op == 'Not':
            return not self.visit(node.operand)
        if op == 'UAdd':
            return self.visit(node.operand)
        if op == 'USub':
            return -self.visit(node.operand)

def _grep_first_pair_of_parentheses(s):
    """
    Return the first matching pair of parentheses in a code string.

    INPUT:

    A string

    OUTPUT:

    A substring of the input, namely the part between the first
    (outmost) matching pair of parentheses (including the
    parentheses).

    Parentheses between single or double quotation marks do not
    count. If no matching pair of parentheses can be found, a
    ``SyntaxError`` is raised.

    EXAMPLE::

        sage: from sage.misc.sageinspect import _grep_first_pair_of_parentheses
        sage: code = 'def foo(a="\'):", b=4):\n    return'
        sage: _grep_first_pair_of_parentheses(code)
        '(a="\'):", b=4)'
        sage: code = 'def foo(a="%s):", \'b=4):\n    return'%("'")
        sage: _grep_first_pair_of_parentheses(code)
        Traceback (most recent call last):
        ...
        SyntaxError: The given string does not contain balanced parentheses

    """
    out = []
    single_quote = False
    double_quote = False
    escaped = False
    level = 0
    for c in s:
        if level>0:
            out.append(c)
        if c=='(' and not single_quote and not double_quote and not escaped:
            level += 1
        elif c=='"' and not single_quote and not escaped:
            double_quote = not double_quote
        elif c=="'" and not double_quote and not escaped:
            single_quote = not single_quote
        elif c==')' and not single_quote and not double_quote and not escaped:
            if level == 1:
                return '('+''.join(out)
            level -= 1
        elif c=="\\" and (single_quote or double_quote):
            escaped = not escaped
        else:
            escaped = False
    raise SyntaxError("The given string does not contain balanced parentheses")

def _split_syntactical_unit(s):
    """
    Split off a sub-expression from the start of a given string.

    INPUT:

    - ``s``, a string

    OUTPUT:

    A pair ``unit, s2``, such that ``unit`` is the string representation of a
    string (single or double quoted) or of a sub-expression surrounded by
    brackets (round, square or curly brackets), or of an identifier, or a
    single character, if none of the above is available. The given string ``s``
    is obtained by appending some whitespace followed by ``s2`` to ``unit``.

    Blank space between the units is removed.

    EXAMPLES::

        sage: from sage.misc.sageinspect import _split_syntactical_unit
        sage: s = "(Hel) lo_1=[)\"!\" ] '''? {world} '''?"
        sage: while s:
        ....:     u, s = _split_syntactical_unit(s)
        ....:     print(u)
        (Hel)
        lo_1
        =
        [)"!"]
        '''? {world} '''
        ?

    If the string ends before the unit is completed (mispatching parentheses
    or missing quotation mark), then a syntax error is raised::

        sage: s = "'''({SAGE}]"
        sage: _split_syntactical_unit(s)
        Traceback (most recent call last):
        ...
        SyntaxError: EOF while scanning string literal
        sage: s = "({SAGE}]"
        sage: _split_syntactical_unit(s)
        Traceback (most recent call last):
        ...
        SyntaxError: Syntactical group starting with '(' did not end with ')'

    Numbers are not recognised::

        sage: _split_syntactical_unit('123')
        ('1', '23')

    TEST:

    The following was fixed in :trac:`16309`::

        sage: _split_syntactical_unit('()): pass')
        ('()', '): pass')

    """
    s = s.strip()
    if not s:
        return s
    # Split a given string at the next unescaped quotation mark
    def split_string(s, quot):
        escaped = False
        l = len(quot)
        for i in range(len(s)):
            if s[i] == '\\':
                escaped = not escaped
                continue
            if not escaped and s[i:i+l] == quot:
                return s[:i], s[i+l:]
            escaped = False
        raise SyntaxError("EOF while scanning string literal")
    # 1. s is a triple-quoted string
    if s.startswith('"""'):
        a,b = split_string(s[3:], '"""')
        return '"""'+a+'"""', b.strip()
    if s.startswith('r"""'):
        a,b = split_string(s[4:], '"""')
        return 'r"""'+a+'"""', b.strip()
    if s.startswith("'''"):
        a,b = split_string(s[3:], "'''")
        return "'''"+a+"'''", b.strip()
    if s.startswith("r'''"):
        a,b = split_string(s[4:], "'''")
        return "r'''"+a+"'''", b.strip()

    # 2. s is a single-quoted string
    if s.startswith('"'):
        a,b = split_string(s[1:], '"')
        return '"'+a+'"', b.strip()
    if s.startswith("'"):
        a,b = split_string(s[1:], "'")
        return "'"+a+"'", b.strip()
    if s.startswith('r"'):
        a,b = split_string(s[2:], '"')
        return 'r"'+a+'"', b.strip()
    if s.startswith("r'"):
        a,b = split_string(s[2:], "'")
        return "r'"+a+"'", b.strip()

    # 3. s is not a string
    start = s[0]
    out = [start]
    if start == '(':
        stop = ')'
    elif start == '[':
        stop = ']'
    elif start == '{':
        stop = '}'
    elif start == '\\':
        # note that python would raise a syntax error
        # if the line contains anything but whitespace
        # after the backslash. But we assume here that
        # the input is syntactically correct.
        return _split_syntactical_unit(s[1:])
    elif start == '#':
        linebreak = s.index(os.linesep)
        if linebreak == -1:
            return '',''
        return '', s[linebreak:].strip()
    else:
        M = __identifier_re.search(s)
        if M is None:
            return s[0], s[1:].strip()
        return M.group(), s[M.end():].strip()

    s = s[1:]
    while s:
        tmp_group, s = _split_syntactical_unit(s)
        out.append(tmp_group)
        s = s.strip()
        if tmp_group==stop:
            return ''.join(out), s
        elif s.startswith(stop):
            out.append(stop)
            return ''.join(out), s[1:].strip()
    raise SyntaxError("Syntactical group starting with %s did not end with %s"%(repr(start),repr(stop)))

def _sage_getargspec_from_ast(source):
    r"""
    Return an argspec for a Python function or method by compiling its
    source to an abstract-syntax tree (AST) and walking its ``args``
    subtrees with :class:`SageArgSpecVisitor`.  We use this in
    :func:`_sage_getargspec_cython`.

    INPUT:

    - ``source`` - a string; the function's (or method's) source code
      definition.  The function's body is ignored.

    OUTPUT:

    - an instance of :obj:`inspect.ArgSpec`, i.e., a named tuple

    EXAMPLES::

        sage: import inspect, sage.misc.sageinspect as sms
        sage: from_ast = sms._sage_getargspec_from_ast
        sage: s = "def f(a, b=2, c={'a': [4, 5.5, False]}, d=(None, True)):\n    return"
        sage: from_ast(s)
        ArgSpec(args=['a', 'b', 'c', 'd'], varargs=None, keywords=None, defaults=(2, {'a': [4, 5.5, False]}, (None, True)))
        sage: context = {}
        sage: exec compile(s, '<string>', 'single') in context
        sage: inspect.getargspec(context['f'])
        ArgSpec(args=['a', 'b', 'c', 'd'], varargs=None, keywords=None, defaults=(2, {'a': [4, 5.5, False]}, (None, True)))
        sage: from_ast(s) == inspect.getargspec(context['f'])
        True
        sage: set(from_ast(sms.sage_getsource(x)) == inspect.getargspec(x) for x in [factor, identity_matrix, Graph.__init__])
        {True}
    """
    ast_args = ast.parse(source.lstrip()).body[0].args

    visitor = SageArgSpecVisitor()
    args = [visitor.visit(a) for a in ast_args.args]
    defaults = [visitor.visit(d) for d in ast_args.defaults]

    return inspect.ArgSpec(args, ast_args.vararg, ast_args.kwarg,
                           tuple(defaults) if defaults else None)

def _sage_getargspec_cython(source):
    r"""
    inspect.getargspec from source code.  That is, get the names and
    default values of a function's arguments.

    INPUT:

    - ``source`` - a string; the function's (or method's) source code
      definition.  The function's body is ignored. The definition may
      contain type definitions for the function arguments.

    OUTPUT:

    - an instance of :obj:`inspect.ArgSpec`, i.e., a named tuple

    EXAMPLES::

        sage: from sage.misc.sageinspect import _sage_getargspec_cython as sgc
        sage: sgc("cpdef double abc(self, Element x=None, Parent base=0):")
        ArgSpec(args=['self', 'x', 'base'], varargs=None, keywords=None, defaults=(None, 0))
        sage: sgc("def __init__(self, x=None, unsigned int base=0):")
        ArgSpec(args=['self', 'x', 'base'], varargs=None, keywords=None, defaults=(None, 0))
        sage: sgc('def o(p, r={}, *q, **s) except? -1:')
        ArgSpec(args=['p', 'r'], varargs='q', keywords='s', defaults=({},))
        sage: sgc('cpdef how(r=(None, "u:doing?")):')
        ArgSpec(args=['r'], varargs=None, keywords=None, defaults=((None, 'u:doing?'),))
        sage: sgc('def _(x="):"):')
        ArgSpec(args=['x'], varargs=None, keywords=None, defaults=('):',))
        sage: sgc('def f(z = {(1, 2, 3): True}):\n    return z')
        ArgSpec(args=['z'], varargs=None, keywords=None, defaults=({(1, 2, 3): True},))
        sage: sgc('def f(double x, z = {(1, 2, 3): True}):\n    return z')
        ArgSpec(args=['x', 'z'], varargs=None, keywords=None, defaults=({(1, 2, 3): True},))
        sage: sgc('def f(*args): pass')
        ArgSpec(args=[], varargs='args', keywords=None, defaults=None)
        sage: sgc('def f(**args): pass')
        ArgSpec(args=[], varargs=None, keywords='args', defaults=None)

    Some malformed input is detected::

        sage: sgc('def f(x,y')
        Traceback (most recent call last):
        ...
        SyntaxError: Unexpected EOF while parsing argument list
        sage: sgc('def f(*x = 5, z = {(1,2,3): True}): pass')
        Traceback (most recent call last):
        ...
        SyntaxError: invalid syntax
        sage: sgc('def f(int *x = 5, z = {(1,2,3): True}): pass')
        Traceback (most recent call last):
        ...
        SyntaxError: Pointer types not allowed in def or cpdef functions
        sage: sgc('def f(x = , z = {(1,2,3): True}): pass')
        Traceback (most recent call last):
        ...
        SyntaxError: Definition of a default argument expected
        sage: sgc('def f(int x = 5, , z = {(1,2,3): True}): pass')
        Traceback (most recent call last):
        ...
        SyntaxError: invalid syntax

    TESTS:

    Some input that is malformed in Python but wellformed in Cython
    is correctly parsed::

        sage: def dummy_python(self,*args,x=1): pass
        Traceback (most recent call last):
        ...
        SyntaxError: invalid syntax
        sage: cython("def dummy_cython(self,*args,x=1): pass")
        sage: sgc("def dummy_cython(self,*args,x=1): pass")
        ArgSpec(args=['self', 'x'], varargs='args', keywords=None, defaults=(1,))

    In some examples above, a syntax error was raised when a type
    definition contains a pointer. An exception is made for ``char*``,
    since C strings are acceptable input in public Cython functions::

        sage: sgc('def f(char *x = "a string", z = {(1,2,3): True}): pass')
        ArgSpec(args=['x', 'z'], varargs=None, keywords=None, defaults=('a string', {(1, 2, 3): True}))


    AUTHORS:

    - Nick Alexander: original version
    - Simon King (02-2013): recognise varargs and default values in
      cython code, and return an ``ArgSpec``.

    """
    defpos = source.find('def ')
    assert defpos > -1, "The given source does not contain 'def'"
    s = source[defpos:].strip()
    while s:
        if s.startswith('('):
            break
        _, s = _split_syntactical_unit(s)
    s = s[1:].strip()
    if not s:
        raise SyntaxError("Function definition must contain an argument list")

    # We remove the type declarations, build a dummy Python function, and
    # then call _get_argspec_from_ast. This should be
    # better than creating a complete parser for Cython syntax,
    # even though _split_syntactical_unit does part of the parsing work anyway.

    cy_units = []
    while not s.startswith(')'):
        if not s:
            raise SyntaxError("Unexpected EOF while parsing argument list")
        u, s = _split_syntactical_unit(s)
        cy_units.append(u)

    py_units = []
    name = None
    i = 0
    l = len(cy_units)
    expect_default = False
    nb_stars = 0
    varargs = None
    keywords = None
    while (i<l):
        unit = cy_units[i]
        if expect_default:
            if unit in ('=','*',','):
                raise SyntaxError("Definition of a default argument expected")
            while unit != ',':
                py_units.append(unit)
                i += 1
                if i==l:
                    break
                unit = cy_units[i]
            expect_default = False
            name = None
            if nb_stars:
                raise SyntaxError("The %s argument has no default"%('varargs' if nb_stars==1 else 'keywords'))
            continue
        i += 1
        if unit == '*':
            if name:
                if name != 'char':
                    raise SyntaxError("Pointer types not allowed in def or cpdef functions")
                else:
                    continue
            else:
                nb_stars += 1
            continue
        elif unit == ',':
            if expect_default:
                raise SyntaxError("Unexpected EOF while parsing argument list")
            name = None
            if nb_stars:
                nb_stars = 0
                continue
        elif unit == '=':
            expect_default = True
            name = None
            if nb_stars:
                raise SyntaxError("The %s argument has no default"%('varargs' if nb_stars==1 else 'keywords'))
        else:
            name = unit
        if name is not None:
            # Is "name" part of a type definition?
            # If it is the last identifier before '=' or ',',
            # then it *is* a variable name,
            if i==l or cy_units[i] in ('=',','):
                if nb_stars == 0:
                    py_units.append(name)
                elif nb_stars == 1:
                    if varargs is None:
                        varargs = name
                        # skip the "=" or ",", since varargs
                        # is treated separately
                        i += 1
                        name = None
                        nb_stars = 0
                    else:
                        raise SyntaxError("varargs can't be defined twice")
                elif nb_stars == 2:
                    if keywords is None:
                        keywords = name
                        # skip the "=" or ",", since varargs
                        # is treated separately
                        i += 1
                        name = None
                        nb_stars = 0
                    else:
                        raise SyntaxError("varargs can't be defined twice")
                else:
                    raise SyntaxError("variable declaration comprises at most two '*'")
        else:
            py_units.append(unit)
    if varargs is None:
        varargs = ''
    elif not py_units or py_units[-1] == ',':
        varargs = '*'+varargs
    else:
        varargs = ',*'+varargs
    if keywords is None:
        keywords = ''
    elif varargs or (py_units and py_units[-1] != ','):
        keywords = ',**'+keywords
    else:
        keywords = '**'+keywords
    return _sage_getargspec_from_ast('def dummy('+''.join(py_units)
                                     +varargs+keywords+'): pass')

def sage_getfile(obj):
    r"""
    Get the full file name associated to ``obj`` as a string.

    INPUT: ``obj``, a Sage object, module, etc.

    EXAMPLES::

        sage: from sage.misc.sageinspect import sage_getfile
        sage: sage_getfile(sage.rings.rational)[-23:]
        'sage/rings/rational.pyx'
        sage: sage_getfile(Sq)[-42:]
        'sage/algebras/steenrod/steenrod_algebra.py'

    The following tests against some bugs fixed in :trac:`9976`::

        sage: obj = sage.combinat.partition_algebra.SetPartitionsAk
        sage: obj = sage.combinat.partition_algebra.SetPartitionsAk
        sage: sage_getfile(obj)
        '...sage/combinat/partition_algebra.py'

    And here is another bug, fixed in :trac:`11298`::

        sage: P.<x,y> = QQ[]
        sage: sage_getfile(P)
        '...sage/rings/polynomial/multi_polynomial_libsingular.pyx'

    A problem fixed in :trac:`16309`::

        sage: cython('''
        ....: class Bar: pass
        ....: cdef class Foo: pass
        ....: ''')
        sage: sage_getfile(Bar)
        '...pyx'
        sage: sage_getfile(Foo)
        '...pyx'

    By :trac:`18249`, we return an empty string for Python builtins. In that
    way, there is no error when the user types, for example, ``range?``::

        sage: sage_getfile(range)
        ''

    AUTHORS:

    - Nick Alexander
    - Simon King
    """
    # We try to extract from docstrings, but not using Python's inspect
    # because _sage_getdoc_unformatted is more robust.
    d = _sage_getdoc_unformatted(obj)
    pos = _extract_embedded_position(d)
    if pos is not None:
        (_, filename, _) = pos
        return filename

    # The instance case
    if isclassinstance(obj):
        if isinstance(obj, functools.partial):
            return sage_getfile(obj.func)
        return sage_getfile(obj.__class__) #inspect.getabsfile(obj.__class__)

    # No go? fall back to inspect.
    try:
        sourcefile = inspect.getabsfile(obj)
    except TypeError: # this happens for Python builtins
        return ''
    if sourcefile.endswith(loadable_module_extension()):
        return sourcefile[:-len(loadable_module_extension())]+os.path.extsep+'pyx'
    return sourcefile

def sage_getargspec(obj):
    r"""
    Return the names and default values of a function's arguments.

    INPUT:

    ``obj``, any callable object

    OUTPUT:

    An ``ArgSpec`` is returned. This is a named tuple
    ``(args, varargs, keywords, defaults)``.

    - ``args`` is a list of the argument names (it may contain nested lists).

    - ``varargs`` and ``keywords`` are the names of the ``*`` and ``**``
      arguments or ``None``.

    - ``defaults`` is an `n`-tuple of the default values of the last `n` arguments.

    NOTE:

    If the object has a method ``_sage_argspec_`` then the output of
    that method is transformed into a named tuple and then returned.

    If a class instance has a method ``_sage_src_`` then its output
    is  studied to determine the argspec. This is because currently
    the :class:`~sage.misc.cachefunc.CachedMethod` decorator has
    no ``_sage_argspec_`` method.

    EXAMPLES::

        sage: from sage.misc.sageinspect import sage_getargspec
        sage: def f(x, y, z=1, t=2, *args, **keywords):
        ...       pass
        sage: sage_getargspec(f)
        ArgSpec(args=['x', 'y', 'z', 't'], varargs='args', keywords='keywords', defaults=(1, 2))

    We now run sage_getargspec on some functions from the Sage library::

        sage: sage_getargspec(identity_matrix)
        ArgSpec(args=['ring', 'n', 'sparse'], varargs=None, keywords=None, defaults=(0, False))
        sage: sage_getargspec(factor)
        ArgSpec(args=['n', 'proof', 'int_', 'algorithm', 'verbose'], varargs=None, keywords='kwds', defaults=(None, False, 'pari', 0))


    In the case of a class or a class instance, the ``ArgSpec`` of the
    ``__new__``, ``__init__`` or ``__call__`` method is returned::

        sage: P.<x,y> = QQ[]
        sage: sage_getargspec(P)
        ArgSpec(args=['self', 'x'], varargs='args', keywords='kwds', defaults=(0,))
        sage: sage_getargspec(P.__class__)
        ArgSpec(args=['self', 'x'], varargs='args', keywords='kwds', defaults=(0,))

    The following tests against various bugs that were fixed in
    :trac:`9976`::

        sage: from sage.rings.polynomial.real_roots import bernstein_polynomial_factory_ratlist
        sage: sage_getargspec(bernstein_polynomial_factory_ratlist.coeffs_bitsize)
        ArgSpec(args=['self'], varargs=None, keywords=None, defaults=None)
        sage: from sage.rings.polynomial.pbori import BooleanMonomialMonoid
        sage: sage_getargspec(BooleanMonomialMonoid.gen)
        ArgSpec(args=['self', 'i'], varargs=None, keywords=None, defaults=(0,))
        sage: I = P*[x,y]
        sage: sage_getargspec(I.groebner_basis)
        ArgSpec(args=['self', 'algorithm', 'deg_bound', 'mult_bound', 'prot'],
        varargs='args', keywords='kwds', defaults=('', None, None, False))
        sage: cython("cpdef int foo(x,y) except -1: return 1")
        sage: sage_getargspec(foo)
        ArgSpec(args=['x', 'y'], varargs=None, keywords=None, defaults=None)

    If a ``functools.partial`` instance is involved, we see no other meaningful solution
    than to return the argspec of the underlying function::

        sage: def f(a,b,c,d=1): return a+b+c+d
        ...
        sage: import functools
        sage: f1 = functools.partial(f, 1,c=2)
        sage: sage_getargspec(f1)
        ArgSpec(args=['a', 'b', 'c', 'd'], varargs=None, keywords=None, defaults=(1,))

    TESTS:

    By :trac:`9976`, rather complicated cases work. In the
    following example, we dynamically create an extension class
    that returns some source code, and the example shows that
    the source code is taken for granted, i.e., the argspec of
    an instance of that class does not coincide with the argspec
    of its call method. That behaviour is intended, since a
    decorated method appears to have the generic signature
    ``*args,**kwds``, but in fact it is only supposed to be called
    with the arguments requested by the underlying undecorated
    method. We saw an easy example above, namely ``I.groebner_basis``.
    Here is a more difficult one::

        sage: cython_code = [
        ... 'cdef class MyClass:',
        ... '    def _sage_src_(self):',
        ... '        return "def foo(x, a=\\\')\\\"\\\', b={(2+1):\\\'bar\\\', not 1:3, 3<<4:5}): return\\n"',
        ... '    def __call__(self, m,n): return "something"']
        sage: cython('\n'.join(cython_code))
        sage: O = MyClass()
        sage: print(sage.misc.sageinspect.sage_getsource(O))
        def foo(x, a=')"', b={(2+1):'bar', not 1:3, 3<<4:5}): return
        sage: sage.misc.sageinspect.sage_getargspec(O)
        ArgSpec(args=['x', 'a', 'b'], varargs=None, keywords=None, defaults=(')"', {False: 3, 48: 5, 3: 'bar'}))
        sage: sage.misc.sageinspect.sage_getargspec(O.__call__)
        ArgSpec(args=['self', 'm', 'n'], varargs=None, keywords=None, defaults=None)

    ::

        sage: cython('def foo(x, a=\'\\\')"\', b={not (2+1==3):\'bar\'}): return')
        sage: print(sage.misc.sageinspect.sage_getsource(foo))
        def foo(x, a='\')"', b={not (2+1==3):'bar'}): return
        <BLANKLINE>
        sage: sage.misc.sageinspect.sage_getargspec(foo)
        ArgSpec(args=['x', 'a', 'b'], varargs=None, keywords=None, defaults=('\')"', {False: 'bar'}))

    The following produced a syntax error before the patch at :trac:`11913`::

        sage: sage.misc.sageinspect.sage_getargspec(r.lm)

    The following was fixed in :trac:`16309`::

        sage: cython('''
        ....: class Foo:
        ....:     @staticmethod
        ....:     def join(categories, bint as_list = False, tuple ignore_axioms=(), tuple axioms=()): pass
        ....: cdef class Bar:
        ....:     @staticmethod
        ....:     def join(categories, bint as_list = False, tuple ignore_axioms=(), tuple axioms=()): pass
        ....:     cpdef meet(categories, bint as_list = False, tuple ignore_axioms=(), tuple axioms=()): pass
        ....: ''')
        sage: sage_getargspec(Foo.join)
        ArgSpec(args=['categories', 'as_list', 'ignore_axioms', 'axioms'], varargs=None, keywords=None, defaults=(False, (), ()))
        sage: sage_getargspec(Bar.join)
        ArgSpec(args=['categories', 'as_list', 'ignore_axioms', 'axioms'], varargs=None, keywords=None, defaults=(False, (), ()))
        sage: sage_getargspec(Bar.meet)
        ArgSpec(args=['categories', 'as_list', 'ignore_axioms', 'axioms'], varargs=None, keywords=None, defaults=(False, (), ()))

    Test that :trac:`17009` is fixed::

        sage: sage_getargspec(gap)
        ArgSpec(args=['self', 'x', 'name'], varargs=None, keywords=None, defaults=(None,))

    By :trac:`17814`, the following gives the correct answer (previously, the
    defaults would have been found ``None``)::

        sage: from sage.misc.nested_class import MainClass
        sage: sage_getargspec(MainClass.NestedClass.NestedSubClass.dummy)
        ArgSpec(args=['self', 'x', 'r'], varargs='args', keywords='kwds', defaults=((1, 2, 3.4),))

    In :trac:`18249` was decided to return a generic signature for Python
    builtin functions, rather than to raise an error (which is what Python's
    inspect module does)::

        sage: import inspect
        sage: inspect.getargspec(range)
        Traceback (most recent call last):
        ...
        TypeError: <built-in function range> is not a Python function
        sage: sage_getargspec(range)
        ArgSpec(args=[], varargs='args', keywords='kwds', defaults=None)

    AUTHORS:

    - William Stein: a modified version of inspect.getargspec from the
      Python Standard Library, which was taken from IPython for use in Sage.
    - Extensions by Nick Alexander
    - Simon King: Return an ``ArgSpec``, fix some bugs.
    """
    from sage.misc.lazy_attribute import lazy_attribute
    from sage.misc.abstract_method import AbstractMethod
    if inspect.isclass(obj):
        return sage_getargspec(obj.__call__)
    if isinstance(obj, (lazy_attribute, AbstractMethod)):
        source = sage_getsource(obj)
        return inspect.ArgSpec(*_sage_getargspec_cython(source))
    if not callable(obj):
        raise TypeError("obj is not a code object")
    try:
        return inspect.ArgSpec(*obj._sage_argspec_())
    except (AttributeError, TypeError):
        pass
    # If we are lucky, the function signature is embedded in the docstring.
    docstring = _sage_getdoc_unformatted(obj)
    name = obj.__name__ if hasattr(obj,'__name__') else type(obj).__name__
    argspec = _extract_embedded_signature(docstring, name)[1]
    if argspec is not None:
        return argspec
    if hasattr(obj, '__code__'):
        # Note that this may give a wrong result for the constants!
        try:
            args, varargs, varkw = inspect.getargs(obj.__code__)
            return inspect.ArgSpec(args, varargs, varkw, obj.__defaults__)
        except (TypeError, AttributeError):
            pass
    if isclassinstance(obj):
        if hasattr(obj,'_sage_src_'): #it may be a decorator!
            source = sage_getsource(obj)
            # we try to find the definition and parse it by _sage_getargspec_ast
            proxy = 'def dummy' + _grep_first_pair_of_parentheses(source) + ':\n    return'
            try:
                return _sage_getargspec_from_ast(proxy)
            except SyntaxError:
                # To fix trac #10860. See #11913 for more information.
                return None
        elif isinstance(obj,functools.partial):
            base_spec = sage_getargspec(obj.func)
            return base_spec
        return sage_getargspec(obj.__class__.__call__)
    elif (hasattr(obj, '__objclass__') and hasattr(obj, '__name__') and
          obj.__name__ == 'next'):
        # Handle sage.rings.ring.FiniteFieldIterator.next and similar
        # slot wrappers.  This is mainly to suppress Sphinx warnings.
        return ['self'], None, None, None
    else:
        # We try to get the argspec by reading the source, which may be
        # expensive, but should only be needed for functions defined outside
        # of the Sage library (since otherwise the signature should be
        # embedded in the docstring)
        try:
            source = sage_getsource(obj)
        except TypeError: # happens for Python builtins
            source = ''
        if source:
            return inspect.ArgSpec(*_sage_getargspec_cython(source))
        else:
            func_obj = obj

    # Otherwise we're (hopefully!) plain Python, so use inspect
    try:
        args, varargs, varkw = inspect.getargs(func_obj.__code__)
    except AttributeError:
        try:
            args, varargs, varkw = inspect.getargs(func_obj)
        except TypeError: # arg is not a code object
            # The above "hopefully" was wishful thinking:
            try:
                return inspect.ArgSpec(*_sage_getargspec_cython(sage_getsource(obj)))
            except TypeError: # This happens for Python builtins
                # The best we can do is to return a generic argspec
                args = []
                varargs = 'args'
                varkw = 'kwds'
    try:
        defaults = func_obj.__defaults__
    except AttributeError:
        defaults = None
    return inspect.ArgSpec(args, varargs, varkw, defaults)


<<<<<<< HEAD
=======
_re_address = re.compile(" *at 0x[0-9a-fA-F]+")

def formatvalue_reproducible(obj):
    """
    Format the default value for an argspec in a reproducible way: the
    output should not depend on the system or the Python session.

    INPUT:

    - ``obj`` -- any object

    OUTPUT: a string

    EXAMPLES::

        sage: from sage.misc.sageinspect import formatvalue_reproducible
        sage: x = object()
        sage: formatvalue_reproducible(x)
        '=<object object>'
        sage: formatvalue_reproducible([object(), object()])
        '=[<object object>, <object object>]'
    """
    s = _re_address.sub("", repr(obj))
    return "=" + s


def sage_formatargspec(*argspec):
    """
    Format the argspec in a reproducible way.

    EXAMPLES::

        sage: import inspect
        sage: from sage.misc.sageinspect import sage_getargspec
        sage: from sage.misc.sageinspect import sage_formatargspec
        sage: def foo(f=lambda x:x): pass
        sage: A = sage_getargspec(foo)
        sage: print(inspect.formatargspec(*A))
        (f=<function <lambda> at 0x...>)
        sage: print(sage_formatargspec(*A))
        (f=<function <lambda>>)
    """
    s = inspect.formatargspec(*argspec, formatvalue=formatvalue_reproducible)
    return s


>>>>>>> 2388da16
def sage_getdef(obj, obj_name=''):
    r"""
    Return the definition header for any callable object.

    INPUT:

    - ``obj`` - function
    - ``obj_name`` - string (optional, default '')

    ``obj_name`` is prepended to the output.

    EXAMPLES::

        sage: from sage.misc.sageinspect import sage_getdef
        sage: sage_getdef(identity_matrix)
        '(ring, n=0, sparse=False)'
        sage: sage_getdef(identity_matrix, 'identity_matrix')
        'identity_matrix(ring, n=0, sparse=False)'

    Check that :trac:`6848` has been fixed::

        sage: sage_getdef(RDF.random_element)
        '(min=-1, max=1)'

    If an exception is generated, None is returned instead and the
    exception is suppressed.

    AUTHORS:

    - William Stein
    - extensions by Nick Alexander
    """
    try:
        spec = sage_getargspec(obj)
        s = str(inspect.formatargspec(*spec))
        s = s.strip('(').strip(')').strip()
        if s[:4] == 'self':
            s = s[4:]
        s = s.lstrip(',').strip()
        # for use with typesetting the definition with the notebook:
        # sometimes s contains "*args" or "**keywds", and the
        # asterisks confuse ReST/sphinx/docutils, so escape them:
        # change * to \*, and change ** to \**.
        if EMBEDDED_MODE:
            s = s.replace('**', '\\**')  # replace ** with \**
            t = ''
            while True:  # replace * with \*
                i = s.find('*')
                if i == -1:
                    break
                elif i > 0 and s[i-1] == '\\':
                    if s[i+1] == "*":
                        t += s[:i+2]
                        s = s[i+2:]
                    else:
                        t += s[:i+1]
                        s = s[i+1:]
                    continue
                elif i > 0 and s[i-1] == '*':
                    t += s[:i+1]
                    s = s[i+1:]
                    continue
                else:
                    t += s[:i] + '\\*'
                    s = s[i+1:]
            s = t + s
        return obj_name + '(' + s + ')'
    except (AttributeError, TypeError, ValueError):
        return '%s( [noargspec] )'%obj_name

def _sage_getdoc_unformatted(obj):
    r"""
    Return the unformatted docstring associated to ``obj`` as a
    string.

    If ``obj`` is a Cython object with an embedded position in its
    docstring, the embedded position is **not** stripped.

    INPUT:

    - ``obj`` -- a function, module, etc.: something with a docstring.

    EXAMPLES::

        sage: from sage.misc.sageinspect import _sage_getdoc_unformatted
        sage: print(_sage_getdoc_unformatted(sage.rings.integer.Integer))
        Integer(x=None, base=0)
        File: sage/rings/integer.pyx (starting at line ...)
        <BLANKLINE>
            The ``Integer`` class represents arbitrary precision
            integers. It derives from the ``Element`` class, so
            integers can be used as ring elements anywhere in Sage.
        ...

    TESTS:

    Test that we suppress useless built-in output (:trac:`3342`)::

        sage: from sage.misc.sageinspect import _sage_getdoc_unformatted
        sage: _sage_getdoc_unformatted(isinstance.__class__)
        ''

    Construct an object raising an exception when accessing the
    ``_sage_doc_`` attribute. This should not give an error in
    ``_sage_getdoc_unformatted``, see :trac:`19671`::

        sage: class NoSageDoc(object):
        ....:     @property
        ....:     def _sage_doc_(self):
        ....:         raise Exception("no doc here")
        sage: obj = NoSageDoc()
        sage: obj._sage_doc_
        Traceback (most recent call last):
        ...
        Exception: no doc here
        sage: _sage_getdoc_unformatted(obj)
        ''

    AUTHORS:

    - William Stein
    - extensions by Nick Alexander
    """
    if obj is None:
        return ''
    try:
        getdoc = obj._sage_doc_
    except Exception:
        r = obj.__doc__
    else:
        try:
            r = getdoc()
        except TypeError:  # This can occur if obj is a class
            r = obj.__doc__

    # Check if the __doc__ attribute was actually a string, and
    # not a 'getset_descriptor' or similar.
    if not isinstance(r, types.StringTypes):
        return ''
    elif isinstance(r, unicode):
        return r.encode('utf-8', 'ignore')
    else:
        return r


def sage_getdoc_original(obj):
    r"""
    Return the unformatted docstring associated to ``obj`` as a
    string.

    If ``obj`` is a Cython object with an embedded position or signature in
    its docstring, the embedded information is stripped. If the stripped
    docstring is empty, then the stripped docstring of ``obj.__init__`` is
    returned instead.

    Feed the results from this into the function
    :func:`sage.misc.sagedoc.format` for printing to the screen.

    INPUT:

    - ``obj`` -- a function, module, etc.: something with a docstring.

    EXAMPLES::

        sage: from sage.misc.sageinspect import sage_getdoc_original

    Here is a class that has its own docstring::

        sage: print(sage_getdoc_original(sage.rings.integer.Integer))
        <BLANKLINE>
            The ``Integer`` class represents arbitrary precision
            integers. It derives from the ``Element`` class, so
            integers can be used as ring elements anywhere in Sage.
        ...

    Here is a class that does not have its own docstring, so that the
    docstring of the ``__init__`` method is used::

        sage: print(sage_getdoc_original(Parent))
        <BLANKLINE>
        Base class for all parents.
        <BLANKLINE>
        Parents are the Sage/mathematical analogues of container
        objects in computer science.
        ...

    Old-style classes are supported::

        sage: class OldStyleClass:
        ....:     def __init__(self):
        ....:         '''The __init__ docstring'''
        ....:         pass
        sage: print(sage_getdoc_original(OldStyleClass))
        The __init__ docstring

    When there is no ``__init__`` method, we just get an empty string::

        sage: class OldStyleClass:
        ....:     pass
        sage: sage_getdoc_original(OldStyleClass)
        ''

    If an instance of a class does not have its own docstring, the docstring
    of its class results::

        sage: sage_getdoc_original(sage.plot.colors.aliceblue) == sage_getdoc_original(sage.plot.colors.Color)
        True

    """
    # typ is the type corresponding to obj, which is obj itself if
    # that was a type or old-style class
    if isinstance(obj, (type, types.ClassType) ):
        typ = obj
    else:
        typ = type(obj)

    s,argspec = _extract_embedded_signature(_sage_getdoc_unformatted(obj), typ.__name__)
    if s:
        pos = _extract_embedded_position(s)
        if pos is not None:
            s = pos[0]
    if not s:
        try:
            init = typ.__init__
        except AttributeError:
            pass
        else:
            # The docstring of obj is empty. To get something, we want to use
            # the documentation of the __init__ method, but only if it belongs
            # to (the type of) obj. The type for which a method is defined is
            # either stored in the attribute `__objclass__` (cython) or
            # `im_class` (python) of the method.
            if (getattr(init, '__objclass__', None) or
                getattr(init, 'im_class', None)) == typ:
                return sage_getdoc_original(init)
    return s

def sage_getdoc(obj, obj_name='', embedded_override=False):
    r"""
    Return the docstring associated to ``obj`` as a string.

    If ``obj`` is a Cython object with an embedded position in its
    docstring, the embedded position is stripped.

    If optional argument ``embedded_override`` is False (its default
    value), then the string is formatted according to the value of
    EMBEDDED_MODE.  If this argument is True, then it is formatted as
    if EMBEDDED_MODE were True.

    INPUT:

    - ``obj`` -- a function, module, etc.: something with a docstring.

    EXAMPLES::

        sage: from sage.misc.sageinspect import sage_getdoc
        sage: sage_getdoc(identity_matrix)[87:124]
        'Return the n x n identity matrix over'
        sage: def f(a,b,c,d=1): return a+b+c+d
        ...
        sage: import functools
        sage: f1 = functools.partial(f, 1,c=2)
        sage: f.__doc__ = "original documentation"
        sage: f1.__doc__ = "specialised documentation"
        sage: sage_getdoc(f)
        'original documentation\n'
        sage: sage_getdoc(f1)
        'specialised documentation\n'

    AUTHORS:

    - William Stein
    - extensions by Nick Alexander
    """
    import sage.misc.sagedoc
    if obj is None:
        return ''
    r = sage_getdoc_original(obj)
    s = sage.misc.sagedoc.format(r, embedded=(embedded_override or EMBEDDED_MODE))

    # Fix object naming
    if obj_name != '':
        i = obj_name.find('.')
        if i != -1:
            obj_name = obj_name[:i]
        s = s.replace('self.','%s.'%obj_name)

    return s

def sage_getsource(obj):
    r"""
    Return the source code associated to obj as a string, or None.

    INPUT:

    - ``obj`` -- function, etc.

    EXAMPLES::

        sage: from sage.misc.sageinspect import sage_getsource
        sage: sage_getsource(identity_matrix)[19:60]
        'identity_matrix(ring, n=0, sparse=False):'
        sage: sage_getsource(identity_matrix)[19:60]
        'identity_matrix(ring, n=0, sparse=False):'

    AUTHORS:

    - William Stein
    - extensions by Nick Alexander
    """
    #First we should check if the object has a _sage_src_
    #method.  If it does, we just return the output from
    #that.  This is useful for getting pexpect interface
    #elements to behave similar to regular Python objects
    #with respect to introspection.
    try:
        return obj._sage_src_()
    except (AttributeError, TypeError):
        pass

    t = sage_getsourcelines(obj)
    if not t:
        return None
    (source_lines, lineno) = t
    return ''.join(source_lines)

def _sage_getsourcelines_name_with_dot(object):
    r"""
    Get the source lines of an object whose name
    contains a dot and whose source lines can not
    be obtained by different methods.

    EXAMPLES::

        sage: C = Rings()
        sage: from sage.misc.sageinspect import sage_getsource
        sage: print(sage_getsource(C.parent_class))  #indirect doctest
        class ParentMethods:
        ...
                Returns the Lie bracket `[x, y] = x y - y x` of `x` and `y`.
        ...

    TESTS:

    The following was fixed in :trac:`16309`::

        sage: cython('''
        ....: class A:
        ....:     def __init__(self):
        ....:         "some init doc"
        ....:         pass
        ....: class B:
        ....:     "some class doc"
        ....:     class A(A):
        ....:         pass
        ....: ''')
        sage: B.A.__name__
        'A'
        sage: B.A.__qualname__
        'B.A'
        sage: sage_getsource(B.A)
        '    class A(A):\n        pass\n\n'

    Note that for this example to work, it is essential that the class ``B``
    has a docstring. Otherwise, the code of ``B`` could not be found (Cython
    inserts embedding information into the docstring) and thus the code of
    ``B.A`` couldn't be found either.

    AUTHOR:

    - Simon King (2011-09)
    """
    # First, split the name:
    if '.' in object.__name__:
        splitted_name = object.__name__.split('.')
    elif hasattr(object,'__qualname__'):
        splitted_name = object.__qualname__.split('.')
    else:
        splitted_name = object.__name__
    path = object.__module__.split('.')+splitted_name[:-1]
    name = splitted_name[-1]
    try:
        M = __import__(path.pop(0))
    except ImportError:
        try:
            B = object.__base__
            if B is None:
                raise AttributeError
        except AttributeError:
            raise IOError("could not get source code")
        return sage_getsourcelines(B)
    # M should just be the top-most module.
    # Hence, normally it is just 'sage'
    try:
        while path:
            M = getattr(M, path.pop(0))
    except AttributeError:
        try:
            B = object.__base__
            if B is None:
                raise AttributeError
        except AttributeError:
            raise IOError("could not get source code")
        return sage_getsourcelines(B)

    lines, base_lineno = sage_getsourcelines(M)
    # the rest of the function is copied from
    # inspect.findsource
    if not lines:
        raise IOError('could not get source code')

    if inspect.ismodule(object):
        return lines, base_lineno

    if inspect.isclass(object):
        pat = re.compile(r'^(\s*)class\s*' + name + r'\b')
        # make some effort to find the best matching class definition:
        # use the one with the least indentation, which is the one
        # that's most probably not inside a function definition.
        candidates = []
        for i in range(len(lines)):
            match = pat.match(lines[i])
            if match:
                # if it's at toplevel, it's already the best one
                if lines[i][0] == 'c':
                    return inspect.getblock(lines[i:]), i+base_lineno
                # else add whitespace to candidate list
                candidates.append((match.group(1), i))
        if candidates:
            # this will sort by whitespace, and by line number,
            # less whitespace first
            candidates.sort()
            return inspect.getblock(lines[candidates[0][1]:]), candidates[0][1]+base_lineno
        else:
            raise IOError('could not find class definition')

    if inspect.ismethod(object):
        object = object.__func__
    if inspect.isfunction(object):
        object = object.__code__
    if inspect.istraceback(object):
        object = object.tb_frame
    if inspect.isframe(object):
        object = object.f_code
    if inspect.iscode(object):
        if not hasattr(object, 'co_firstlineno'):
            raise IOError('could not find function definition')
        pat = re.compile(r'^(\s*def\s)|(.*(?<!\w)lambda(:|\s))|^(\s*@)')
        pmatch = pat.match
        # fperez - fix: sometimes, co_firstlineno can give a number larger than
        # the length of lines, which causes an error.  Safeguard against that.
        lnum = min(object.co_firstlineno,len(lines))-1
        while lnum > 0:
            if pmatch(lines[lnum]): break
            lnum -= 1

        return inspect.getblock(lines[lnum:]), lnum+base_lineno
    raise IOError('could not find code object')


def sage_getsourcelines(obj):
    r"""
    Return a pair ([source_lines], starting line number) of the source
    code associated to obj, or None.

    INPUT:

    - ``obj`` -- function, etc.

    OUTPUT:

    (source_lines, lineno) or None: ``source_lines`` is a list of
    strings, and ``lineno`` is an integer.

    EXAMPLES::

        sage: from sage.misc.sageinspect import sage_getsourcelines
        sage: sage_getsourcelines(matrix)[1]
        27
        sage: sage_getsourcelines(matrix)[0][0][6:]
        'MatrixFactory(object):\n'

    TESTS::

        sage: cython('''cpdef test_funct(x,y): return''')
        sage: sage_getsourcelines(test_funct)
        (['cpdef test_funct(x,y): return\n'], 6)

    The following tests that an instance of ``functools.partial`` is correctly
    dealt with (see :trac:`9976`)::

        sage: obj = sage.combinat.partition_algebra.SetPartitionsAk
        sage: sage_getsourcelines(obj)
        (['def create_set_partition_function(letter, k):\n',
        ...
        '    raise ValueError("k must be an integer or an integer + 1/2")\n'], 34)

    Here are some cases that were covered in :trac`11298`;
    note that line numbers may easily change, and therefore we do
    not test them::

        sage: P.<x,y> = QQ[]
        sage: I = P*[x,y]
        sage: sage_getsourcelines(P)
        (['cdef class MPolynomialRing_libsingular(MPolynomialRing_generic):\n',
          '\n',
          '    def __cinit__(self):\n',
        ...)
        sage: sage_getsourcelines(I)
        (['class MPolynomialIdeal( MPolynomialIdeal_singular_repr, \\\n',
        ...)
        sage: x = var('x')
        sage: sage_getsourcelines(x)
        (['cdef class Expression(CommutativeRingElement):\n',
          '    cpdef object pyobject(self):\n',
        ...)
        sage: sage_getsourcelines(x)[0][-1]    # last line
        '        return S\n'

    We show some enhancements provided by :trac:`11768`. First, we
    use a dummy parent class that has defined an element class by a
    nested class definition::

        sage: from sage.misc.nested_class_test import TestNestedParent
        sage: from sage.misc.sageinspect import sage_getsource
        sage: P = TestNestedParent()
        sage: E = P.element_class
        sage: E.__bases__
        (<class sage.misc.nested_class_test.TestNestedParent.Element at ...>,
         <class 'sage.categories.sets_cat.Sets.element_class'>)
        sage: print(sage_getsource(E))
            class Element:
                "This is a dummy element class"
                pass
        sage: print(sage_getsource(P))
        class TestNestedParent(UniqueRepresentation, Parent):
            ...
            class Element:
                "This is a dummy element class"
                pass

    Here is another example that relies on a nested class definition
    in the background::

        sage: C = AdditiveMagmas()
        sage: HC = C.Homsets()
        sage: sage_getsourcelines(HC)
        (['    class Homsets(HomsetsCategory):\n', ...], ...)

    Testing against a bug that has occured during work on #11768::

        sage: P.<x,y> = QQ[]
        sage: I = P*[x,y]
        sage: sage_getsourcelines(I)
        (['class MPolynomialIdeal( MPolynomialIdeal_singular_repr, \\\n',
          '                        MPolynomialIdeal_macaulay2_repr, \\\n',
          '                        MPolynomialIdeal_magma_repr, \\\n',
          '                        Ideal_generic ):\n',
          '    def __init__(self, ring, gens, coerce=True):\n',
          ...)

    AUTHORS:

    - William Stein
    - Extensions by Nick Alexander
    - Extension to interactive Cython code by Simon King
    - Simon King: If a class has no docstring then let the class
      definition be found starting from the ``__init__`` method.
    - Simon King: Get source lines for dynamic classes.

    """

    try:
        return obj._sage_src_lines_()
    except AttributeError:
        pass
    except TypeError:
        # That happes for instances of dynamic classes
        return sage_getsourcelines(obj.__class__)

    # Check if we deal with instance
    if isclassinstance(obj):
        if isinstance(obj,functools.partial):
            return sage_getsourcelines(obj.func)
        else:
            return sage_getsourcelines(obj.__class__)

    # First, we deal with nested classes. Their name contains a dot, and we
    # have a special function for that purpose.
    if (not hasattr(obj, '__class__')) or hasattr(obj,'__metaclass__'):
        # That hapens for ParentMethods
        # of categories
        if '.' in obj.__name__ or '.' in getattr(obj,'__qualname__',''):
            return _sage_getsourcelines_name_with_dot(obj)

    # Next, we try _sage_getdoc_unformatted()
    d = _sage_getdoc_unformatted(obj)
    pos = _extract_embedded_position(d)
    if pos is None:
        try:
            return inspect.getsourcelines(obj)
        except (IOError, TypeError) as err:
            try:
                objinit = obj.__init__
            except AttributeError:
                pass
            else:
                d = _sage_getdoc_unformatted(objinit)
                pos = _extract_embedded_position(d)
                if pos is None:
                    if inspect.isclass(obj):
                        try:
                            B = obj.__base__
                        except AttributeError:
                            B = None
                        if B is not None and B is not obj:
                            return sage_getsourcelines(B)
                    if obj.__class__ != type:
                        return sage_getsourcelines(obj.__class__)
                    raise err

    (orig, filename, lineno) = pos
    try:
        source_lines = open(filename).readlines()
    except IOError:
        try:
            from sage.misc.misc import SPYX_TMP
            raw_name = filename.split('/')[-1]
            newname = os.path.join(SPYX_TMP, '_'.join(raw_name.split('_')[:-1]), raw_name)
            source_lines = open(newname).readlines()
        except IOError:
            return None

    # It is possible that the source lines belong to the __init__ method,
    # rather than to the class. So, we try to look back and find the class
    # definition.
    first_line = source_lines[lineno-1]
    leading_blanks = len(first_line)-len(first_line.lstrip())
    if first_line.lstrip().startswith('def ') and "__init__" in first_line and obj.__name__!='__init__':
        ignore = False
        double_quote = None
        for lnb in xrange(lineno,0,-1):
            new_first_line = source_lines[lnb-1]
            nfl_strip = new_first_line.lstrip()
            if nfl_strip.startswith('"""'):
                if double_quote is None:
                    double_quote=True
                if double_quote:
                    ignore = not ignore
            elif nfl_strip.startswith("'''"):
                if double_quote is None:
                    double_quote=False
                if double_quote is False:
                    ignore = not ignore
            if ignore:
                continue
            if len(new_first_line)-len(nfl_strip)<leading_blanks and nfl_strip:
                # We are not inside a doc string. So, if the indentation
                # is less than the indentation of the __init__ method
                # then we must be at the class definition!
                lineno = lnb
                break
    return _extract_source(source_lines, lineno), lineno

def sage_getvariablename(self, omit_underscore_names=True):
    """
    Attempt to get the name of a Sage object.

    INPUT:

    - ``self`` -- any object.

    - ``omit_underscore_names`` -- boolean, default ``True``.

    OUTPUT:

    If the user has assigned an object ``obj`` to a variable name,
    then return that variable name.  If several variables point to
    ``obj``, return a sorted list of those names.  If
    ``omit_underscore_names`` is True (the default) then omit names
    starting with an underscore "_".

    This is a modified version of code taken from
    http://pythonic.pocoo.org/2009/5/30/finding-objects-names,
    written by Georg Brandl.

    EXAMPLES::

        sage: from sage.misc.sageinspect import sage_getvariablename
        sage: A = random_matrix(ZZ, 100)
        sage: sage_getvariablename(A)
        'A'
        sage: B = A
        sage: sage_getvariablename(A)
        ['A', 'B']

    If an object is not assigned to a variable, an empty list is returned::

        sage: sage_getvariablename(random_matrix(ZZ, 60))
        []
    """
    result = []
    for frame in inspect.stack():
        for name, obj in frame[0].f_globals.iteritems():
            if obj is self:
                result.append(name)
    if len(result) == 1:
        return result[0]
    else:
        return sorted(result)

__internal_teststring = '''
import os                                  # 1
# preceding comment not include            # 2
def test1(a, b=2):                         # 3
    if a:                                  # 4
        return 1                           # 5
    return b                               # 6
# intervening comment not included         # 7
class test2():                             # 8
    pass                                   # 9
    # indented comment not included        # 10
# trailing comment not included            # 11
def test3(b,                               # 12
          a=2):                            # 13
    pass # EOF                             # 14'''

def __internal_tests():
    r"""
    Test internals of the sageinspect module.

    EXAMPLES::

        sage: from sage.misc.sageinspect import *
        sage: from sage.misc.sageinspect import _extract_source, _extract_embedded_position, _sage_getargspec_cython, __internal_teststring

    If docstring is None, nothing bad happens::

        sage: sage_getdoc(None)
        ''

        sage: sage_getsource(sage)
        "...all..."

    A cython function with default arguments (one of which is a string)::

        sage: sage_getdef(sage.rings.integer.Integer.factor, obj_name='factor')
        "factor(algorithm='pari', proof=None, limit=None, int_=False, verbose=0)"

    This used to be problematic, but was fixed in #10094::

        sage: sage_getsource(sage.rings.integer.Integer.__init__)
        '    def __init__(self, x=None, base=0):\n...'
        sage: sage_getdef(sage.rings.integer.Integer.__init__, obj_name='__init__')
        '__init__(x=None, base=0)'

    Test _extract_source with some likely configurations, including no trailing
    newline at the end of the file::

        sage: s = __internal_teststring.strip()
        sage: es = lambda ls, l: ''.join(_extract_source(ls, l)).rstrip()

        sage: print(es(s, 3))
        def test1(a, b=2):                         # 3
            if a:                                  # 4
                return 1                           # 5
            return b                               # 6

        sage: print(es(s, 8))
        class test2():                             # 8
            pass                                   # 9

        sage: print(es(s, 12))
        def test3(b,                               # 12
                  a=2):                            # 13
            pass # EOF                             # 14

    Test _sage_getargspec_cython with multiple default arguments and a type::

        sage: _sage_getargspec_cython("def init(self, x=None, base=0):")
        ArgSpec(args=['self', 'x', 'base'], varargs=None, keywords=None, defaults=(None, 0))
        sage: _sage_getargspec_cython("def __init__(self, x=None, base=0):")
        ArgSpec(args=['self', 'x', 'base'], varargs=None, keywords=None, defaults=(None, 0))
        sage: _sage_getargspec_cython("def __init__(self, x=None, unsigned int base=0, **keys):")
        ArgSpec(args=['self', 'x', 'base'], varargs=None, keywords='keys', defaults=(None, 0))

    Test _extract_embedded_position:

    We cannot test the filename since it depends on SAGE_SRC.

    Make sure things work with no trailing newline::

        sage: _extract_embedded_position('File: sage/rings/rational.pyx (starting at line 1080)')
        ('', '.../rational.pyx', 1080)

    And with a trailing newline::

        sage: s = 'File: sage/rings/rational.pyx (starting at line 1080)\n'
        sage: _extract_embedded_position(s)
        ('', '.../rational.pyx', 1080)

    And with an original docstring::

        sage: s = 'File: sage/rings/rational.pyx (starting at line 1080)\noriginal'
        sage: _extract_embedded_position(s)
        ('original', '.../rational.pyx', 1080)

    And with a complicated original docstring::

        sage: s = 'File: sage/rings/rational.pyx (starting at line 1080)\n\n\noriginal test\noriginal'
        sage: _extract_embedded_position(s)
        ('\n\noriginal test\noriginal', ..., 1080)

        sage: s = 'no embedded position'
        sage: _extract_embedded_position(s) is None
        True
    """<|MERGE_RESOLUTION|>--- conflicted
+++ resolved
@@ -1502,55 +1502,6 @@
     return inspect.ArgSpec(args, varargs, varkw, defaults)
 
 
-<<<<<<< HEAD
-=======
-_re_address = re.compile(" *at 0x[0-9a-fA-F]+")
-
-def formatvalue_reproducible(obj):
-    """
-    Format the default value for an argspec in a reproducible way: the
-    output should not depend on the system or the Python session.
-
-    INPUT:
-
-    - ``obj`` -- any object
-
-    OUTPUT: a string
-
-    EXAMPLES::
-
-        sage: from sage.misc.sageinspect import formatvalue_reproducible
-        sage: x = object()
-        sage: formatvalue_reproducible(x)
-        '=<object object>'
-        sage: formatvalue_reproducible([object(), object()])
-        '=[<object object>, <object object>]'
-    """
-    s = _re_address.sub("", repr(obj))
-    return "=" + s
-
-
-def sage_formatargspec(*argspec):
-    """
-    Format the argspec in a reproducible way.
-
-    EXAMPLES::
-
-        sage: import inspect
-        sage: from sage.misc.sageinspect import sage_getargspec
-        sage: from sage.misc.sageinspect import sage_formatargspec
-        sage: def foo(f=lambda x:x): pass
-        sage: A = sage_getargspec(foo)
-        sage: print(inspect.formatargspec(*A))
-        (f=<function <lambda> at 0x...>)
-        sage: print(sage_formatargspec(*A))
-        (f=<function <lambda>>)
-    """
-    s = inspect.formatargspec(*argspec, formatvalue=formatvalue_reproducible)
-    return s
-
-
->>>>>>> 2388da16
 def sage_getdef(obj, obj_name=''):
     r"""
     Return the definition header for any callable object.
