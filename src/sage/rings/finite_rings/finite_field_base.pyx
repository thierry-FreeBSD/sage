"""
Base Classes for Finite Fields

TESTS::

    sage: K.<a> = NumberField(x^2 + 1)
    sage: F = K.factor(3)[0][0].residue_field()
    sage: loads(dumps(F)) == F
    True

AUTHORS:

- Adrien Brochard, David Roe, Jeroen Demeyer, Julian Rueth, Niles Johnson,
  Peter Bruin, Travis Scrimshaw, Xavier Caruso: initial version

"""
#*****************************************************************************
#       Copyright (C) 2009 David Roe <roed@math.harvard.edu>
#       Copyright (C) 2010 Niles Johnson <nilesj@gmail.com>
#       Copyright (C) 2011 Jeroen Demeyer <jdemeyer@cage.ugent.be>
#       Copyright (C) 2012 Adrien Brochard <aaa.brochard@gmail.com>
#       Copyright (C) 2012 Travis Scrimshaw <tscrim@ucdavis.edu>
#       Copyright (C) 2012 Xavier Caruso <xavier.caruso@normalesup.org>
#       Copyright (C) 2013 Peter Bruin <P.Bruin@warwick.ac.uk>
#       Copyright (C) 2014 Julian Rueth <julian.rueth@fsfe.org>
#
#  Distributed under the terms of the GNU General Public License (GPL)
#  as published by the Free Software Foundation; either version 2 of
#  the License, or (at your option) any later version.
#                  http://www.gnu.org/licenses/
#*****************************************************************************
from __future__ import absolute_import

from sage.categories.finite_fields import FiniteFields
from sage.structure.parent cimport Parent
from sage.structure.sage_object import register_unpickle_override
from sage.misc.cachefunc import cached_method
from sage.misc.prandom import randrange


# Copied from sage.misc.fast_methods, used in __hash__() below.
cdef int SIZEOF_VOID_P_SHIFT = 8*sizeof(void *) - 4

cdef class FiniteFieldIterator:
    r"""
    An iterator over a finite field. This should only be used when the field
    is an extension of a smaller field which already has a separate iterator
    function.
    """
    cdef object iter
    cdef FiniteField parent

    def __init__(self,FiniteField parent):
        r"""
        Initialize ``self``.

        EXAMPLES::

            sage: k = iter(FiniteField(9, 'a', impl='pari_ffelt')) # indirect doctest
            sage: isinstance(k, sage.rings.finite_rings.finite_field_base.FiniteFieldIterator)
            True
            sage: k = iter(FiniteField(16, 'a', impl='ntl')) # indirect doctest
            sage: isinstance(k, sage.rings.finite_rings.finite_field_base.FiniteFieldIterator)
            True
        """
        self.parent = parent
        self.iter = iter(self.parent.vector_space())

    def __next__(self):
        r"""
        Return the next element in the iterator.

        EXAMPLES::

            sage: k = iter(FiniteField(9, 'a', impl='pari_ffelt'))
            sage: next(k) # indirect doctest
            0
        """
        return self.parent(next(self.iter))

    def __iter__(self):
        """
        Return ``self`` since this is an iterator class.

        EXAMPLES::

            sage: K.<a> = GF(7^4)
            sage: K.list()[:7]
            [0, a, a^2, a^3, 2*a^2 + 3*a + 4, 2*a^3 + 3*a^2 + 4*a, 3*a^3 + a^2 + 6*a + 1]
            sage: K.<a> = GF(5^9)
            sage: for x in K:
            ....:     if x == a+3: break
            ....:     print(x)
            0
            1
            2
            3
            4
            a
            a + 1
            a + 2
        """
        return self


cdef class FiniteField(Field):
    """
    Abstract base class for finite fields.
    """
    def __init__(self, base, names, normalize, category=None):
        """
        Initialize ``self``.

        EXAMPLES::

            sage: K = GF(7); K
            Finite Field of size 7
            sage: loads(K.dumps()) == K
            True
            sage: GF(7^10, 'a')
            Finite Field in a of size 7^10
            sage: K = GF(7^10, 'a'); K
            Finite Field in a of size 7^10
            sage: loads(K.dumps()) == K
            True
        """
        if category is None:
            category = FiniteFields()
        Field.__init__(self, base, names, normalize, category)

    # The methods __hash__ and __richcmp__ below were copied from
    # sage.misc.fast_methods.WithEqualityById; we cannot inherit from
    # this since Cython does not support multiple inheritance.

    def __hash__(self):
        """
        The hash provided by this class coincides with that of ``<type 'object'>``.

        TESTS::

            sage: F.<a> = FiniteField(2^3)
            sage: hash(F) == hash(F)
            True
            sage: hash(F) == object.__hash__(F)
            True

        """
        # This is the default hash function in Python's object.c:
        cdef long x
        cdef size_t y = <size_t><void *>self
        y = (y >> 4) | (y << SIZEOF_VOID_P_SHIFT)
        x = <long>y
        if x==-1:
            x = -2
        return x

    def __richcmp__(self, other, int m):
        """
        Compare ``self`` with ``other``.

        Finite fields compare equal if and only if they are identical.
        In particular, they are not equal unless they have the same
        cardinality, modulus, variable name and implementation.

        EXAMPLES::

            sage: x = polygen(GF(3))
            sage: F = FiniteField(3^2, 'c', modulus=x^2+1)
            sage: F == F
            True
            sage: F == FiniteField(3^3, 'c')
            False
            sage: F == FiniteField(3^2, 'c', modulus=x^2+x+2)
            False
            sage: F == FiniteField(3^2, 'd')
            False
            sage: F == FiniteField(3^2, 'c', impl='pari_ffelt')
            False
        """
        if self is other:
            if m == 2: # ==
                return True
            elif m == 3: # !=
                return False
            else:
                # <= or >= or NotImplemented
                return m==1 or m==5 or NotImplemented
        else:
            if m == 2:
                return False
            elif m == 3:
                return True
            else:
                return NotImplemented

    def is_perfect(self):
        r"""
        Return whether this field is perfect, i.e., every element has a `p`-th
        root. Always returns ``True`` since finite fields are perfect.

        EXAMPLES::

            sage: GF(2).is_perfect()
            True

        """
        return True

    def __repr__(self):
        """
        String representation of this finite field.

        EXAMPLES::

            sage: k = GF(127)
            sage: k # indirect doctest
            Finite Field of size 127

            sage: k.<b> = GF(2^8)
            sage: k
            Finite Field in b of size 2^8

            sage: k.<c> = GF(2^20)
            sage: k
            Finite Field in c of size 2^20

            sage: k.<d> = GF(7^20)
            sage: k
            Finite Field in d of size 7^20
        """
        if self.degree()>1:
            return "Finite Field in %s of size %s^%s"%(self.variable_name(),self.characteristic(),self.degree())
        else:
            return "Finite Field of size %s"%(self.characteristic())

    def _latex_(self):
        r"""
        Returns a string denoting the name of the field in LaTeX.

        The :func:`~sage.misc.latex.latex` function calls the
        ``_latex_`` attribute when available.

        EXAMPLES:

        The ``latex`` command parses the string::

            sage: GF(81, 'a')._latex_()
            '\\Bold{F}_{3^{4}}'
            sage: latex(GF(81, 'a'))
            \Bold{F}_{3^{4}}
            sage: GF(3)._latex_()
            '\\Bold{F}_{3}'
            sage: latex(GF(3))
            \Bold{F}_{3}
        """
        if self.degree() > 1:
            e = "^{%s}"%self.degree()
        else:
            e = ""
        return "\\Bold{F}_{%s%s}"%(self.characteristic(), e)

    def _gap_init_(self):
        """
        Return string that initializes the GAP version of
        this finite field.

        EXAMPLES::

            sage: GF(9,'a')._gap_init_()
            'GF(9)'
        """
        return 'GF(%s)'%self.order()

    def _magma_init_(self, magma):
        """
        Return string representation of ``self`` that Magma can
        understand.

        EXAMPLES::

            sage: GF(97,'a')._magma_init_(magma)            # optional - magma
            'GF(97)'
            sage: GF(9,'a')._magma_init_(magma)             # optional - magma
            'SageCreateWithNames(ext<GF(3)|_sage_[...]![GF(3)!2,GF(3)!2,GF(3)!1]>,["a"])'
            sage: magma(GF(9,'a'))                          # optional - magma
            Finite field of size 3^2
            sage: magma(GF(9,'a')).1                        # optional - magma
            a
        """
        if self.degree() == 1:
            return 'GF(%s)'%self.order()
        B = self.base_ring()
        p = self.polynomial()
        s = "ext<%s|%s>"%(B._magma_init_(magma),p._magma_init_(magma))
        return magma._with_names(s, self.variable_names())

    def _macaulay2_init_(self):
        """
        Returns the string representation of ``self`` that Macaulay2 can
        understand.

        EXAMPLES::

            sage: GF(97,'a')._macaulay2_init_()
            'GF 97'

            sage: macaulay2(GF(97, 'a'))       # optional - macaulay2
            GF 97
            sage: macaulay2(GF(49, 'a'))       # optional - macaulay2
            GF 49
        """
        return "GF %s"%(self.order())

    def _sage_input_(self, sib, coerced):
        r"""
        Produce an expression which will reproduce this value when evaluated.

        EXAMPLES::

            sage: sage_input(GF(5), verify=True)
            # Verified
            GF(5)
            sage: sage_input(GF(32, 'a'), verify=True)
            # Verified
            R.<x> = GF(2)[]
            GF(2^5, 'a', x^5 + x^2 + 1)
            sage: K = GF(125, 'b')
            sage: sage_input((K, K), verify=True)
            # Verified
            R.<x> = GF(5)[]
            GF_5_3 = GF(5^3, 'b', x^3 + 3*x + 3)
            (GF_5_3, GF_5_3)
            sage: from sage.misc.sage_input import SageInputBuilder
            sage: GF(81, 'a')._sage_input_(SageInputBuilder(), False)
            {call: {atomic:GF}({binop:** {atomic:3} {atomic:4}}, {atomic:'a'}, {binop:+ {binop:+ {binop:** {gen:x {constr_parent: {subscr: {call: {atomic:GF}({atomic:3})}[{atomic:'x'}]} with gens: ('x',)}} {atomic:4}} {binop:* {atomic:2} {binop:** {gen:x {constr_parent: {subscr: {call: {atomic:GF}({atomic:3})}[{atomic:'x'}]} with gens: ('x',)}} {atomic:3}}}} {atomic:2}})}
        """
        if self.degree() == 1:
            v = sib.name('GF')(sib.int(self.characteristic()))
            name = 'GF_%d' % self.characteristic()
        else:
            v = sib.name('GF')(sib.int(self.characteristic()) ** sib.int(self.degree()),
                               self.variable_name(),
                               self.modulus())
            name = 'GF_%d_%d' % (self.characteristic(), self.degree())
        sib.cache(self, v, name)
        return v

    def __iter__(self):
        """
        Return an iterator over the elements of this finite field. This generic
        implementation uses the fairly simple :class:`FiniteFieldIterator`
        class; derived classes may implement their own more sophisticated
        replacements.

        EXAMPLES::

            sage: k = FiniteField(8, 'a', impl='pari_ffelt')
            sage: i = iter(k); i # indirect doctest
            <sage.rings.finite_rings.finite_field_base.FiniteFieldIterator object at ...>
            sage: next(i)
            0
            sage: list(k) # indirect doctest
            [0, 1, a, a + 1, a^2, a^2 + 1, a^2 + a, a^2 + a + 1]
        """
        return FiniteFieldIterator(self)

    def _is_valid_homomorphism_(self, codomain, im_gens):
        """
        Return ``True`` if the map from self to codomain sending
        ``self.0`` to the unique element of ``im_gens`` is a valid field
        homomorphism. Otherwise, return ``False``.

        EXAMPLES::

        Between prime fields::

            sage: k0 = FiniteField(73, modulus='primitive')
            sage: k1 = FiniteField(73)
            sage: k0._is_valid_homomorphism_(k1, (k1(5),) )
            True
            sage: k1._is_valid_homomorphism_(k0, (k0(1),) )
            True

        Now for extension fields::

            sage: k.<a> = FiniteField(73^2)
            sage: K.<b> = FiniteField(73^3)
            sage: L.<c> = FiniteField(73^4)
            sage: k0._is_valid_homomorphism_(k, (k(5),) )
            True
            sage: k.hom([c]) # indirect doctest
            Traceback (most recent call last):
            ...
            TypeError: images do not define a valid homomorphism

            sage: k.hom([c^(73*73+1)])
            Ring morphism:
            From: Finite Field in a of size 73^2
            To:   Finite Field in c of size 73^4
            Defn: a |--> 7*c^3 + 13*c^2 + 65*c + 71

            sage: k.hom([b])
            Traceback (most recent call last):
            ...
            TypeError: images do not define a valid homomorphism
        """
        if self.characteristic() != codomain.characteristic():
            raise ValueError("no map from %s to %s" % (self, codomain))
        if len(im_gens) != 1:
            raise ValueError("only one generator for finite fields")

        return self.modulus()(im_gens[0]).is_zero()

    def _Hom_(self, codomain, category=None):
        """
        Return the set of homomorphisms from ``self`` to ``codomain``
        in ``category``.

        This function is implicitly called by the ``Hom`` method or
        function.

        EXAMPLES::

            sage: K.<a> = GF(25); K
            Finite Field in a of size 5^2
            sage: K.Hom(K) # indirect doctest
            Automorphism group of Finite Field in a of size 5^2
        """
        from sage.rings.finite_rings.homset import FiniteFieldHomset
        if category.is_subcategory(FiniteFields()):
            return FiniteFieldHomset(self, codomain, category)
        return super(FiniteField, self)._Hom_(codomain, category)

    def _squarefree_decomposition_univariate_polynomial(self, f):
        """
        Return the square-free decomposition of this polynomial.  This is a
        partial factorization into square-free, coprime polynomials.

        This is a helper method for
        :meth:`sage.rings.polynomial.squarefree_decomposition`.

        INPUT:

        - ``f`` -- a univariate non-zero polynomial over this field

        ALGORITHM; [Coh1993]_, algorithm 3.4.2 which is basically the algorithm in
        [Yun1976]_ with special treatment for powers divisible by `p`.

        EXAMPLES::

            sage: K.<a> = GF(3^2)
            sage: R.<x> = K[]
            sage: f = x^243+2*x^81+x^9+1
            sage: f.squarefree_decomposition()
            (x^27 + 2*x^9 + x + 1)^9
            sage: f = x^243+a*x^27+1
            sage: f.squarefree_decomposition()
            (x^9 + (2*a + 1)*x + 1)^27

        TESTS::

            sage: for K in [GF(2^18,'a'), GF(3^2,'a'), GF(47^3,'a')]:
            ....:     R.<x> = K[]
            ....:     if K.characteristic() < 5: m = 4
            ....:     else: m = 1
            ....:     for _ in range(m):
            ....:         f = (R.random_element(4)^3*R.random_element(m)^(m+1))(x^6)
            ....:         F = f.squarefree_decomposition()
            ....:         assert F.prod() == f
            ....:         for i in range(len(F)):
            ....:             assert gcd(F[i][0], F[i][0].derivative()) == 1
            ....:             for j in range(len(F)):
            ....:                 if i == j: continue
            ....:                 assert gcd(F[i][0], F[j][0]) == 1
            ....:
        """
        from sage.structure.factorization import Factorization
        if f.degree() == 0:
            return Factorization([], unit=f[0])

        factors = []
        p = self.characteristic()
        unit = f.leading_coefficient()
        T0 = f.monic()
        e = 1
        if T0.degree() > 0:
            der = T0.derivative()
            while der.is_zero():
                T0 = T0.parent()([T0[p*i].pth_root() for i in range(T0.degree()//p + 1)])
                if T0 == 1:
                    raise RuntimeError
                der = T0.derivative()
                e = e*p
            T = T0.gcd(der)
            V = T0 // T
            k = 0
            while T0.degree() > 0:
                k += 1
                if p.divides(k):
                    T = T // V
                    k += 1
                W = V.gcd(T)
                if W.degree() < V.degree():
                    factors.append((V // W, e*k))
                    V = W
                    T = T // V
                    if V.degree() == 0:
                        if T.degree() == 0:
                            break
                        # T is of the form sum_{i=0}^n t_i X^{pi}
                        T0 = T0.parent()([T[p*i].pth_root() for i in range(T.degree()//p + 1)])
                        der = T0.derivative()
                        e = p*e
                        while der.is_zero():
                            T0 = T0.parent()([T0[p*i].pth_root() for i in range(T0.degree()//p + 1)])
                            der = T0.derivative()
                            e = p*e
                        T = T0.gcd(der)
                        V = T0 // T
                        k = 0
                else:
                    T = T//V

        return Factorization(factors, unit=unit, sort=False)

    def gen(self):
        r"""
        Return a generator of this field (over its prime field). As this is an
        abstract base class, this just raises a ``NotImplementedError``.

        EXAMPLES::

            sage: K = GF(17)
            sage: sage.rings.finite_rings.finite_field_base.FiniteField.gen(K)
            Traceback (most recent call last):
            ...
            NotImplementedError
        """
        raise NotImplementedError

    def zeta_order(self):
        """
        Return the order of the distinguished root of unity in ``self``.

        EXAMPLES::

            sage: GF(9,'a').zeta_order()
            8
            sage: GF(9,'a').zeta()
            a
            sage: GF(9,'a').zeta().multiplicative_order()
            8
        """
        return self.order() - 1

    def zeta(self, n=None):
        """
        Returns an element of multiplicative order ``n`` in this
        finite field, if there is one.  Raises a ``ValueError`` if there
        is not.

        EXAMPLES::

            sage: k = GF(7)
            sage: k.zeta()
            3
            sage: k.zeta().multiplicative_order()
            6
            sage: k.zeta(3)
            2
            sage: k.zeta(3).multiplicative_order()
            3
            sage: k = GF(49, 'a')
            sage: k.zeta().multiplicative_order()
            48
            sage: k.zeta(6)
            3

        Even more examples::

            sage: GF(9,'a').zeta_order()
            8
            sage: GF(9,'a').zeta()
            a
            sage: GF(9,'a').zeta(4)
            a + 1
            sage: GF(9,'a').zeta()^2
            a + 1
        """
        z = self.multiplicative_generator()
        if n is None:
            return z
        else:
            import sage.rings.integer
            n = sage.rings.integer.Integer(n)
            m = z.multiplicative_order()
            if m % n != 0:
                raise ValueError("No %sth root of unity in self" % n)
            return z**(m // n)

    def multiplicative_generator(self):
        """
        Return a primitive element of this finite field, i.e. a generator
        of the multiplicative group.

        You can use :meth:`multiplicative_generator()` or
        :meth:`primitive_element()`, these mean the same thing.

        .. WARNING::

           This generator might change from one version of Sage to another.

        EXAMPLES::

            sage: k = GF(997)
            sage: k.multiplicative_generator()
            7
            sage: k.<a> = GF(11^3)
            sage: k.primitive_element()
            a
            sage: k.<b> = GF(19^32)
            sage: k.multiplicative_generator()
            b + 4

        TESTS:

        Check that large characteristics work (:trac:`11946`)::

            sage: p = 10^20 + 39
            sage: x = polygen(GF(p))
            sage: K.<a> = GF(p^2, modulus=x^2+1)
            sage: K.multiplicative_generator()
            a + 12
        """
        from sage.arith.all import primitive_root

        if self.__multiplicative_generator is not None:
            return self.__multiplicative_generator
        if self.degree() == 1:
            self.__multiplicative_generator = self(primitive_root(self.order()))
            return self.__multiplicative_generator
        n = self.order() - 1
        g = self.gen(0)
        # We check whether x+g is a multiplicative generator, where
        # x runs through the finite field.
        # This has the advantage that g is the first element we try,
        # so we always get g as generator if possible.  Second, the
        # PARI finite field iterator gives all the constant elements
        # first, so we try g+(constant) before anything else.
        for x in self:
            a = g+x
            if a != 0 and a.multiplicative_order() == n:
                self.__multiplicative_generator = a
                return a

    primitive_element = multiplicative_generator

    def ngens(self):
        """
        The number of generators of the finite field.  Always 1.

        EXAMPLES::

            sage: k = FiniteField(3^4, 'b')
            sage: k.ngens()
            1
        """
        return 1

    def is_field(self, proof = True):
        """
        Returns whether or not the finite field is a field, i.e.,
        always returns ``True``.

        EXAMPLES::

            sage: k.<a> = FiniteField(3^4)
            sage: k.is_field()
            True
        """
        return True

    def is_finite(self):
        """
        Return ``True`` since a finite field is finite.

        EXAMPLES::

            sage: GF(997).is_finite()
            True
        """
        return True

    def order(self):
        """
        Return the order of this finite field.

        EXAMPLES::

            sage: GF(997).order()
            997
        """
        return self.characteristic()**self.degree()

    # cached because constructing the Factorization is slow;
    # see trac #11628.
    @cached_method
    def factored_order(self):
        """
        Returns the factored order of this field.  For compatibility with
        :mod:`~sage.rings.finite_rings.integer_mod_ring`.

        EXAMPLES::

            sage: GF(7^2,'a').factored_order()
            7^2
        """
        from sage.structure.factorization import Factorization
        return Factorization([(self.characteristic(), self.degree())])

    def factored_unit_order(self):
        """
        Returns the factorization of ``self.order()-1``, as a 1-element list.

        The format is for compatibility with
        :mod:`~sage.rings.finite_rings.integer_mod_ring`.

        EXAMPLES::

            sage: GF(7^2,'a').factored_unit_order()
            [2^4 * 3]
        """
        if self.__factored_unit_order is None:
            self.__factored_unit_order = [(self.order()-1).factor()]
        return self.__factored_unit_order

    def cardinality(self):
        """
        Return the cardinality of ``self``.

        Same as :meth:`order`.

        EXAMPLES::

            sage: GF(997).cardinality()
            997
        """
        return self.order()

    __len__ = cardinality

    def is_prime_field(self):
        """
        Return ``True`` if ``self`` is a prime field, i.e., has degree 1.

        EXAMPLES::

            sage: GF(3^7, 'a').is_prime_field()
            False
            sage: GF(3, 'a').is_prime_field()
            True
        """
        return self.degree()==1

    def modulus(self):
        r"""
        Return the minimal polynomial of the generator of ``self`` over
        the prime finite field.

        The minimal polynomial of an element `a` in a field is the
        unique monic irreducible polynomial of smallest degree with
        coefficients in the base field that has `a` as a root. In
        finite field extensions, `\GF{p^n}`, the base field is `\GF{p}`.

        OUTPUT:

        - a monic polynomial over `\GF{p}` in the variable `x`.

        EXAMPLES::

            sage: F.<a> = GF(7^2); F
            Finite Field in a of size 7^2
            sage: F.polynomial_ring()
            Univariate Polynomial Ring in a over Finite Field of size 7
            sage: f = F.modulus(); f
            x^2 + 6*x + 3
            sage: f(a)
            0

        Although `f` is irreducible over the base field, we can double-check
        whether or not `f` factors in `F` as follows. The command
        ``F['x'](f)`` coerces `f` as a polynomial with coefficients in `F`.
        (Instead of a polynomial with coefficients over the base field.)

        ::

            sage: f.factor()
            x^2 + 6*x + 3
            sage: F['x'](f).factor()
            (x + a + 6) * (x + 6*a)

        Here is an example with a degree 3 extension::

            sage: G.<b> = GF(7^3); G
            Finite Field in b of size 7^3
            sage: g = G.modulus(); g
            x^3 + 6*x^2 + 4
            sage: g.degree(); G.degree()
            3
            3

        For prime fields, this returns `x - 1` unless a custom modulus
        was given when constructing this field::

            sage: k = GF(199)
            sage: k.modulus()
            x + 198
            sage: var('x')
            x
            sage: k = GF(199, modulus=x+1)
            sage: k.modulus()
            x + 1

        The given modulus is always made monic::

            sage: k.<a> = GF(7^2, modulus=2*x^2-3, impl="pari_ffelt")
            sage: k.modulus()
            x^2 + 2

        TESTS:

        We test the various finite field implementations::

            sage: GF(2, impl="modn").modulus()
            x + 1
            sage: GF(2, impl="givaro").modulus()
            x + 1
            sage: GF(2, impl="ntl").modulus()
            x + 1
            sage: GF(2, impl="modn", modulus=x).modulus()
            x
            sage: GF(2, impl="givaro", modulus=x).modulus()
            x
            sage: GF(2, impl="ntl", modulus=x).modulus()
            x
            sage: GF(13^2, 'a', impl="givaro", modulus=x^2+2).modulus()
            x^2 + 2
            sage: GF(13^2, 'a', impl="pari_ffelt", modulus=x^2+2).modulus()
            x^2 + 2
        """
        # Normally, this is set by the constructor of the implementation
        try:
            return self._modulus
        except AttributeError:
            pass

        from sage.rings.all import PolynomialRing
        from .finite_field_constructor import GF
        R = PolynomialRing(GF(self.characteristic()), 'x')
        self._modulus = R((-1,1))  # Polynomial x - 1
        return self._modulus

    def polynomial(self, name=None):
        """
        Return the minimal polynomial of the generator of ``self`` over
        the prime finite field.

        INPUT:

        - ``name`` -- a variable name to use for the polynomial. By
          default, use the name given when constructing this field.

        OUTPUT:

        - a monic polynomial over `\GF{p}` in the variable ``name``.

        .. SEEALSO::

            Except for the ``name`` argument, this is identical to the
            :meth:`modulus` method.

        EXAMPLES::

            sage: k.<a> = FiniteField(9)
            sage: k.polynomial('x')
            x^2 + 2*x + 2
            sage: k.polynomial()
            a^2 + 2*a + 2

            sage: F = FiniteField(9, 'a', impl='pari_ffelt')
            sage: F.polynomial()
            a^2 + 2*a + 2

            sage: F = FiniteField(7^20, 'a', impl='pari_ffelt')
            sage: f = F.polynomial(); f
            a^20 + a^12 + 6*a^11 + 2*a^10 + 5*a^9 + 2*a^8 + 3*a^7 + a^6 + 3*a^5 + 3*a^3 + a + 3
            sage: f(F.gen())
            0

            sage: k.<a> = GF(2^20, impl='ntl')
            sage: k.polynomial()
            a^20 + a^10 + a^9 + a^7 + a^6 + a^5 + a^4 + a + 1
            sage: k.polynomial('FOO')
            FOO^20 + FOO^10 + FOO^9 + FOO^7 + FOO^6 + FOO^5 + FOO^4 + FOO + 1
            sage: a^20
            a^10 + a^9 + a^7 + a^6 + a^5 + a^4 + a + 1
        """
        if name is None:
            name = self.variable_name()
        return self.modulus().change_variable_name(name)

    def unit_group_exponent(self):
        """
        The exponent of the unit group of the finite field.  For a
        finite field, this is always the order minus 1.

        EXAMPLES::

            sage: k = GF(2^10, 'a')
            sage: k.order()
            1024
            sage: k.unit_group_exponent()
            1023
        """
        return self.order() - 1


    def random_element(self, *args, **kwds):
        r"""
        A random element of the finite field.  Passes arguments to
        ``random_element()`` function of underlying vector space.

        EXAMPLES::

            sage: k = GF(19^4, 'a')
            sage: k.random_element()
            a^3 + 3*a^2 + 6*a + 9

        Passes extra positional or keyword arguments through::

            sage: k.random_element(prob=0)
            0

        """
        if self.degree() == 1:
            return self(randrange(self.order()))
        v = self.vector_space().random_element(*args, **kwds)
        return self(v)

    def some_elements(self):
        """
        Returns a collection of elements of this finite field for use in unit
        testing.

        EXAMPLES::

            sage: k = GF(2^8,'a')
            sage: k.some_elements() # random output
            [a^4 + a^3 + 1, a^6 + a^4 + a^3, a^5 + a^4 + a, a^2 + a]
        """
        return [self.random_element() for i in range(4)]

    def polynomial_ring(self, variable_name=None):
        """
        Returns the polynomial ring over the prime subfield in the
        same variable as this finite field.

        EXAMPLES::

            sage: k.<alpha> = FiniteField(3^4)
            sage: k.polynomial_ring()
            Univariate Polynomial Ring in alpha over Finite Field of size 3
        """
        from sage.rings.polynomial.polynomial_ring_constructor import PolynomialRing
        from sage.rings.finite_rings.finite_field_constructor import GF

        if variable_name is None and self.__polynomial_ring is not None:
            return self.__polynomial_ring
        else:
            if variable_name is None:
                self.__polynomial_ring = PolynomialRing(GF(self.characteristic()), self.variable_name())
                return self.__polynomial_ring
            else:
                return PolynomialRing(GF(self.characteristic()), variable_name)

    def vector_space(self, subfield=None, basis=None, map=False):
        """
        Return the vector space over the subfield isomorphic to this
        finite field as a vector space, along with the isomorphisms.

        INPUT:

        - ``subfield`` -- a subfield of the finite field. If not given,
          the prime subfield is assumed.

        - ``basis`` -- a basis of the finite field as a vector space
          over the subfield. If not given, one is chosen automatically.

        - ``map`` -- boolean (default: ``False``); if ``True``, isomophisms
          from and to the vector space are also returned.

        The ``basis`` maps to the standard basis of the vector space
        by the isomorphisms.

        OUTPUT: if ``map`` is ``False``,

        - vector space over the subfield, isomorphic to the finite field

        and if ``map`` is ``True``, then also

        - an isomorphism fromhe vector space to the finite field

        - the inverse isomorphism to the vector space from the finite field

        EXAMPLES::

            sage: GF(27,'a').vector_space()
            Vector space of dimension 3 over Finite Field of size 3
            sage: E = GF(16)
            sage: F = GF(4)
            sage: V, from_V, to_V = E.vector_space(F, map=True)
            sage: V
            Vector space of dimension 2 over Finite Field in z2 of size 2^2
            sage: to_V(E.gen())
            (0, 1)
            sage: all(from_V(to_V(e)) == e for e in E)
            True
            sage: all(to_V(e1 + e2) == to_V(e1) + to_V(e2) for e1 in E for e2 in E)
            True
            sage: all(to_V(c * e) == c * to_V(e) for e in E for c in F)
            True

            sage: basis = [E.gen(), E.gen() + 1]
            sage: W, from_W, to_W = E.vector_space(F, basis, map=True)
            sage: all(from_W(to_W(e)) == e for e in E)
            True
            sage: all(to_W(c * e) == c * to_W(e) for e in E for c in F)
            True
            sage: all(to_W(e1 + e2) == to_W(e1) + to_W(e2) for e1 in E for e2 in E)
            True
            sage: to_W(basis[0]); to_W(basis[1])
            (1, 0)
            (0, 1)

        """
        from sage.modules.all import VectorSpace

        if subfield is None:
            subfield = self.prime_subfield()
            s = self.degree()
            if self.__vector_space is None:
                self.__vector_space = VectorSpace(subfield, s)
            V = self.__vector_space
        elif subfield.is_subring(self):
            s = self.degree() // subfield.degree()
            V = VectorSpace(subfield, s)
        else:
            raise ValueError("{} is not a subfield".format(subfield))

        if map is False: # shortcut
            return V

<<<<<<< HEAD
    def vector_space_over(self, subfield, basis=None):
        """
        Return the vector space over the subfield isomorphic to this
        finite field as a vector space, along with the isomorphisms.

        INPUT:

        - ``subfield`` -- a subfield of the finite field

        - ``basis`` -- a basis of the finite field as a vector space
          over the subfield. If not given, one is chosen automatically.

        The ``basis`` maps to the standard basis of the vector space
        by the isomorphism.

        OUTPUT:

        - vector space over the subfield, isomorphic to the finite field

        - an isomorphism from the vector space to the finite field

        - the inverse isomorphism to the vector space from the finite field

        EXAMPLES::

            sage: E = GF(16)
            sage: F = GF(4)
            sage: V, from_V, to_V = E.vector_space_over(F)
            sage: V
            Vector space of dimension 2 over Finite Field in z2 of size 2^2
            sage: to_V(E.gen())
            (0, 1)
            sage: all(from_V(to_V(e)) == e for e in E)
            True
            sage: all(to_V(e1 + e2) == to_V(e1) + to_V(e2) for e1 in E for e2 in E)
            True
            sage: all(to_V(c * e) == c * to_V(e) for e in E for c in F)
            True

            sage: basis = [E.gen(), E.gen() + 1]
            sage: W, from_W, to_W = E.vector_space_over(F, basis)
            sage: all(from_W(to_W(e)) == e for e in E)
            True
            sage: all(to_W(c * e) == c * to_W(e) for e in E for c in F)
            True
            sage: all(to_W(e1 + e2) == to_W(e1) + to_W(e2) for e1 in E for e2 in E)
            True
            sage: to_W(basis[0]); to_W(basis[1])
            (1, 0)
            (0, 1)

        """
        if not subfield.is_subring(self):
            raise ValueError("{} is not a subfield".format(subfield))

=======
>>>>>>> 5150b3d3
        from sage.modules.all import vector
        from sage.matrix.all import matrix
        from .maps_finite_field import (
            MorphismVectorSpaceToFiniteField, MorphismFiniteFieldToVectorSpace)

        E = self
        F = subfield

        alpha = E.gen()
        beta = F.gen()

<<<<<<< HEAD
        s = E.degree() // F.degree()

=======
>>>>>>> 5150b3d3
        if basis is None:
            basis = [alpha**i for i in range(s)] # of E over F

        F_basis = [beta**i for i in range(F.degree())]

        # E_basis_alpha is the implicit basis of E over the prime subfield
        E_basis_beta = [F_basis[i] * basis[j] for j in range(s) for i in range(F.degree())]

        C = matrix([E_basis_beta[i]._vector_() for i in range(E.degree())])
        Cinv = C.inverse()

        def to_V(e):
            w = e._vector_() * Cinv
            if F.degree() > 1:
                return vector(F, [F(w[i*F.degree():(i+1)*F.degree()]) for i in range(s)])
            else:
                return w

        def from_V(v):
            w = []
            for i in range(s):
                w.extend(v[i]._vector_())
            w = vector(w)
            e = w * C
            if E.degree() > 1:
                return E(e)
            else:
                return e[0]

<<<<<<< HEAD
        V = F**s
=======
>>>>>>> 5150b3d3
        phi = MorphismVectorSpaceToFiniteField(V, self, from_V)
        psi = MorphismFiniteFieldToVectorSpace(self, V, to_V)

        return V, phi, psi

    cpdef _coerce_map_from_(self, R):
        r"""
        Canonical coercion to ``self``.

        TESTS::

            sage: k.<a> = GF(2^8)
            sage: a + 1
            a + 1
            sage: a + int(1)
            a + 1
            sage: a + GF(2)(1)
            a + 1

            sage: k.<a> = GF(3^8)
            sage: a + 1
            a + 1
            sage: a + int(1)
            a + 1
            sage: a + GF(3)(1)
            a + 1

            sage: k = GF(4, 'a')
            sage: k._coerce_(GF(2)(1))
            1
            sage: k._coerce_(k.0)
            a
            sage: k._coerce_(3)
            1
            sage: k._coerce_(2/3)
            Traceback (most recent call last):
            ...
            TypeError: no canonical coercion from Rational Field to Finite Field in a of size 2^2

            sage: FiniteField(16)._coerce_(FiniteField(4).0)
            z4^2 + z4

            sage: FiniteField(8, 'a')._coerce_(FiniteField(4, 'a').0)
            Traceback (most recent call last):
            ...
            TypeError: no canonical coercion from Finite Field in a of size 2^2 to Finite Field in a of size 2^3

            sage: FiniteField(8, 'a')._coerce_(FiniteField(7, 'a')(2))
            Traceback (most recent call last):
            ...
            TypeError: no canonical coercion from Finite Field of size 7 to Finite Field in a of size 2^3

        There is no coercion from a `p`-adic ring to its residue field::

            sage: R.<a> = Zq(81); k = R.residue_field()
            sage: k.has_coerce_map_from(R)
            False
        """
        from sage.rings.integer_ring import ZZ
        from sage.rings.finite_rings.finite_field_base import is_FiniteField
        from sage.rings.finite_rings.integer_mod_ring import is_IntegerModRing
        if R is int or R is long or R is ZZ:
            return True
        if is_IntegerModRing(R) and self.characteristic().divides(R.characteristic()):
            return R.hom((self.one(),), check=False)
        if is_FiniteField(R):
            if R is self:
                return True
            from .residue_field import ResidueField_generic
            if isinstance(R, ResidueField_generic):
                return False
            if R.characteristic() == self.characteristic():
                if R.degree() == 1:
                    return R.hom((self.one(),), check=False)
                elif (R.degree().divides(self.degree())
                      and hasattr(self, '_prefix') and hasattr(R, '_prefix')):
                    return R.hom((self.gen() ** ((self.order() - 1)//(R.order() - 1)),))

    cpdef _convert_map_from_(self, R):
        """
        Conversion from p-adic fields.

        EXAMPLES::

            sage: K.<a> = Qq(49); k = K.residue_field()
            sage: k.convert_map_from(K)
            Reduction morphism:
              From: Unramified Extension in a defined by x^2 + 6*x + 3 with capped relative precision 20 over 7-adic Field
              To:   Finite Field in a0 of size 7^2

        Check that :trac:`8240 is resolved::

            sage: R.<a> = Zq(81); k = R.residue_field()
            sage: k.convert_map_from(R)
            Reduction morphism:
              From: Unramified Extension in a defined by x^4 + 2*x^3 + 2 with capped relative precision 20 over 3-adic Ring
              To:   Finite Field in a0 of size 3^4
        """
        from sage.rings.padics.padic_generic import pAdicGeneric, ResidueReductionMap
        if isinstance(R, pAdicGeneric) and R.residue_field() is self:
            return ResidueReductionMap._create_(R, self)

    def construction(self):
        """
        Return the construction of this finite field, as a ``ConstructionFunctor``
        and the base field.

        EXAMPLES::

            sage: v = GF(3^3).construction(); v
            (AlgebraicExtensionFunctor, Finite Field of size 3)
            sage: v[0].polys[0]
            3
            sage: v = GF(2^1000, 'a').construction(); v[0].polys[0]
            a^1000 + a^5 + a^4 + a^3 + 1
        """
        from sage.categories.pushout import AlgebraicExtensionFunctor
        if self.degree() == 1:
            # this is not of type FiniteField_prime_modn
            from sage.rings.integer import Integer
            return AlgebraicExtensionFunctor([self.polynomial()], [None], [None]), self.base_ring()
        elif hasattr(self, '_prefix'):
            return (AlgebraicExtensionFunctor([self.degree()], [self.variable_name()], [None],
                                              prefix=self._prefix),
                    self.base_ring())
        else:
            return (AlgebraicExtensionFunctor([self.polynomial()], [self.variable_name()], [None]),
                    self.base_ring())

    def extension(self, modulus, name=None, names=None, map=False, embedding=None, **kwds):
        """
        Return an extension of this finite field.

        INPUT:

        - ``modulus`` -- a polynomial with coefficients in ``self``,
          or an integer.

        - ``name`` -- string: the name of the generator in the new
          extension

        - ``map`` -- boolean (default: ``False``): if ``False``,
          return just the extension `E`; if ``True``, return a pair
          `(E, f)`, where `f` is an embedding of ``self`` into `E`.

        - ``embedding`` -- currently not used; for compatibility with
          other ``AlgebraicExtensionFunctor`` calls.

        - ``**kwds``: further keywords, passed to the finite field
          constructor.

        OUTPUT:

        An extension of the given modulus, or pseudo-Conway of the
        given degree if ``modulus`` is an integer.

        EXAMPLES::

            sage: k = GF(2)
            sage: R.<x> = k[]
            sage: k.extension(x^1000 + x^5 + x^4 + x^3 + 1, 'a')
            Finite Field in a of size 2^1000
            sage: k = GF(3^4)
            sage: R.<x> = k[]
            sage: k.extension(3)
            Finite Field in z12 of size 3^12

        An example using the ``map`` argument::

            sage: F = GF(5)
            sage: E, f = F.extension(2, 'b', map=True)
            sage: E
            Finite Field in b of size 5^2
            sage: f
            Ring morphism:
              From: Finite Field of size 5
              To:   Finite Field in b of size 5^2
              Defn: 1 |--> 1
            sage: f.parent()
            Set of field embeddings from Finite Field of size 5 to Finite Field in b of size 5^2

        Extensions of non-prime finite fields by polynomials are not yet
        supported: we fall back to generic code::

            sage: k.extension(x^5 + x^2 + x - 1)
            Univariate Quotient Polynomial Ring in x over Finite Field in z4 of size 3^4 with modulus x^5 + x^2 + x + 2

        TESTS:

        We check that :trac:`18915` is fixed::

            sage: F = GF(2)
            sage: F.extension(int(3), 'a')
            Finite Field in a of size 2^3

            sage: F = GF(2 ** 4, 'a')
            sage: F.extension(int(3), 'aa')
            Finite Field in aa of size 2^12
        """
        from .finite_field_constructor import GF
        from sage.rings.polynomial.polynomial_element import is_Polynomial
        from sage.rings.integer import Integer
        if name is None and names is not None:
            name = names
        if self.degree() == 1:
            if isinstance(modulus, (int, Integer)):
                E = GF(self.characteristic()**modulus, name=name, **kwds)
            elif isinstance(modulus, (list, tuple)):
                E = GF(self.characteristic()**(len(modulus) - 1), name=name, modulus=modulus, **kwds)
            elif is_Polynomial(modulus):
                if modulus.change_ring(self).is_irreducible():
                    E = GF(self.characteristic()**(modulus.degree()), name=name, modulus=modulus, **kwds)
                else:
                    E = Field.extension(self, modulus, name=name, embedding=embedding)
        elif isinstance(modulus, (int, Integer)):
            E = GF(self.order()**modulus, name=name, **kwds)
        else:
            E = Field.extension(self, modulus, name=name, embedding=embedding)
        if not map:
            return E
        # Use the canonical map if it exists.
        f = E.coerce_map_from(self)
        if f is None:
            from sage.categories.homset import Hom
            f = Hom(self, E).an_element()
        return (E, f)

    def subfields(self, degree=0, name=None):
        """
        Return all subfields of ``self`` of the given ``degree``,
        or all possible degrees if ``degree`` is `0`.

        The subfields are returned as absolute fields together with
        an embedding into ``self``.

        INPUT:

        - ``degree`` -- (default: `0`) an integer

        - ``name`` -- a string, a dictionary or ``None``:

          - If ``degree`` is nonzero, then ``name`` must be a string
            (or ``None``, if this is a pseudo-Conway extension),
            and will be the variable name of the returned field.
          - If ``degree`` is zero, the dictionary should have keys the divisors
            of the degree of this field, with the desired variable name for the
            field of that degree as an entry.
          - As a shortcut, you can provide a string and the degree of each
            subfield will be appended for the variable name of that subfield.
          - If ``None``, uses the prefix of this field.

        OUTPUT:

        A list of pairs ``(K, e)``, where ``K`` ranges over the subfields of
        this field and ``e`` gives an embedding of ``K`` into ``self``.

        EXAMPLES::

            sage: k = GF(2^21)
            sage: k.subfields()
            [(Finite Field of size 2,
              Ring morphism:
                  From: Finite Field of size 2
                  To:   Finite Field in z21 of size 2^21
                  Defn: 1 |--> 1),
             (Finite Field in z3 of size 2^3,
              Ring morphism:
                  From: Finite Field in z3 of size 2^3
                  To:   Finite Field in z21 of size 2^21
                  Defn: z3 |--> z21^20 + z21^19 + z21^17 + z21^15 + z21^11 + z21^9 + z21^8 + z21^6 + z21^2),
             (Finite Field in z7 of size 2^7,
              Ring morphism:
                  From: Finite Field in z7 of size 2^7
                  To:   Finite Field in z21 of size 2^21
                  Defn: z7 |--> z21^20 + z21^19 + z21^17 + z21^15 + z21^14 + z21^6 + z21^4 + z21^3 + z21),
             (Finite Field in z21 of size 2^21,
              Ring morphism:
                  From: Finite Field in z21 of size 2^21
                  To:   Finite Field in z21 of size 2^21
                  Defn: z21 |--> z21)]
        """
        from sage.rings.integer import Integer
        from .finite_field_constructor import GF
        p = self.characteristic()
        n = self.degree()
        if degree != 0:
            degree = Integer(degree)
            if not degree.divides(n):
                return []
            elif hasattr(self, '_prefix'):
                K = GF(p**degree, name=name, prefix=self._prefix)
                return [(K, self.coerce_map_from(K))]
            elif degree == 1:
                K = GF(p)
                return [(K, self.coerce_map_from(K))]
            else:
                gen = self.gen()**((self.order() - 1)//(p**degree - 1))
                K = GF(p**degree, modulus=gen.minimal_polynomial(), name=name)
                return [(K, K.hom((gen,)))]
        else:
            divisors = n.divisors()
            if name is None:
                if hasattr(self, '_prefix'):
                    name = self._prefix
                else:
                    name = self.variable_name()
            if isinstance(name, str):
                name = {m: name + str(m) for m in divisors}
            elif not isinstance(name, dict):
                raise ValueError("name must be None, a string or a dictionary indexed by divisors of the degree")
            return [self.subfields(m, name=name[m])[0] for m in divisors]

    @cached_method
    def algebraic_closure(self, name='z', **kwds):
        """
        Return an algebraic closure of ``self``.

        INPUT:

        - ``name`` -- string (default: 'z'): prefix to use for
          variable names of subfields

        - ``implementation`` -- string (optional): specifies how to
          construct the algebraic closure.  The only value supported
          at the moment is ``'pseudo_conway'``.  For more details, see
          :mod:`~sage.rings.algebraic_closure_finite_field`.

        OUTPUT:

        An algebraic closure of ``self``.  Note that mathematically
        speaking, this is only unique up to *non-unique* isomorphism.
        To obtain canonically defined algebraic closures, one needs an
        algorithm that also provides a canonical isomorphism between
        any two algebraic closures constructed using the algorithm.

        This non-uniqueness problem can in principle be solved by
        using *Conway polynomials*; see for example [CP]_.  These have
        the drawback that computing them takes a long time.  Therefore
        Sage implements a variant called *pseudo-Conway polynomials*,
        which are easier to compute but do not determine an algebraic
        closure up to unique isomorphism.

        The output of this method is cached, so that within the same
        Sage session, calling it multiple times will return the same
        algebraic closure (i.e. the same Sage object).  Despite this,
        the non-uniqueness of the current implementation means that
        coercion and pickling cannot work as one might expect.  See
        below for an example.

        EXAMPLES::

            sage: F = GF(5).algebraic_closure()
            sage: F
            Algebraic closure of Finite Field of size 5
            sage: F.gen(3)
            z3

        The default name is 'z' but you can change it through the option
        ``name``::

            sage: Ft = GF(5).algebraic_closure('t')
            sage: Ft.gen(3)
            t3

        Because Sage currently only implements algebraic closures
        using a non-unique definition (see above), it is currently
        impossible to implement pickling in such a way that a pickled
        and unpickled element compares equal to the original::

            sage: F = GF(7).algebraic_closure()
            sage: x = F.gen(2)
            sage: loads(dumps(x)) == x
            False

        .. NOTE::

            This is currently only implemented for prime fields.

        REFERENCE:

        .. [CP] Wikipedia entry on Conway polynomials,
           :wikipedia:`Conway_polynomial_(finite_fields)`

        TESTS::

            sage: GF(5).algebraic_closure() is GF(5).algebraic_closure()
            True

        """
        from sage.rings.algebraic_closure_finite_field import AlgebraicClosureFiniteField
        return AlgebraicClosureFiniteField(self, name, **kwds)

    @cached_method
    def is_conway(self):
        """
        Return ``True`` if self is defined by a Conway polynomial.

        EXAMPLES:

            sage: GF(5^3, 'a').is_conway()
            True
            sage: GF(5^3, 'a', modulus='adleman-lenstra').is_conway()
            False
            sage: GF(next_prime(2^16, 2), 'a').is_conway()
            False
        """
        from .conway_polynomials import conway_polynomial, exists_conway_polynomial
        p = self.characteristic()
        n = self.degree()
        return (exists_conway_polynomial(p, n)
                and self.polynomial() == self.polynomial_ring()(conway_polynomial(p, n)))

    def frobenius_endomorphism(self, n=1):
        """
        INPUT:

        -  ``n`` -- an integer (default: 1)

        OUTPUT:

        The `n`-th power of the absolute arithmetic Frobenius
        endomorphism on this finite field.

        EXAMPLES::

            sage: k.<t> = GF(3^5)
            sage: Frob = k.frobenius_endomorphism(); Frob
            Frobenius endomorphism t |--> t^3 on Finite Field in t of size 3^5

            sage: a = k.random_element()
            sage: Frob(a) == a^3
            True

        We can specify a power::

            sage: k.frobenius_endomorphism(2)
            Frobenius endomorphism t |--> t^(3^2) on Finite Field in t of size 3^5

        The result is simplified if possible::

            sage: k.frobenius_endomorphism(6)
            Frobenius endomorphism t |--> t^3 on Finite Field in t of size 3^5
            sage: k.frobenius_endomorphism(5)
            Identity endomorphism of Finite Field in t of size 3^5

        Comparisons work::

            sage: k.frobenius_endomorphism(6) == Frob
            True
            sage: from sage.categories.morphism import IdentityMorphism
            sage: k.frobenius_endomorphism(5) == IdentityMorphism(k)
            True

        AUTHOR:

        - Xavier Caruso (2012-06-29)
        """
        from sage.rings.finite_rings.hom_finite_field import FrobeniusEndomorphism_finite_field
        return FrobeniusEndomorphism_finite_field(self, n)

    def dual_basis(self, basis=None, check=True):
        r"""
        Return the dual basis of ``basis``, or the dual basis of the power
        basis if no basis is supplied.

        If `e = \{e_0, e_1, ..., e_{n-1}\}` is a basis of
        `\GF{p^n}` as a vector space over `\GF{p}`, then the dual basis of `e`,
        `d = \{d_0, d_1, ..., d_{n-1}\}`, is the unique basis such that
        `\mathrm{Tr}(e_i d_j) = \delta_{i,j}, 0 \leq i,j \leq n-1`, where
        `\mathrm{Tr}` is the trace function.

        INPUT:

        - ``basis`` -- (default: ``None``): a basis of the finite field
          ``self``, `\GF{p^n}`, as a vector space over the base field
          `\GF{p}`. Uses the power basis `\{x^i : 0 \leq i \leq n-1\}` as
          input if no basis is supplied, where `x` is the generator of
          ``self``.

        - ``check`` -- (default: ``True``): verifies that ``basis`` is
          a valid basis of ``self``.

        ALGORITHM:

        The algorithm used to calculate the dual basis comes from pages
        110--111 of [FFCSE1987]_.

        Let `e = \{e_0, e_1, ..., e_{n-1}\}` be a basis of `\GF{p^n}` as a
        vector space over `\GF{p}` and `d = \{d_0, d_1, ..., d_{n-1}\}` be the
        dual basis of `e`. Since `e` is a basis, we can rewrite any
        `d_c, 0 \leq c \leq n-1`, as
        `d_c = \beta_0 e_0 + \beta_1 e_1 + ... + \beta_{n-1} e_{n-1}`, for some
        `\beta_0, \beta_1, ..., \beta_{n-1} \in \GF{p}`. Using properties of
        the trace function, we can rewrite the `n` equations of the form
        `\mathrm{Tr}(e_i d_c) = \delta_{i,c}` and express the result as the
        matrix vector product:
        `A [\beta_0, \beta_1, ..., \beta_{n-1}] = i_c`, where the `i,j`-th
        element of `A` is `\mathrm{Tr(e_i e_j)}` and `i_c` is the `i`-th
        column of the `n \times n` identity matrix. Since `A` is an invertible
        matrix, `[\beta_0, \beta_1, ..., \beta_{n-1}] = A^{-1} i_c`, from
        which we can easily calculate `d_c`.

        EXAMPLES::

            sage: F.<a> = GF(2^4)
            sage: F.dual_basis(basis=None, check=False)
            [a^3 + 1, a^2, a, 1]

        We can test that the dual basis returned satisfies the defining
        property of a dual basis:
        `\mathrm{Tr}(e_i d_j) = \delta_{i,j}, 0 \leq i,j \leq n-1` ::

            sage: F.<a> = GF(7^4)
            sage: e = [4*a^3, 2*a^3 + a^2 + 3*a + 5,
            ....:      3*a^3 + 5*a^2 + 4*a + 2, 2*a^3 + 2*a^2 + 2]
            sage: d = F.dual_basis(e, check=True); d
            [3*a^3 + 4*a^2 + 6*a + 2, a^3 + 6*a + 5,
            3*a^3 + 6*a^2 + 2*a + 5, 5*a^2 + 4*a + 3]
            sage: vals = [[(x * y).trace() for x in e] for y in d]
            sage: matrix(vals) == matrix.identity(4)
            True

        We can test that if `d` is the dual basis of `e`, then `e` is the dual
        basis of `d`::

            sage: F.<a> = GF(7^8)
            sage: e = [a^0, a^1, a^2, a^3, a^4, a^5, a^6, a^7]
            sage: d = F.dual_basis(e, check=False); d
            [6*a^6 + 4*a^5 + 4*a^4 + a^3 + 6*a^2 + 3,
            6*a^7 + 4*a^6 + 4*a^5 + 2*a^4 + a^2,
            4*a^6 + 5*a^5 + 5*a^4 + 4*a^3 + 5*a^2 + a + 6,
            5*a^7 + a^6 + a^4 + 4*a^3 + 4*a^2 + 1,
            2*a^7 + 5*a^6 + a^5 + a^3 + 5*a^2 + 2*a + 4,
            a^7 + 2*a^6 + 5*a^5 + a^4 + 5*a^2 + 4*a + 4,
            a^7 + a^6 + 2*a^5 + 5*a^4 + a^3 + 4*a^2 + 4*a + 6,
            5*a^7 + a^6 + a^5 + 2*a^4 + 5*a^3 + 6*a]
            sage: F.dual_basis(d)
            [1, a, a^2, a^3, a^4, a^5, a^6, a^7]

        We cannot calculate the dual basis if ``basis`` is not a valid basis.
        ::

            sage: F.<a> = GF(2^3)
            sage: F.dual_basis([a], check=True)
            Traceback (most recent call last):
            ...
            ValueError: basis length should be 3, not 1

            sage: F.dual_basis([a^0, a, a^0 + a], check=True)
            Traceback (most recent call last):
            ...
            ValueError: value of 'basis' keyword is not a basis

        REFERENCES:

        .. [FFCSE1987] Robert J. McEliece. Finite Fields for Computer
           Scientists and Engineers. Kluwer Academic Publishers, 1987.

        AUTHOR:

        - Thomas Gagne (2015-06-16)
        """
        from sage.matrix.constructor import matrix

        if basis is None:
            basis = [self.gen() ** i for i in range(self.degree())]
            check = False

        if check:
            if len(basis) != self.degree():
                msg = 'basis length should be {0}, not {1}'
                raise ValueError(msg.format(self.degree(), len(basis)))
            V = self.vector_space()
            vec_reps = [V(b) for b in basis]
            if matrix(vec_reps).is_singular():
                raise ValueError("value of 'basis' keyword is not a basis")

        entries = [(bi * bj).trace() for bi in basis for bj in basis]
        B = matrix(self.base_ring(), self.degree(), entries).inverse()
        return [sum(x * y for x, y in zip(col, basis))
                for col in B.columns()]


def unpickle_FiniteField_ext(_type, order, variable_name, modulus, kwargs):
    r"""
    Used to unpickle extensions of finite fields. Now superseded (hence no
    doctest), but kept around for backward compatibility.
    """
    return _type(order, variable_name, modulus, **kwargs)

def unpickle_FiniteField_prm(_type, order, variable_name, kwargs):
    r"""
    Used to unpickle finite prime fields. Now superseded (hence no doctest),
    but kept around for backward compatibility.
    """
    return _type(order, variable_name, **kwargs)

register_unpickle_override(
    'sage.rings.ring', 'unpickle_FiniteField_prm', unpickle_FiniteField_prm)


def is_FiniteField(x):
    """
    Return ``True`` if ``x`` is of type finite field, and ``False`` otherwise.

    EXAMPLES::

        sage: from sage.rings.finite_rings.finite_field_base import is_FiniteField
        sage: is_FiniteField(GF(9,'a'))
        True
        sage: is_FiniteField(GF(next_prime(10^10)))
        True

    Note that the integers modulo n are not of type finite field,
    so this function returns ``False``::

        sage: is_FiniteField(Integers(7))
        False
    """
    return isinstance(x, FiniteField)<|MERGE_RESOLUTION|>--- conflicted
+++ resolved
@@ -1060,64 +1060,6 @@
         if map is False: # shortcut
             return V
 
-<<<<<<< HEAD
-    def vector_space_over(self, subfield, basis=None):
-        """
-        Return the vector space over the subfield isomorphic to this
-        finite field as a vector space, along with the isomorphisms.
-
-        INPUT:
-
-        - ``subfield`` -- a subfield of the finite field
-
-        - ``basis`` -- a basis of the finite field as a vector space
-          over the subfield. If not given, one is chosen automatically.
-
-        The ``basis`` maps to the standard basis of the vector space
-        by the isomorphism.
-
-        OUTPUT:
-
-        - vector space over the subfield, isomorphic to the finite field
-
-        - an isomorphism from the vector space to the finite field
-
-        - the inverse isomorphism to the vector space from the finite field
-
-        EXAMPLES::
-
-            sage: E = GF(16)
-            sage: F = GF(4)
-            sage: V, from_V, to_V = E.vector_space_over(F)
-            sage: V
-            Vector space of dimension 2 over Finite Field in z2 of size 2^2
-            sage: to_V(E.gen())
-            (0, 1)
-            sage: all(from_V(to_V(e)) == e for e in E)
-            True
-            sage: all(to_V(e1 + e2) == to_V(e1) + to_V(e2) for e1 in E for e2 in E)
-            True
-            sage: all(to_V(c * e) == c * to_V(e) for e in E for c in F)
-            True
-
-            sage: basis = [E.gen(), E.gen() + 1]
-            sage: W, from_W, to_W = E.vector_space_over(F, basis)
-            sage: all(from_W(to_W(e)) == e for e in E)
-            True
-            sage: all(to_W(c * e) == c * to_W(e) for e in E for c in F)
-            True
-            sage: all(to_W(e1 + e2) == to_W(e1) + to_W(e2) for e1 in E for e2 in E)
-            True
-            sage: to_W(basis[0]); to_W(basis[1])
-            (1, 0)
-            (0, 1)
-
-        """
-        if not subfield.is_subring(self):
-            raise ValueError("{} is not a subfield".format(subfield))
-
-=======
->>>>>>> 5150b3d3
         from sage.modules.all import vector
         from sage.matrix.all import matrix
         from .maps_finite_field import (
@@ -1129,11 +1071,6 @@
         alpha = E.gen()
         beta = F.gen()
 
-<<<<<<< HEAD
-        s = E.degree() // F.degree()
-
-=======
->>>>>>> 5150b3d3
         if basis is None:
             basis = [alpha**i for i in range(s)] # of E over F
 
@@ -1163,10 +1100,6 @@
             else:
                 return e[0]
 
-<<<<<<< HEAD
-        V = F**s
-=======
->>>>>>> 5150b3d3
         phi = MorphismVectorSpaceToFiniteField(V, self, from_V)
         psi = MorphismFiniteFieldToVectorSpace(self, V, to_V)
 
