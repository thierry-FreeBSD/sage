# coding: utf-8
"""
Univariate Polynomial Base Class

AUTHORS:

-  William Stein: first version.

-  Martin Albrecht: Added singular coercion.

-  Robert Bradshaw: Move Polynomial_generic_dense to Cython.

-  Miguel Marco: Implemented resultant in the case where PARI fails.

-  Simon King: Use a faster way of conversion from the base ring.

-  Julian Rueth (2012-05-25,2014-05-09): Fixed is_squarefree() for imperfect
   fields, fixed division without remainder over QQbar; added ``_cache_key``
   for polynomials with unhashable coefficients

-  Simon King (2013-10): Implement copying of :class:`PolynomialBaseringInjection`.

-  Kiran Kedlaya (2016-03): Added root counting.

-  Edgar Costa (2017-07): Added rational reconstruction.

-  Kiran Kedlaya (2017-09): Added reciprocal transform, trace polynomial.

-  David Zureick-Brown (2017-09): Added is_weil_polynomial.

-  Sebastian Oehms (2018-10): made :meth:`roots` and  :meth:`factor` work over more 
   cases of proper integral domains (see :trac:`26421`)

TESTS::

    sage: R.<x> = ZZ[]
    sage: f = x^5 + 2*x^2 + (-1)
    sage: f == loads(dumps(f))
    True

    sage: PolynomialRing(ZZ,'x').objgen()
    (Univariate Polynomial Ring in x over Integer Ring, x)
"""

# ****************************************************************************
#       Copyright (C) 2007 William Stein <wstein@gmail.com>
#
#  Distributed under the terms of the GNU General Public License (GPL)
#  as published by the Free Software Foundation; either version 2 of
#  the License, or (at your option) any later version.
#                  https://www.gnu.org/licenses/
# ****************************************************************************

cdef is_FractionField, is_RealField, is_ComplexField
cdef ZZ, QQ, RR, CC, RDF, CDF

cimport cython
from cpython.number cimport PyNumber_TrueDivide, PyNumber_Check

import operator
import copy
import re

from sage.cpython.wrapperdescr cimport wrapperdescr_fastcall
import sage.rings.rational
import sage.rings.integer
from . import polynomial_ring
import sage.rings.integer_ring
import sage.rings.rational_field
import sage.rings.finite_rings.integer_mod_ring
import sage.rings.complex_field
import sage.rings.fraction_field_element
import sage.rings.infinity as infinity
from sage.misc.sage_eval import sage_eval
from sage.misc.abstract_method import abstract_method
from sage.misc.latex import latex
from sage.arith.power cimport generic_power
from sage.arith.misc import crt
from sage.arith.long cimport pyobject_to_long
from sage.misc.mrange import cartesian_product_iterator
from sage.structure.factorization import Factorization
from sage.structure.richcmp cimport (richcmp, richcmp_item,
        rich_to_bool, rich_to_bool_sgn)

from sage.interfaces.singular import singular as singular_default, is_SingularElement
from sage.libs.all import pari, pari_gen, PariError

from sage.rings.real_mpfr import RealField, is_RealField, RR

from sage.rings.complex_field import is_ComplexField, ComplexField
CC = ComplexField()

from sage.rings.real_double import is_RealDoubleField, RDF
from sage.rings.complex_double import is_ComplexDoubleField, CDF
from sage.rings.real_mpfi import is_RealIntervalField

from sage.structure.coerce cimport coercion_model
from sage.structure.element import coerce_binop
from sage.structure.element cimport (parent, have_same_parent,
        Element, RingElement)

from sage.rings.rational_field import QQ, is_RationalField
from sage.rings.integer_ring import ZZ, is_IntegerRing
from sage.rings.finite_rings.integer_mod_ring import is_IntegerModRing
from sage.rings.integer cimport Integer, smallInteger
from sage.libs.gmp.mpz cimport *
from sage.rings.fraction_field import is_FractionField
from sage.rings.padics.generic_nodes import is_pAdicRing, is_pAdicField

from sage.structure.category_object cimport normalize_names

from sage.misc.derivative import multi_derivative

from sage.arith.all import (sort_complex_numbers_for_display,
        power_mod, lcm, is_prime)

from . import polynomial_fateman

from sage.rings.ideal import is_Ideal
from sage.rings.polynomial.polynomial_ring_constructor import PolynomialRing
from sage.rings.polynomial.polynomial_ring import is_PolynomialRing
from sage.rings.polynomial.multi_polynomial_ring import is_MPolynomialRing
from sage.misc.cachefunc import cached_function

from sage.categories.map cimport Map
from sage.categories.morphism cimport Morphism

from sage.misc.superseded import deprecation
from sage.misc.cachefunc import cached_method


cpdef is_Polynomial(f):
    """
    Return True if f is of type univariate polynomial.

    INPUT:

    -  ``f`` -- an object

    EXAMPLES::

        sage: from sage.rings.polynomial.polynomial_element import is_Polynomial
        sage: R.<x> = ZZ[]
        sage: is_Polynomial(x^3 + x + 1)
        True
        sage: S.<y> = R[]
        sage: f = y^3 + x*y -3*x; f
        y^3 + x*y - 3*x
        sage: is_Polynomial(f)
        True

    However this function does not return True for genuine multivariate
    polynomial type objects or symbolic polynomials, since those are
    not of the same data type as univariate polynomials::

        sage: R.<x,y> = QQ[]
        sage: f = y^3 + x*y -3*x; f
        y^3 + x*y - 3*x
        sage: is_Polynomial(f)
        False
        sage: var('x,y')
        (x, y)
        sage: f = y^3 + x*y -3*x; f
        y^3 + x*y - 3*x
        sage: is_Polynomial(f)
        False
    """
    return isinstance(f, Polynomial)

from .polynomial_compiled cimport CompiledPolynomialFunction

from sage.rings.polynomial.polydict cimport ETuple

cdef object is_AlgebraicRealField
cdef object is_AlgebraicField
cdef object is_AlgebraicField_common
cdef object NumberField_quadratic
cdef object is_ComplexIntervalField

cdef void late_import():
    # A hack to avoid circular imports.
    global is_AlgebraicRealField
    global is_AlgebraicField
    global is_AlgebraicField_common
    global NumberField_quadratic
    global is_ComplexIntervalField

    if is_AlgebraicRealField is not None:
        return

    import sage.rings.qqbar
    is_AlgebraicRealField = sage.rings.qqbar.is_AlgebraicRealField
    is_AlgebraicField = sage.rings.qqbar.is_AlgebraicField
    is_AlgebraicField_common = sage.rings.qqbar.is_AlgebraicField_common
    import sage.rings.number_field.number_field
    NumberField_quadratic = sage.rings.number_field.number_field.NumberField_quadratic
    import sage.rings.complex_interval_field
    is_ComplexIntervalField = sage.rings.complex_interval_field.is_ComplexIntervalField


cdef class Polynomial(CommutativeAlgebraElement):
    """
    A polynomial.

    EXAMPLES::

        sage: R.<y> = QQ['y']
        sage: S.<x> = R['x']
        sage: S
        Univariate Polynomial Ring in x over Univariate Polynomial Ring in y
        over Rational Field
        sage: f = x*y; f
        y*x
        sage: type(f)
        <type 'sage.rings.polynomial.polynomial_element.Polynomial_generic_dense'>
        sage: p = (y+1)^10; p(1)
        1024

    .. automethod:: _add_
    .. automethod:: _sub_
    .. automethod:: _lmul_
    .. automethod:: _rmul_
    .. automethod:: _mul_
    .. automethod:: _mul_trunc_
    """

    def __init__(self, parent, is_gen = False, construct=False):
        """
        The following examples illustrate creation of elements of
        polynomial rings, and some basic arithmetic.

        First we make a polynomial over the integers and do some
        arithmetic::

            sage: R.<x> = ZZ[]
            sage: f = x^5 + 2*x^2 + (-1); f
            x^5 + 2*x^2 - 1
            sage: f^2
            x^10 + 4*x^7 - 2*x^5 + 4*x^4 - 4*x^2 + 1

        Next we do arithmetic in a sparse polynomial ring over the
        integers::

            sage: R.<x> = ZZ[ ]; R
            Univariate Polynomial Ring in x over Integer Ring
            sage: S.<Z> = R[ ]; S
            Univariate Polynomial Ring in Z over Univariate Polynomial Ring in x over Integer Ring
            sage: f = Z^3 + (x^2-2*x+1)*Z - 3; f
            Z^3 + (x^2 - 2*x + 1)*Z - 3
            sage: f*f
            Z^6 + (2*x^2 - 4*x + 2)*Z^4 - 6*Z^3 + (x^4 - 4*x^3 + 6*x^2 - 4*x + 1)*Z^2 + (-6*x^2 + 12*x - 6)*Z + 9
            sage: f^3 == f*f*f
            True
        """
        CommutativeAlgebraElement.__init__(self, parent)
        self._is_gen = is_gen

    cdef Polynomial _new_generic(self, list coeffs):
        r"""
        Quickly construct a new polynomial of the same type as ``self``,
        bypassing the parent's element constructor.

        The new polynomial takes ownership of the coefficient list
        given on input.
        """
        cdef Py_ssize_t n = len(coeffs) - 1
        while n >= 0 and not coeffs[n]:
            del coeffs[n]
            n -= 1
        return type(self)(self._parent, coeffs, check=False)

    cpdef _add_(self, right):
        r"""
        Add two polynomials.

        EXAMPLES::

            sage: R = ZZ['x']
            sage: p = R([1,2,3,4])
            sage: q = R([4,-3,2,-1])
            sage: p + q    # indirect doctest
            3*x^3 + 5*x^2 - x + 5
        """
        cdef Py_ssize_t i, min
        cdef list x = self.list(copy=False)
        cdef list y = right.list(copy=False)

        if len(x) > len(y):
            min = len(y)
            high = x[min:]
        elif len(x) < len(y):
            min = len(x)
            high = y[min:]
        else:
            min = len(x)
            high = []

        low = [x[i] + y[i] for i in range(min)]
        return self._new_generic(low + high)

    cpdef _neg_(self):
        return self._new_generic([-x for x in self.list(copy=False)])

    cpdef bint is_zero(self) except -1:
        r"""
        Test whether this polynomial is zero.

        EXAMPLES::

            sage: R = GF(2)['x']['y']
            sage: R([0,1]).is_zero()
            False
            sage: R([0]).is_zero()
            True
            sage: R([-1]).is_zero()
            False
        """
        return self.degree() < 0

    cpdef bint is_one(self) except -1:
        r"""
        Test whether this polynomial is 1.

        EXAMPLES::

            sage: R.<x> = QQ[]
            sage: (x-3).is_one()
            False
            sage: R(1).is_one()
            True

            sage: R2.<y> = R[]
            sage: R2(x).is_one()
            False
            sage: R2(1).is_one()
            True
            sage: R2(-1).is_one()
            False
        """
        return self.degree() == 0 and self.get_unsafe(0).is_one()

    def plot(self, xmin=None, xmax=None, *args, **kwds):
        """
        Return a plot of this polynomial.

        INPUT:

        -  ``xmin`` - float

        -  ``xmax`` - float

        -  ``*args, **kwds`` - passed to either plot or
           point


        OUTPUT: returns a graphic object.

        EXAMPLES::

            sage: x = polygen(GF(389))
            sage: plot(x^2 + 1, rgbcolor=(0,0,1))
            Graphics object consisting of 1 graphics primitive
            sage: x = polygen(QQ)
            sage: plot(x^2 + 1, rgbcolor=(1,0,0))
            Graphics object consisting of 1 graphics primitive
        """
        R = self.base_ring()
        from sage.plot.all import plot, point, line
        if R.characteristic() == 0:
            if xmin is None and xmax is None:
                (xmin, xmax) = (-1,1)
            elif xmin is None or xmax is None:
                raise AttributeError("must give both plot endpoints")
            return plot(self.__call__, (xmin, xmax), *args, **kwds)
        else:
            if R.is_finite():
                v = list(R)
                v.sort()
                w = dict([(v[i],i) for i in range(len(v))])
                z = [(i, w[self(v[i])]) for i in range(len(v))]
                return point(z, *args, **kwds)
        raise NotImplementedError("plotting of polynomials over %s not implemented"%R)

    cpdef _lmul_(self, Element left):
        """
        Multiply self on the left by a scalar.

        EXAMPLES::

            sage: R.<x> = ZZ[]
            sage: f = (x^3 + x + 5)
            sage: f._lmul_(7)
            7*x^3 + 7*x + 35
            sage: 7*f
            7*x^3 + 7*x + 35
        """
        # todo -- should multiply individual coefficients??
        #         that could be in derived class.
        #         Note that we are guaranteed that right is in the base ring, so this could be fast.
        if not left:
            return self._parent.zero()
        return self._parent(left) * self

    cpdef _rmul_(self, Element right):
        """
        Multiply self on the right by a scalar.

        EXAMPLES::

            sage: R.<x> = ZZ[]
            sage: f = (x^3 + x + 5)
            sage: f._rmul_(7)
            7*x^3 + 7*x + 35
            sage: f*7
            7*x^3 + 7*x + 35
        """
        # todo -- Should multiply individual coefficients??
        #         that could be in derived class.
        #         Note that we are guaranteed that right is in the base ring, so this could be fast.
        if not right:
            return self._parent.zero()
        return self * self._parent(right)

    def subs(self, *x, **kwds):
        r"""
        Identical to self(\*x).

        See the docstring for ``self.__call__``.

        EXAMPLES::

            sage: R.<x> = QQ[]
            sage: f = x^3 + x - 3
            sage: f.subs(x=5)
            127
            sage: f.subs(5)
            127
            sage: f.subs({x:2})
            7
            sage: f.subs({})
            x^3 + x - 3
            sage: f.subs({'x':2})
            Traceback (most recent call last):
            ...
            TypeError: keys do not match self's parent
        """
        if len(x) == 1 and isinstance(x[0], dict):
            g = self._parent.gen()
            if g in x[0]:
                return self(x[0][g])
            elif len(x[0]) > 0:
                raise TypeError("keys do not match self's parent")
            return self
        return self(*x, **kwds)
    substitute = subs

    @cython.boundscheck(False)
    @cython.wraparound(False)
    def __call__(self, *args, **kwds):
        """
        Evaluate this polynomial.

        INPUT:

        - ``*args`` -- ring elements, need not be in the coefficient ring of
            the polynomial. The **first** positional argument is substituted
            for the polynomial's indeterminate. Remaining arguments, if any,
            are used **from left to right** to evaluate the coefficients.
        - ``**kwds`` -- variable name-value pairs.

        OUTPUT:

        The value of the polynomial at the point specified by the arguments.

        ALGORITHM:

        By default, use Horner's method or create a
        :class:`~sage.rings.polynomial.polynomial_compiled.CompiledPolynomialFunction`
        depending on the polynomial's degree.

        Element classes may define a method called ``_evaluate_polynomial``
        to provide an alternative evaluation algorithm for a given argument
        type. Note that ``_evaluate_polynomial`` may not always be used:
        for instance, subclasses dedicated to specific coefficient rings
        typically do not call it.

        EXAMPLES::

            sage: R.<x> = QQ[]
            sage: f = x/2 - 5
            sage: f(3)
            -7/2
            sage: R.<x> = ZZ[]
            sage: f = (x-1)^5
            sage: f(2/3)
            -1/243

        We evaluate a polynomial over a quaternion algebra::

            sage: A.<i,j,k> = QuaternionAlgebra(QQ, -1,-1)
            sage: R.<w> = PolynomialRing(A,sparse=True)
            sage: f = i*j*w^5 - 13*i*w^2 + (i+j)*w + i
            sage: f(i+j+1)
            24 + 26*i - 10*j - 25*k
            sage: w = i+j+1; i*j*w^5 - 13*i*w^2 + (i+j)*w + i
            24 + 26*i - 10*j - 25*k

        The parent ring of the answer always "starts" with the parent of
        the object at which we are evaluating. Thus, e.g., if we input a
        matrix, we are guaranteed to get a matrix out, though the base ring
        of that matrix may change depending on the base of the polynomial
        ring. ::

            sage: R.<x> = QQ[]
            sage: f = R(2/3)
            sage: a = matrix(ZZ,2)
            sage: b = f(a); b
            [2/3   0]
            [  0 2/3]
            sage: b.parent()
            Full MatrixSpace of 2 by 2 dense matrices over Rational Field
            sage: f = R(1)
            sage: b = f(a); b
            [1 0]
            [0 1]
            sage: b.parent()
            Full MatrixSpace of 2 by 2 dense matrices over Rational Field

        ::

            sage: R.<w> = GF(17)[]
            sage: f = w^3 + 3*w +2
            sage: f(5)
            6
            sage: f(w=5)
            6
            sage: f(x=10)   # x isn't mentioned
            w^3 + 3*w + 2

        Nested polynomial ring elements can be called like multivariate
        polynomials. Note the order of the arguments::

            sage: R.<x> = QQ[]; S.<y> = R[]
            sage: f = x+y*x+y^2
            sage: f.parent()
            Univariate Polynomial Ring in y over Univariate Polynomial Ring in x over Rational Field
            sage: f(2)
            3*x + 4
            sage: f(2,4)
            16
            sage: f(y=2,x=4)
            16
            sage: f(2,x=4)
            16
            sage: f(2,x=4,z=5)
            16
            sage: f(2,4, z=10)
            16
            sage: f(y=x)
            2*x^2 + x
            sage: f(x=y)
            2*y^2 + y

        Also observe that ``f(y0, x0)`` means ``f(x=x0)(y=y0)``, not
        ``f(y=y0)(x=x0)``. The two expressions may take different values::

            sage: f(y, x)
            y^2 + x*y + x
            sage: f(y)(x)
            2*x^2 + x

        Polynomial ring elements can also, like multivariate
        polynomials, be called with an argument that is a list or
        tuple containing the values to be substituted, though it is
        perhaps more natural to just unpack the list::

            sage: f([2]) # calling with a list
            3*x + 4
            sage: f((2,)) # calling with a tuple
            3*x + 4
            sage: f(*[2]) # unpacking the list to call normally
            3*x + 4

        The following results in an element of the symbolic ring. ::

            sage: f(x=sqrt(2))
            y^2 + sqrt(2)*y + sqrt(2)

        ::

            sage: R.<t> = PowerSeriesRing(QQ, 't'); S.<x> = R[]
            sage: f = 1 + x*t^2 + 3*x*t^4
            sage: f(2)
            1 + 2*t^2 + 6*t^4
            sage: f(2, 1/2)
            15/8

        Some special cases are optimized. ::

            sage: R.<x> = PolynomialRing(QQ, sparse=True)
            sage: f = x^3-2*x
            sage: f(x) is f
            True
            sage: f(1/x)
            (-2*x^2 + 1)/x^3

            sage: f = x^100 + 3
            sage: f(0)
            3
            sage: parent(f(0))
            Rational Field
            sage: parent(f(Qp(5)(0)))
            5-adic Field with capped relative precision 20

        TESTS:

        The following shows that :trac:`2360` is indeed fixed. ::

            sage: R.<x,y> = ZZ[]
            sage: P.<a> = ZZ[]
            sage: e = [x^2,y^3]
            sage: f = 6*a^4
            sage: f(x)
            6*x^4
            sage: f(e)
            Traceback (most recent call last):
            ...
            TypeError: Wrong number of arguments
            sage: f(x)
            6*x^4

        The following shows that :trac:`9006` is also fixed. ::

            sage: f = ZZ['x'](1000000 * [1])
            sage: f(1)
            1000000

        The following test came up in :trac:`9051`::

            sage: Cif = ComplexIntervalField(64)
            sage: R.<x> = Cif[]
            sage: f = 2*x-1
            sage: jj = Cif(RIF(0,2))
            sage: f(jj).center(), f(jj).diameter()
            (1.00000000000000000, 4.00000000000000000)

        The following failed before the patch to :trac:`3979`

        ::

            sage: R.<x> = ZZ[]
            sage: S.<y> = R[]
            sage: g = x*y + 1
            sage: g(x=3)
            3*y + 1

        ::

            sage: Pol_x.<x> = QQ[]
            sage: Pol_xy.<y> = Pol_x[]
            sage: pol = 1000*x^2*y^2 + 100*y + 10*x + 1

            sage: pol(y, 0)
            100*y + 1

            sage: pol(~y, 0)
            (y + 100)/y

            sage: pol(y=x, x=1)
            1000*x^2 + 100*x + 11

            sage: zero = Pol_xy(0)
            sage: zero(1).parent()
            Univariate Polynomial Ring in x over Rational Field

            sage: zero = QQ['x'](0)
            sage: a = matrix(ZZ, [[1]])
            sage: zero(a).parent()
            Full MatrixSpace of 1 by 1 dense matrices over Rational Field

            sage: pol(y, x).parent() is pol(x, y).parent() is pol(y, y).parent() is Pol_xy
            True

            sage: pol(x, x).parent()
            Univariate Polynomial Ring in x over Rational Field

            sage: one = Pol_xy(1)
            sage: one(1, 1.).parent()
            Real Field with 53 bits of precision

            sage: zero = GF(2)['x'](0)
            sage: zero(1.).parent() # should raise an error
            Traceback (most recent call last):
            ...
            TypeError: no common canonical parent for objects with parents:
            'Finite Field of size 2' and 'Real Field with 53 bits of precision'

            sage: pol(x, y, x=1)
            Traceback (most recent call last):
            ...
            TypeError: Wrong number of arguments

        Check that :trac:`22317` is fixed::

            sage: R = ZZ['x']['y']['z']
            sage: d = R.gens_dict_recursive()
            sage: p = d['x'] * d['z']
            sage: p(x=QQ(0))
            0

        AUTHORS:

        -  David Joyner (2005-04-10)

        -  William Stein (2006-01-22): change so parent is determined by the
           arithmetic

        -  William Stein (2007-03-24): fix parent being determined in the
           constant case!

        -  Robert Bradshaw (2007-04-09): add support for nested calling

        -  Tom Boothby (2007-05-01): evaluation done by
           CompiledPolynomialFunction

        -  William Stein (2007-06-03): add support for keyword arguments.

        -  Francis Clarke (2012-08-26): fix keyword substitution in the
           leading coefficient.
        """
        cdef long i
        cdef Polynomial pol = self
        cdef long d

        cst = self._parent._base.zero() if self.degree() < 0 else self.get_unsafe(0)
        a = args[0] if len(args) == 1 else None
        if kwds or not (isinstance(a, Element) or PyNumber_Check(a)):
            # slow path

            # Isolate the variable we are interested in, check remaining
            # arguments

            a = kwds.pop(self.variable_name(), None)
            if args:
                if a is not None:
                    raise TypeError("unsupported mix of keyword and positional arguments")
                if isinstance(args[0], (list, tuple)):
                    if len(args) > 1:
                        raise TypeError("invalid arguments")
                    args = args[0]
                a, args = args[0], args[1:]
            if a is None:
                a = self._parent.gen()

            eval_coeffs = False
            if args or kwds:
                try:
                    # Note that we may be calling a different implementation that
                    # is more permissive about its arguments than we are.
                    cst = cst(*args, **kwds)
                    eval_coeffs = True
                except TypeError:
                    if args: # bwd compat: nonsense *keyword* arguments are okay
                        raise TypeError("Wrong number of arguments")

            # Evaluate the coefficients, then fall through to evaluate the
            # resulting univariate polynomial

            if eval_coeffs:
                pol = pol.map_coefficients(lambda c: c(*args, **kwds),
                                            new_base_ring=cst.parent())

        # Coerce a once and for all to a parent containing the coefficients.
        # This can save lots of coercions when the common parent is the
        # polynomial's base ring (e.g., for evaluations at integers).
        if not have_same_parent(a, cst):
            cst, aa = coercion_model.canonical_coercion(cst, a)
            # Use fast multiplication actions like matrix × scalar.
            # If there is no action, replace a by an element of the
            # target parent.
            if coercion_model.get_action(parent(aa), parent(a)) is None:
                a = aa

        d = pol.degree()

        if d <= 0 or (isinstance(a, Element)
                      and a.parent().is_exact() and a.is_zero()):
            return cst # with the right parent thanks to the above coercion
        elif parent(a) is pol._parent and a.is_gen():
            return pol
        elif hasattr(a, "_evaluate_polynomial"):
            try:
                return a._evaluate_polynomial(pol)
            except NotImplementedError:
                pass

        if pol._compiled is None:
            if d < 4 or d > 50000:
                result = pol.get_unsafe(d)
                for i in xrange(d - 1, -1, -1):
                    result = result * a + pol.get_unsafe(i)
                return result
            pol._compiled = CompiledPolynomialFunction(pol.list())
        return pol._compiled.eval(a)

    def compose_trunc(self, Polynomial other, long n):
        r"""
        Return the composition of ``self`` and ``other``, truncated to `O(x^n)`.

        This method currently works for some specific coefficient rings only.

        EXAMPLES::

            sage: Pol.<x> = CBF[]
            sage: (1 + x + x^2/2 + x^3/6 + x^4/24 + x^5/120).compose_trunc(1 + x, 2)
            ([2.708333333333333 +/- ...e-16])*x + [2.71666666666667 +/- ...e-15]

            sage: Pol.<x> = QQ['y'][]
            sage: (1 + x + x^2/2 + x^3/6 + x^4/24 + x^5/120).compose_trunc(1 + x, 2)
            Traceback (most recent call last):
            ...
            NotImplementedError: truncated composition is not implemented for this subclass of polynomials
        """
        raise NotImplementedError("truncated composition is not implemented "
                                  "for this subclass of polynomials")

    def _compile(self):
        # For testing
        self._compiled = CompiledPolynomialFunction(self.list())
        return self._compiled

    def _get_compiled(self):
        # For testing
        return self._compiled

    def _fast_float_(self, *vars):
        """
        Return a quickly-evaluating function on floats.

        EXAMPLES::

            sage: R.<t> = QQ[]
            sage: f = t^3-t
            sage: ff = f._fast_float_()
            sage: ff(10)
            990.0

        Horner's method is used::

            sage: f = (t+10)^3; f
            t^3 + 30*t^2 + 300*t + 1000
            sage: list(f._fast_float_())
            ['load 0', 'push 30.0', 'add', 'load 0', 'mul', 'push 300.0', 'add', 'load 0', 'mul', 'push 1000.0', 'add']

        TESTS::

            sage: f = t + 2 - t
            sage: ff = f._fast_float_()
            sage: ff(3)
            2.0
            sage: list(f._fast_float_())
            ['push 2.0']

            sage: f = t - t
            sage: ff = f._fast_float_()
            sage: ff(3)
            0.0
            sage: list(f._fast_float_())
            ['push 0.0']
        """
        from sage.ext.fast_eval import fast_float_arg, fast_float_constant
        var = self._parent._names[0]
        if not vars:
            x = fast_float_arg(0)
        elif var in vars:
            x = fast_float_arg(list(vars).index(var))
        else:
            raise ValueError("free variable: %s" % var)
        cdef int i, d = self.degree()
        expr = x
        if d == -1:
            return fast_float_constant(0)
        coeff = self.get_unsafe(d)
        if d == 0:
            return fast_float_constant(coeff)
        if coeff != 1:
            expr *= fast_float_constant(coeff)
        for i from d > i >= 0:
            coeff = self.get_unsafe(i)
            if coeff:
                expr += fast_float_constant(coeff)
            if i > 0:
                expr *= x
        return expr

    def _fast_callable_(self, etb):
        r"""
        Given an ExpressionTreeBuilder, return an Expression representing
        this value.

        EXAMPLES::

            sage: from sage.ext.fast_callable import ExpressionTreeBuilder
            sage: etb = ExpressionTreeBuilder(vars=['t'])
            sage: R.<t> = QQ[]
            sage: v = R.random_element(6); v
            -1/4*t^6 + 1/2*t^5 - t^4 - 12*t^3 + 1/2*t^2 - 1/95*t - 1/2
            sage: v._fast_callable_(etb)
            add(mul(add(mul(add(mul(add(mul(add(mul(add(mul(v_0, -1/4), 1/2), v_0), -1), v_0), -12), v_0), 1/2), v_0), -1/95), v_0), -1/2)

        TESTS::

            sage: R(2)._fast_callable_(etb)
            2
            sage: R(0)._fast_callable_(etb)
            0
            sage: fast_callable(R(2))(3)
            2
        """
        x = etb.var(self.variable_name())
        expr = x
        cdef int i, d = self.degree()
        # We handle polynomial rings like QQ['x']['y']; that gives us some
        # slowdown.  Optimize away some of that:
        if len(etb._vars) == 1:
            # OK, we're in the (very common) univariate case.
            coeff_maker = etb.constant
        else:
            # There may be variables in our coefficients...
            coeff_maker = etb.make
        if d == -1:
            return coeff_maker(0)
        coeff = self.get_unsafe(d)
        if d == 0:
            return coeff_maker(coeff)
        if coeff != 1:
            expr *= coeff_maker(coeff)
        for i from d > i >= 0:
            coeff = self.get_unsafe(i)
            if coeff:
                expr += coeff_maker(coeff)
            if i > 0:
                expr *= x
        return expr

    cpdef _richcmp_(self, other, int op):
        """
        Compare the two polynomials self and other.

        We order polynomials first by degree (but treating 0 as having
        degree 0), then in dictionary order starting with the
        coefficient of largest degree.

        EXAMPLES::

            sage: R.<x> = QQ['x']
            sage: 3*x^3  + 5 > 10*x^2 + 19
            True
            sage: x^2 - 2*x - 1 < x^2 - 1
            True
            sage: x^2 - 2*x - 1 > x^2 - 1
            False
            sage: x^3 - 3 > 393939393
            True

        Test comparison with zero (:trac:`18633`)::

            sage: 0 < R(1)
            True
            sage: R(-1) < 0
            True
            sage: -x < 0
            False
            sage: R(0) == R(0)
            True

        TESTS::

        Test that comparisons are consistent when using interval
        coefficients::

            sage: R.<x> = RIF[]
            sage: a = RIF(0,1) * x
            sage: b = RIF(1,2) * x
            sage: a == a
            False
            sage: a != a
            False
            sage: a == b
            False
            sage: a < b
            False
            sage: a > b
            False
            sage: a <= b
            True
            sage: a >= b
            False
            sage: a != b
            False

            sage: R.<x> = RBF[]
            sage: pol = RBF(1.0, 0.1)
            sage: pol == pol
            False
        """
        cdef Polynomial pol = <Polynomial?>other

        cdef Py_ssize_t d1 = self.degree()
        cdef Py_ssize_t d2 = pol.degree()

        # Special case constant polynomials
        if d1 == -1: # self is the 0 polynomial
            if d2 == -1:
                return rich_to_bool(op, 0) # both polynomials are 0
            elif d2 == 0:
                return richcmp(self._parent._base.zero(), pol.get_unsafe(0), op)
            return rich_to_bool_sgn(op, -1) # we have d2 > 0
        elif d1 == 0: # self is a nonzero constant
            if d2 == -1:
                return richcmp(self.get_unsafe(0), pol._parent._base.zero(), op)
            elif d2 == 0:
                return richcmp(self.get_unsafe(0), pol.get_unsafe(0), op)
            return rich_to_bool_sgn(op, -1) # we have d2 > d1 == 0

        # For different degrees, compare the degree
        if d1 != d2:
            return rich_to_bool_sgn(op, d1 - d2)

        cdef Py_ssize_t i
        for i in reversed(range(d1+1)):
            x = self.get_unsafe(i)
            y = pol.get_unsafe(i)
            res = richcmp_item(x, y, op)
            if res is not NotImplemented:
                return res
        return rich_to_bool(op, 0)

    def __nonzero__(self):
        """
        EXAMPLES::

            sage: P = PolynomialRing(ZZ,'x')(0)
            sage: bool(P)
            False
            sage: P = PolynomialRing(ZZ, 'x')([1,2,3])
            sage: bool(P)
            True
        """
        return self.degree() >= 0

    def __getitem__(self, n):
        r"""
        Return the `n`-th coefficient of ``self``.

        .. WARNING::

            If `P` is a polynomial of degree `d`, then ``P[i]``
            returns `0` when `i < 0` or `i > d`.  This behaviour
            intentionally differs from that of lists: if `L` is a list
            of length `n`, then Python defines ``L[-i] = L[n - i]``
            for `0 < i \le n``.  The definition used here is more
            meaningful for polynomials, since it can be extended
            immediately to Laurent series, for example.

        EXAMPLES:

        We illustrate the difference between polynomials and lists
        when negative indices are involved::

            sage: R.<x> = QQ[]
            sage: f = x + 2
            sage: f[-1]
            0
            sage: list(f)[-1]
            1

        Slices can be used to truncate polynomials::

            sage: pol = R(range(8)); pol
            7*x^7 + 6*x^6 + 5*x^5 + 4*x^4 + 3*x^3 + 2*x^2 + x
            sage: pol[:6]
            5*x^5 + 4*x^4 + 3*x^3 + 2*x^2 + x

        Any other kind of slicing is deprecated or an error, see
        :trac:`18940`::

            sage: f[1:3]
            doctest:...: DeprecationWarning: polynomial slicing with a start index is deprecated, use list() and slice the resulting list instead
            See http://trac.sagemath.org/18940 for details.
            x
            sage: f[1:3:2]
            Traceback (most recent call last):
            ...
            NotImplementedError: polynomial slicing with a step is not defined
        """
        cdef Py_ssize_t d = self.degree() + 1
        if isinstance(n, slice):
            start, stop, step = n.start, n.stop, n.step
            if step is not None:
                raise NotImplementedError("polynomial slicing with a step is not defined")
            if start is None:
                start = 0
            else:
                if start < 0:
                    start = 0
                deprecation(18940, "polynomial slicing with a start index is deprecated, use list() and slice the resulting list instead")
            if stop is None or stop > d:
                stop = d
            values = ([self.base_ring().zero()] * start
                      + [self.get_unsafe(i) for i in xrange(start, stop)])
            return self._new_generic(values)

        return self.get_coeff_c(pyobject_to_long(n))

    cdef get_coeff_c(self, Py_ssize_t i):
        """
        Return the `i`-th coefficient of ``self``.
        """
        cdef Py_ssize_t d = self.degree()
        if 0 <= i <= d:
            return self.get_unsafe(i)
        else:
            return self._parent._base.zero()

    cdef get_unsafe(self, Py_ssize_t i):
        """
        Return the `i`-th coefficient of ``self``.

        Used as building block for a generic :meth:`__getitem__`. Should be
        overridden by Cython subclasses. The default implementation makes it
        possible to implement concrete subclasses in Python.
        """
        return self[i]

    def __iter__(self):
        """
        EXAMPLES::

            sage: P = PolynomialRing(ZZ, 'x')([1,2,3])
            sage: [y for y in iter(P)]
            [1, 2, 3]
        """
        return iter(self.list(copy=False))

    def _cache_key(self):
        """
        Return a hashable key which identifies this element.

        EXAMPLES::

            sage: K.<u> = Qq(4)
            sage: R.<x> = K[]
            sage: f = x
            sage: hash(f)
            Traceback (most recent call last):
            ...
            TypeError: unhashable type: 'sage.rings.padics.qadic_flint_CR.qAdicCappedRelativeElement'
            sage: f._cache_key()
            (Univariate Polynomial Ring in x over 2-adic Unramified Extension Field in u defined by x^2 + x + 1,
             0,
             1 + O(2^20))
            sage: @cached_function
            ....: def foo(t): return t
            ....:
            sage: foo(x)
            (1 + O(2^20))*x
        """
        return (self._parent,) + tuple(self)

    def __hash__(self):
        return self._hash_c()

    cdef long _hash_c(self) except -1:
        """
        This hash incorporates the variable name in an effort to respect
        the obvious inclusions into multi-variable polynomial rings.

        The tuple algorithm is borrowed from
        http://effbot.org/zone/python-hash.htm.

        EXAMPLES::

            sage: R.<x>=ZZ[]
            sage: hash(R(1))==hash(1)  # respect inclusions of the integers
            True
            sage: hash(R.0)==hash(FractionField(R).0)  # respect inclusions into the fraction field
            True
            sage: R.<x>=QQ[]
            sage: hash(R(1/2))==hash(1/2)  # respect inclusions of the rationals
            True
            sage: hash(R.0)==hash(FractionField(R).0)  # respect inclusions into the fraction field
            True
            sage: R.<x>=IntegerModRing(11)[]
            sage: hash(R.0)==hash(FractionField(R).0)  # respect inclusions into the fraction field
            True

        TESTS:

        Verify that :trac:`16251` has been resolved, i.e., polynomials with
        unhashable coefficients are unhashable::

            sage: K.<a> = Qq(9)
            sage: R.<t> = K[]
            sage: hash(t)
            Traceback (most recent call last):
            ...
            TypeError: unhashable type: 'sage.rings.padics.qadic_flint_CR.qAdicCappedRelativeElement'

        """
        cdef long result = 0 # store it in a c-int and just let the overflowing additions wrap
        cdef long result_mon
        cdef long c_hash
        cdef long var_name_hash
        cdef int i
        for i from 0<= i <= self.degree():
            if i == 1:
                # we delay the hashing until now to not waste it on a constant poly
                var_name_hash = hash(self._parent._names[0])
            # I'm assuming (incorrectly) that hashes of zero indicate that the element is 0.
            # This assumption is not true, but I think it is true enough for the purposes and it
            # it allows us to write fast code that omits terms with 0 coefficients.  This is
            # important if we want to maintain the '==' relationship with sparse polys.
            c_hash = hash(self.get_unsafe(i))
            if c_hash != 0:
                if i == 0:
                    result += c_hash
                else:
                    # Hash (self[i], generator, i) as a tuple according to the algorithm.
                    result_mon = c_hash
                    result_mon = (1000003 * result_mon) ^ var_name_hash
                    result_mon = (1000003 * result_mon) ^ i
                    result += result_mon
        if result == -1:
            return -2
        return result

    def __float__(self):
        """
        EXAMPLES::

            sage: P = PolynomialRing(ZZ, 'x')([1])
            sage: float(P)
            1.0
        """
        if self.degree() > 0:
            raise TypeError("cannot coerce nonconstant polynomial to float")
        return float(self.get_coeff_c(0))

    def __int__(self):
        """
        EXAMPLES::

            sage: P = PolynomialRing(ZZ, 'x')([3])
            sage: int(P)
            3
        """
        if self.degree() > 0:
            raise TypeError("cannot coerce nonconstant polynomial to int")
        return int(self.get_coeff_c(0))

    def _im_gens_(self, codomain, im_gens, base_map=None):
        """
        Return the image of this element under the morphism defined by
        ``im_gens`` in ``codomain``, where elements of the
        base ring are mapped by ``base_map``.

        EXAMPLES::

            sage: R.<x> = ZZ[]
            sage: H = Hom(R, QQ); H
            Set of Homomorphisms from Univariate Polynomial Ring in x over Integer Ring to Rational Field
            sage: f = H([5]); f
            Ring morphism:
              From: Univariate Polynomial Ring in x over Integer Ring
              To:   Rational Field
              Defn: x |--> 5
            sage: f(x)
            5
            sage: f(x^2 + 3) # indirect doctest
            28

            sage: K.<i> = NumberField(x^2 + 1)
            sage: cc = K.hom([-i])
            sage: S.<y> = K[]
            sage: phi = S.hom([y^2], base_map=cc)
            sage: phi(i*y)
            -i*y^2
        """
        a = im_gens[0]
        d = self.degree()
        if d == -1:
            return codomain.zero() # Special case: 0 should always coerce to 0
        if base_map is None:
            base_map = codomain.coerce_map_from(self.base_ring())
        result = base_map(self.get_unsafe(d))
        i = d - 1
        while i >= 0:
            result = result * a + base_map(self.get_unsafe(i))
            i -= 1
        return result

    def _integer_(self, ZZ):
        r"""
        EXAMPLES::

            sage: K.<x> = Frac(RR['x'])
            sage: ZZ(2*x/x)              # indirect doctest
            2
            sage: ZZ(x)
            Traceback (most recent call last):
            ...
            TypeError: cannot coerce nonconstant polynomial

        .. NOTE::

            The original example has been moved to :meth:`section` of
            :class:`sage.categories.map.FormalCompositeMap` by :trac:`27081`
            since coercion doesn't need :meth:`_integer_` for it, any more.
        """
        if self.degree() > 0:
            raise TypeError("cannot coerce nonconstant polynomial")
        return ZZ(self.get_coeff_c(0))

    def _rational_(self):
        r"""
        EXAMPLES::

            sage: R.<x> = PolynomialRing(QQ)
            sage: QQ(R(45/4))
            45/4
            sage: QQ(3*x + 45)
            Traceback (most recent call last):
            ...
            TypeError: not a constant polynomial
        """
        if self.degree() > 0:
            raise TypeError("not a constant polynomial")
        return sage.rings.rational.Rational(self.get_coeff_c(0))

    def _symbolic_(self, R):
        """
        EXAMPLES::

            sage: R.<x> = QQ[]
            sage: f = x^3 + x
            sage: g = f._symbolic_(SR); g
            x^3 + x
            sage: g(x=2)
            10

            sage: g = SR(f)
            sage: g(x=2)
            10

        The polynomial has to be over a field of characteristic 0 (see
        :trac:`24072`)::

            sage: R.<w> = GF(7)[]
            sage: f = SR(2*w^3 + 1); f
            Traceback (most recent call last):
            ...
            TypeError: positive characteristic not allowed in symbolic computations
        """
        d = dict([(repr(g), R.var(g)) for g in self._parent.gens()])
        return self.subs(**d)

    def __invert__(self):
        """
        EXAMPLES::

            sage: R.<x> = QQ[]
            sage: f = x - 90283
            sage: f.__invert__()
            1/(x - 90283)
            sage: ~f
            1/(x - 90283)
        """
        return self.parent().one() / self

    def inverse_of_unit(self):
        """
        EXAMPLES::

            sage: R.<x> = QQ[]
            sage: f = x - 90283
            sage: f.inverse_of_unit()
            Traceback (most recent call last):
            ...
            ArithmeticError: x - 90283 is not a unit in Univariate Polynomial Ring in x over Rational Field
            sage: f = R(-90283); g = f.inverse_of_unit(); g
            -1/90283
            sage: parent(g)
            Univariate Polynomial Ring in x over Rational Field

        TESTS::

            sage: Integers(1)['x'](0).inverse_of_unit()
            0
        """
        d = self.degree()
        if d > 0:
            if not self.is_unit():
                raise ArithmeticError(f"{self} is not a unit in {self.parent()}")
            else:
                raise NotImplementedError("polynomial inversion over non-integral domains not implemented")
        elif d == -1:
            cst = self._parent._base.zero()
        else:
            cst = self.get_unsafe(0)
        inv = cst.inverse_of_unit()
        return self._parent([inv])

    def inverse_mod(a, m):
        """
        Inverts the polynomial a with respect to m, or raises a ValueError
        if no such inverse exists. The parameter m may be either a single
        polynomial or an ideal (for consistency with inverse_mod in other
        rings).

        .. SEEALSO::

            If you are only interested in the inverse modulo a monomial `x^k`
            then you might use the specialized method
            :meth:`inverse_series_trunc` which is much faster.

        EXAMPLES::

            sage: S.<t> = QQ[]
            sage: f = inverse_mod(t^2 + 1, t^3 + 1); f
            -1/2*t^2 - 1/2*t + 1/2
            sage: f * (t^2 + 1) % (t^3 + 1)
            1
            sage: f = t.inverse_mod((t+1)^7); f
            -t^6 - 7*t^5 - 21*t^4 - 35*t^3 - 35*t^2 - 21*t - 7
            sage: (f * t) + (t+1)^7
            1
            sage: t.inverse_mod(S.ideal((t + 1)^7)) == f
            True

        This also works over inexact rings, but note that due to rounding
        error the product may not always exactly equal the constant
        polynomial 1 and have extra terms with coefficients close to zero. ::

            sage: R.<x> = RDF[]
            sage: epsilon = RDF(1).ulp()*50   # Allow an error of up to 50 ulp
            sage: f = inverse_mod(x^2 + 1, x^5 + x + 1); f  # abs tol 1e-14
            0.4*x^4 - 0.2*x^3 - 0.4*x^2 + 0.2*x + 0.8
            sage: poly = f * (x^2 + 1) % (x^5 + x + 1)
            sage: # Remove noisy zero terms:
            sage: parent(poly)([ 0.0 if abs(c)<=epsilon else c for c in poly.coefficients(sparse=False) ])
            1.0
            sage: f = inverse_mod(x^3 - x + 1, x - 2); f
            0.14285714285714285
            sage: f * (x^3 - x + 1) % (x - 2)
            1.0
            sage: g = 5*x^3+x-7; m = x^4-12*x+13; f = inverse_mod(g, m); f
            -0.0319636125...*x^3 - 0.0383269759...*x^2 - 0.0463050900...*x + 0.346479687...
            sage: poly = f*g % m
            sage: # Remove noisy zero terms:
            sage: parent(poly)([ 0.0 if abs(c)<=epsilon else c for c in poly.coefficients(sparse=False) ])  # abs tol 1e-14
            1.0000000000000004

        ALGORITHM: Solve the system as + mt = 1, returning s as the inverse
        of a mod m.

        Uses the Euclidean algorithm for exact rings, and solves a linear
        system for the coefficients of s and t for inexact rings (as the
        Euclidean algorithm may not converge in that case).

        AUTHORS:

        - Robert Bradshaw (2007-05-31)
        """
        from sage.rings.ideal import is_Ideal
        if is_Ideal(m):
            v = m.gens_reduced()
            if len(v) > 1:
                raise NotImplementedError("Don't know how to invert modulo non-principal ideal %s" % m)
            m = v[0]
        if m.degree() == 1 and m[1].is_unit():
            # a(x) mod (x-r) = a(r)
            r = -m[0]
            if not m[1].is_one():
                r *= m.base_ring()(~m[1])
            u = a(r)
            if u.is_unit():
                return a.parent()(~u)
        if a.parent().is_exact():
            # use xgcd
            g, s, _ = a.xgcd(m)
            if g == 1:
                return s
            elif g.is_unit():
                return g.inverse_of_unit() * s
            else:
                raise ValueError("Impossible inverse modulo")
        else:
            # xgcd may not converge for inexact rings.
            # Instead solve for the coefficients of
            # s (degree n-1) and t (degree n-2) in
            #               as + mt = 1
            # as a linear system.
            from sage.matrix.constructor import matrix
            from sage.modules.free_module_element import vector
            a %= m
            n = m.degree()
            R = a.parent().base_ring()
            M = matrix(R, 2*n-1)
            # a_i s_j x^{i+j} terms
            for i in range(n):
                for j in range(n):
                    M[i+j, j] = a[i]
            # m_i t_j x^{i+j} terms
            for i in range(n+1):
                for j in range(n-1):
                    M[i+j, j+n] = m[i]
            v = vector(R, [R.one()] + [R.zero()]*(2*n-2)) # the constant polynomial 1
            if M.is_invertible():
                x = M.solve_right(v) # there has to be a better way to solve
                return a.parent()(list(x)[0:n])
            else:
                raise ValueError("Impossible inverse modulo")

    cpdef Polynomial inverse_series_trunc(self, long prec):
        r"""
        Return a polynomial approximation of precision ``prec`` of the inverse
        series of this polynomial.

        .. SEEALSO::

            The method :meth:`inverse_mod` allows more generally to invert this
            polynomial with respect to any ideal.

        EXAMPLES::

            sage: x = polygen(ZZ)
            sage: s = (1+x).inverse_series_trunc(5)
            sage: s
            x^4 - x^3 + x^2 - x + 1
            sage: s * (1+x)
            x^5 + 1

        Note that the constant coefficient needs to be a unit::

            sage: ZZx.<x> = ZZ[]
            sage: ZZxy.<y> = ZZx[]
            sage: (1+x + y**2).inverse_series_trunc(4)
            Traceback (most recent call last):
            ...
            ValueError: constant term x + 1 is not a unit
            sage: (1+x + y**2).change_ring(ZZx.fraction_field()).inverse_series_trunc(4)
            (-1/(x^2 + 2*x + 1))*y^2 + 1/(x + 1)

        The method works over any polynomial ring::

            sage: R = Zmod(4)
            sage: Rx.<x> = R[]
            sage: Rxy.<y> = Rx[]

            sage: p = 1 + (1+2*x)*y + x**2*y**4
            sage: q = p.inverse_series_trunc(10)
            sage: (p*q).truncate(11)
            (2*x^4 + 3*x^2 + 3)*y^10 + 1

        Even noncommutative ones::

            sage: M = MatrixSpace(ZZ,2)
            sage: x = polygen(M)
            sage: p = M([1,2,3,4])*x^3 + M([-1,0,0,1])*x^2 + M([1,3,-1,0])*x + M.one()
            sage: q = p.inverse_series_trunc(5)
            sage: (p*q).truncate(5) == M.one()
            True
            sage: q = p.inverse_series_trunc(13)
            sage: (p*q).truncate(13) == M.one()
            True

        TESTS::

            sage: x = polygen(ZZ['a','b'])
            sage: (x+1).inverse_series_trunc(0)
            Traceback (most recent call last):
            ...
            ValueError: the precision must be positive, got 0

        AUTHORS:

        - David Harvey (2006-09-09): Newton's method implementation for power
          series

        - Vincent Delecroix (2014-2015): move the implementation directly in
          polynomial
        """
        if prec <= 0:
            raise ValueError("the precision must be positive, got {}".format(prec))

        const_term = self.get_coeff_c(0)
        if not const_term.is_unit():
            raise ValueError("constant term {} is not a unit".format(const_term))

        R = self._parent
        A = R.base_ring()
        try:
            first_coeff = const_term.inverse_of_unit()
        except AttributeError:
            first_coeff = A(~const_term)

        current = R(first_coeff)
        for next_prec in sage.misc.misc.newton_method_sizes(prec)[1:]:
            z = current._mul_trunc_(self, next_prec)._mul_trunc_(current, next_prec)
            current = current + current - z
        return current

    def revert_series(self, n):
        r"""
        Return a polynomial ``f`` such that
        ``f(self(x)) = self(f(x)) = x mod x^n``.

        Currently, this is only implemented over some coefficient rings.

        EXAMPLES::

            sage: Pol.<x> = QQ[]
            sage: (x + x^3/6 + x^5/120).revert_series(6)
            3/40*x^5 - 1/6*x^3 + x
            sage: Pol.<x> = CBF[]
            sage: (x + x^3/6 + x^5/120).revert_series(6)
            ([0.075000000000000 +/- ...e-17])*x^5 + ([-0.166666666666667 +/- ...e-16])*x^3 + x
            sage: Pol.<x> = SR[]
            sage: x.revert_series(6)
            Traceback (most recent call last):
            ...
            NotImplementedError: only implemented for certain base rings
        """
        raise NotImplementedError("only implemented for certain base rings")

    def __long__(self):
        """
        EXAMPLES::

            sage: R.<x> = ZZ[]
            sage: f = x - 902384
            sage: long(f) # py2
            Traceback (most recent call last):
            ...
            TypeError: cannot coerce nonconstant polynomial to long
            sage: long(R(939392920202)) # py2
            doctest:...: DeprecationWarning: converting polynomials to longs is deprecated, since long() will no longer be supported in Python 3
            See https://trac.sagemath.org/27675 for details.
            939392920202L
        """
        if self.degree() > 0:
            raise TypeError("cannot coerce nonconstant polynomial to long")
        deprecation(27675, "converting polynomials to longs is deprecated, since long() will no longer be supported in Python 3")
        return long(self.get_coeff_c(0))

    cpdef _mul_(self, right):
        """
        EXAMPLES::

            sage: R.<x> = ZZ[]
            sage: (x - 4)*(x^2 - 8*x + 16)
            x^3 - 12*x^2 + 48*x - 64
            sage: C.<t> = PowerSeriesRing(ZZ)
            sage: D.<s> = PolynomialRing(C)
            sage: z = (1 + O(t)) + t*s^2
            sage: z*z
            t^2*s^4 + (2*t + O(t^2))*s^2 + 1 + O(t)

            ## More examples from trac 2943, added by Kiran S. Kedlaya 2 Dec 09
            sage: C.<t> = PowerSeriesRing(Integers())
            sage: D.<s> = PolynomialRing(C)
            sage: z = 1 + (t + O(t^2))*s + (t^2 + O(t^3))*s^2
            sage: z*z
            (t^4 + O(t^5))*s^4 + (2*t^3 + O(t^4))*s^3 + (3*t^2 + O(t^3))*s^2 + (2*t + O(t^2))*s + 1

        TESTS::

            sage: Pol.<x> = MatrixSpace(ZZ, 2)[]
            sage: a = matrix([[1,0],[0,0]])
            sage: b = matrix([[1,2],[3,4]])
            sage: list((a*x)*(b*x + 1))
            [
            [0 0]  [1 0]  [1 2]
            [0 0], [0 0], [0 0]
            ]
            sage: list((b*x + 1)*(a*x))
            [
            [0 0]  [1 0]  [1 0]
            [0 0], [0 0], [3 0]
            ]
            sage: list((a*x + 1)*(b*x))
            [
            [0 0]  [1 2]  [1 2]
            [0 0], [3 4], [0 0]
            ]
        """
        if not self or not right:
            return self._parent.zero()

        cdef Polynomial _right = right
        if self.is_term():
            return _right._mul_term(self, term_on_right=False)
        elif _right.is_term():
            return self._mul_term(_right, term_on_right=True)

        elif self._parent.is_exact():
            return self._mul_karatsuba(right)
        else:
            return self._mul_generic(right)

    cpdef Polynomial _mul_trunc_(self, Polynomial right, long n):
        r"""
        Return the truncated multiplication of two polynomials up to ``n``.

        This is the default implementation that does the multiplication and then
        truncate! There are custom implementations in several subclasses:

        - :meth:`on dense polynomial over integers (via FLINT) <sage.rings.polynomial.polynomial_integer_dense_flint.Polynomial_integer_dense_flint._mul_trunc_>`

        - :meth:`on dense polynomial over Z/nZ (via FLINT)
          <sage.rings.polynomial.polynomial_zmod_flint.Polynomial_zmod_flint._mul_trunc_>`

        - :meth:`on dense rational polynomial (via FLINT)
          <sage.rings.polynomial.polynomial_rational_flint.Polynomial_rational_flint._mul_trunc_>`

        - :meth:`on dense polynomial on Z/nZ (via NTL)
          <sage.rings.polynomial.polynomial_modn_dense_ntl.Polynomial_dense_modn_ntl_zz._mul_trunc_>`

        EXAMPLES::

            sage: R = QQ['x']['y']
            sage: y = R.gen()
            sage: x = R.base_ring().gen()
            sage: p1 = 1 - x*y + 2*y**3
            sage: p2 = -1/3 + y**5
            sage: p1._mul_trunc_(p2, 5)
            -2/3*y^3 + 1/3*x*y - 1/3

        .. TODO::

            implement a generic truncated Karatsuba and use it here.
        """
        cdef Polynomial pol
        cdef list x, y
        if not self or not right:
            return self._parent.zero()
        elif n < self._parent._Karatsuba_threshold:
            x = self.list(copy=False)
            y = right.list(copy=False)
            return self._new_generic(do_schoolbook_product(x, y, n))
        else:
            pol = self.truncate(n) * right.truncate(n)
            return pol._inplace_truncate(n)

    def multiplication_trunc(self, other, n):
        r"""
        Truncated multiplication

        EXAMPLES::

            sage: R.<x> = ZZ[]
            sage: (x^10 + 5*x^5 + x^2 - 3).multiplication_trunc(x^7 - 3*x^3 + 1, 11)
            x^10 + x^9 - 15*x^8 - 3*x^7 + 2*x^5 + 9*x^3 + x^2 - 3

        Check that coercion is working::

            sage: R2 = QQ['x']
            sage: x2 = R2.gen()
            sage: p1 = (x^3 + 1).multiplication_trunc(x2^3 - 2, 5); p1
            -x^3 - 2
            sage: p2 = (x2^3 + 1).multiplication_trunc(x^3 - 2, 5); p2
            -x^3 - 2
            sage: parent(p1) == parent(p2) == R2
            True
        """
        if not have_same_parent(self, other):
            self, other = coercion_model.canonical_coercion(self, other)
        return self._mul_trunc_(other, pyobject_to_long(n))

    def square(self):
        """
        Return the square of this polynomial.

        .. TODO::

            - This is just a placeholder; for now it just uses ordinary
              multiplication. But generally speaking, squaring is faster than
              ordinary multiplication, and it's frequently used, so subclasses
              may choose to provide a specialised squaring routine.

            - Perhaps this even belongs at a lower level? RingElement or
              something?

        AUTHORS:

        - David Harvey (2006-09-09)

        EXAMPLES::

            sage: R.<x> = QQ[]
            sage: f = x^3 + 1
            sage: f.square()
            x^6 + 2*x^3 + 1
            sage: f*f
            x^6 + 2*x^3 + 1
        """
        return self * self

    def squarefree_decomposition(self):
        """
        Return the square-free decomposition of this polynomial.  This is a
        partial factorization into square-free, coprime polynomials.

        EXAMPLES::

            sage: x = polygen(QQ)
            sage: p = 37 * (x-1)^3 * (x-2)^3 * (x-1/3)^7 * (x-3/7)
            sage: p.squarefree_decomposition()
            (37*x - 111/7) * (x^2 - 3*x + 2)^3 * (x - 1/3)^7
            sage: p = 37 * (x-2/3)^2
            sage: p.squarefree_decomposition()
            (37) * (x - 2/3)^2
            sage: x = polygen(GF(3))
            sage: x.squarefree_decomposition()
            x
            sage: f = QQbar['x'](1)
            sage: f.squarefree_decomposition()
            1

        """
        if self.degree() < 0:
            raise ValueError("square-free decomposition not defined for zero polynomial")
        if hasattr(self.base_ring(),'_squarefree_decomposition_univariate_polynomial'):
            return self.base_ring()._squarefree_decomposition_univariate_polynomial(self)
        raise NotImplementedError("square-free decomposition not implemented for this polynomial")

    def is_square(self, root=False):
        """
        Return whether or not polynomial is square.

        If the optional
        argument ``root`` is set to ``True``, then also returns the square root
        (or ``None``, if the polynomial is not square).

        INPUT:

        -  ``root`` - whether or not to also return a square
           root (default: ``False``)

        OUTPUT:

        -  ``bool`` - whether or not a square

        -  ``root`` - (optional) an actual square root if
           found, and ``None`` otherwise.

        EXAMPLES::

            sage: R.<x> = PolynomialRing(QQ)
            sage: (x^2 + 2*x + 1).is_square()
            True
            sage: (x^4 + 2*x^3 - x^2 - 2*x + 1).is_square(root=True)
            (True, x^2 + x - 1)

            sage: f = 12*(x+1)^2 * (x+3)^2
            sage: f.is_square()
            False
            sage: f.is_square(root=True)
            (False, None)

            sage: h = f/3; h
            4*x^4 + 32*x^3 + 88*x^2 + 96*x + 36
            sage: h.is_square(root=True)
            (True, 2*x^2 + 8*x + 6)

            sage: S.<y> = PolynomialRing(RR)
            sage: g = 12*(y+1)^2 * (y+3)^2

            sage: g.is_square()
            True

        TESTS:

        Make sure :trac:`9093` is fixed::

            sage: R(1).is_square()
            True
            sage: R(4/9).is_square(root=True)
            (True, 2/3)
            sage: R(-1/3).is_square()
            False
            sage: R(0).is_square()
            True
        """
        if self.is_zero():
            return (True, self) if root else True

        try:
            f = self.squarefree_decomposition()
        except NotImplementedError:
            f = self.factor()

        u = self._parent.base_ring()(f.unit())

        if all(a[1] % 2 == 0 for a in f) and u.is_square():
            g = u.sqrt()
            for a in f:
                g *= a[0] ** (a[1] // 2)
            return (True, g) if root else True
        else:
            return (False, None) if root else False

    def any_root(self, ring=None, degree=None, assume_squarefree=False):
        """
        Return a root of this polynomial in the given ring.

        INPUT:

        - ``ring`` -- The ring in which a root is sought.  By default
          this is the coefficient ring.

        - ``degree`` (None or nonzero integer) -- Used for polynomials
          over finite fields.  Return a root of degree
          ``abs(degree)`` over the ground field.  If negative, also
          assumes that all factors of this polynomial are of degree
          ``abs(degree)``.  If None, returns a root of minimal degree
          contained within the given ring.

        - ``assume_squarefree`` (bool) -- Used for polynomials over
          finite fields.  If True, this polynomial is assumed to be
          squarefree.

        EXAMPLES::

            sage: R.<x> = GF(11)[]
            sage: f = 7*x^7 + 8*x^6 + 4*x^5 + x^4 + 6*x^3 + 10*x^2 + 8*x + 5
            sage: f.any_root()
            2
            sage: f.factor()
            (7) * (x + 9) * (x^6 + 10*x^4 + 6*x^3 + 5*x^2 + 2*x + 2)
            sage: f = x^6 + 10*x^4 + 6*x^3 + 5*x^2 + 2*x + 2
            sage: f.any_root(GF(11^6, 'a'))
            a^5 + a^4 + 7*a^3 + 2*a^2 + 10*a
            sage: sorted(f.roots(GF(11^6, 'a')))
            [(10*a^5 + 2*a^4 + 8*a^3 + 9*a^2 + a, 1), (a^5 + a^4 + 7*a^3 + 2*a^2 + 10*a, 1), (9*a^5 + 5*a^4 + 10*a^3 + 8*a^2 + 3*a + 1, 1), (2*a^5 + 8*a^4 + 3*a^3 + 6*a + 2, 1), (a^5 + 3*a^4 + 8*a^3 + 2*a^2 + 3*a + 4, 1), (10*a^5 + 3*a^4 + 8*a^3 + a^2 + 10*a + 4, 1)]
            sage: f.any_root(GF(11^6, 'a'))
            a^5 + a^4 + 7*a^3 + 2*a^2 + 10*a

            sage: g = (x-1)*(x^2 + 3*x + 9) * (x^5 + 5*x^4 + 8*x^3 + 5*x^2 + 3*x + 5)
            sage: g.any_root(ring=GF(11^10, 'b'), degree=1)
            1
            sage: g.any_root(ring=GF(11^10, 'b'), degree=2)
            5*b^9 + 4*b^7 + 4*b^6 + 8*b^5 + 10*b^2 + 10*b + 5
            sage: g.any_root(ring=GF(11^10, 'b'), degree=5)
            5*b^9 + b^8 + 3*b^7 + 2*b^6 + b^5 + 4*b^4 + 3*b^3 + 7*b^2 + 10*b

        TESTS::

            sage: R.<x> = GF(5)[]
            sage: K.<a> = GF(5^12)
            sage: for _ in range(40):
            ....:     f = R.random_element(degree=4)
            ....:     assert f(f.any_root(K)) == 0

        Check that our Cantor-Zassenhaus implementation does not loop
        over finite fields of even characteristic (see :trac:`16162`)::

            sage: K.<a> = GF(2**8)
            sage: x = polygen(K)
            sage: (x**2+x+1).any_root() # used to loop
            a^7 + a^6 + a^4 + a^2 + a + 1
            sage: (x**2+a+1).any_root()
            a^7 + a^2

        Also check that such computations can be interrupted::

            sage: K.<a> = GF(2^8)
            sage: x = polygen(K)
            sage: pol = x^1000000 + x + a
            sage: alarm(0.5); pol.any_root()
            Traceback (most recent call last):
            ...
            AlarmInterrupt

        Check root computation over large finite fields::

            sage: K.<a> = GF(2**50)
            sage: x = polygen(K)
            sage: (x**10+x+a).any_root()
            a^49 + a^47 + a^44 + a^42 + a^41 + a^39 + a^38 + a^37 + a^36 + a^34 + a^33 + a^29 + a^27 + a^26 + a^25 + a^23 + a^18 + a^13 + a^7 + a^5 + a^4 + a^3 + a^2 + a
            sage: K.<a> = GF(2**150)
            sage: x = polygen(K)
            sage: (x**10+x+a).any_root()
            a^149 + a^148 + a^146 + a^144 + a^143 + a^140 + a^138 + a^136 + a^134 + a^132 + a^131 + a^130 + a^129 + a^127 + a^123 + a^120 + a^118 + a^114 + a^113 + a^112 + a^111 + a^108 + a^104 + a^103 + a^102 + a^99 + a^98 + a^94 + a^91 + a^90 + a^88 + a^79 + a^78 + a^75 + a^73 + a^72 + a^67 + a^65 + a^64 + a^63 + a^62 + a^61 + a^59 + a^57 + a^52 + a^50 + a^48 + a^47 + a^46 + a^45 + a^43 + a^41 + a^39 + a^37 + a^34 + a^31 + a^29 + a^27 + a^25 + a^23 + a^22 + a^20 + a^18 + a^16 + a^14 + a^11 + a^10 + a^8 + a^6 + a^5 + a^4 + a + 1

        Check that :trac:`21998` has been resolved::

            sage: K.<a> = GF(2^4)
            sage: R.<x> = K[]
            sage: f = x^2 + x + a^2 + a
            sage: f.any_root()
            a + 1

        """
        if self.base_ring().is_finite() and self.base_ring().is_field():
            if self.degree() < 0:
                return ring(0)
            if self.degree() == 0:
                raise ValueError("no roots A %s" % self)
            if not assume_squarefree:
                SFD = self.squarefree_decomposition()
                SFD.sort()
                for f, e in SFD:
                    try:
                        return f.any_root(ring, degree, True)
                    except ValueError:
                        pass
            if self.degree() == 1 and (degree is None or degree == 1):
                if ring is None:
                    return -self.get_unsafe(0) / self.get_unsafe(1)
                else:
                    return ring(-self.get_unsafe(0) / self.get_unsafe(1))
            q = self.base_ring().order()
            if ring is None:
                allowed_deg_mult = Integer(1)
            else:
                if not (self.base_ring().is_field() and self.base_ring().is_finite()):
                    raise NotImplementedError
                if ring.characteristic() != self.base_ring().characteristic():
                    raise ValueError("ring must be an extension of the base ring")
                if not (ring.is_field() and ring.is_finite()):
                    raise NotImplementedError
                allowed_deg_mult = Integer(ring.factored_order()[0][1]) # generally it will be the quotient of this by the degree of the base ring.
            if degree is None:
                x = self._parent.gen()
                if allowed_deg_mult == 1:
                    xq = pow(x,q,self)
                    self = self.gcd(xq-x)
                    degree = -1
                    if self.degree() == 0:
                        raise ValueError("no roots B %s" % self)
                else:
                    xq = x
                    d = Integer(0)
                    while True:
                        # one pass for roots that actually lie within ring.
                        e = self.degree()
                        if 2*d+2 > e:
                            # this polynomial has no factors dividing allowed_deg_mult
                            if allowed_deg_mult % e == 0:
                                degree = -e
                            break
                        while d < allowed_deg_mult:
                            d = d+1
                            xq = pow(xq,q,self)
                            if d.divides(allowed_deg_mult):
                                break
                        A = self.gcd(xq-x)
                        if A != 1:
                            self = A
                            degree = -d
                            break
                        if d == allowed_deg_mult:
                            break
                    if degree is None:
                        if allowed_deg_mult == 1:
                            raise ValueError("no roots C %s" % self)
                        xq = x
                        d = Integer(0)
                        while True:
                            # now another for roots that will lie in an extension.
                            e = self.degree()
                            if 2*d+2 > e:
                                # this polynomial is irreducible.
                                degree = -e
                                break
                            while True:
                                # we waste a little effort here in computing the xq again.
                                d = d+1
                                xq = pow(xq,q,self)
                                if allowed_deg_mult.divides(d):
                                    break
                            A = self.gcd(xq-x)
                            if A != 1:
                                self = A
                                degree = -d
                                break
            if degree == 0:
                raise ValueError("degree should be nonzero")
            R = self._parent
            x = R.gen()
            if degree > 0:
                xq = x
                d = 0
                while True:
                    e = self.degree()
                    if 2*d > e:
                        if degree != e:
                            raise ValueError("no roots D %s" % self)
                        break
                    d = d+1
                    xq = pow(xq,q,self)
                    if d == degree:
                        break
                    A = self.gcd(xq-x)
                    if A != 1:
                        self = self // A
                if d == degree:
                    self = self.gcd(xq-x)
                    if self.degree() == 0:
                        raise ValueError("no roots E %s" % self)
            else:
                degree = -degree
            if ring is None:
                if degree == 1:
                    ring = self.base_ring()
                else:
                    ring = self.base_ring().extension(degree) # this won't work yet.
            # now self has only roots of degree ``degree``.
            # for now, we only implement the Cantor-Zassenhaus split
            k = self.degree() // degree
            if k == 1:
                try:
                    return self.roots(ring, multiplicities=False)[0] # is there something better to do here?
                except IndexError:
                    raise ValueError("no roots F %s" % self)
            if q % 2 == 0:
                while True:
                    T = R.random_element(2*degree-1)
                    if T == 0:
                        continue
                    T = T.monic()
                    C = T
                    for i in range(degree-1):
                        C = T + pow(C,q,self)
                    h = self.gcd(C)
                    hd = h.degree()
                    if hd != 0 and hd != self.degree():
                        if 2*hd <= self.degree():
                            return h.any_root(ring, -degree, True)
                        else:
                            return (self//h).any_root(ring, -degree, True)
            else:
                while True:
                    T = R.random_element(2*degree-1)
                    if T == 0:
                        continue
                    T = T.monic()
                    h = self.gcd(pow(T, Integer((q**degree-1)/2), self)-1)
                    hd = h.degree()
                    if hd != 0 and hd != self.degree():
                        if 2*hd <= self.degree():
                            return h.any_root(ring, -degree, True)
                        else:
                            return (self//h).any_root(ring, -degree, True)
        else:
            return self.roots(ring=ring, multiplicities=False)[0]

    def __truediv__(left, right):
        r"""
        EXAMPLES::

            sage: x = QQ['x'].0
            sage: f = (x^3 + 5)/3; f
            1/3*x^3 + 5/3
            sage: f.parent()
            Univariate Polynomial Ring in x over Rational Field

        If we do the same over `\ZZ` the result is in the
        polynomial ring over `\QQ`.

        ::

            sage: x  = ZZ['x'].0
            sage: f = (x^3 + 5)/3; f
            1/3*x^3 + 5/3
            sage: f.parent()
            Univariate Polynomial Ring in x over Rational Field

        Divides can make elements of the fraction field::

            sage: R.<x> = QQ['x']
            sage: f = x^3 + 5
            sage: g = R(3)
            sage: h = f/g; h
            1/3*x^3 + 5/3
            sage: h.parent()
            Fraction Field of Univariate Polynomial Ring in x over Rational Field

        This is another example over a non-prime finite field (submitted by
        a student of Jon Hanke). It illustrates cancellation between the
        numerator and denominator over a non-prime finite field.

        ::

            sage: R.<x> = PolynomialRing(GF(5^2, 'a'), 'x')
            sage: f = x^3 + 4*x
            sage: f / (x - 1)
            x^2 + x

        Be careful about coercions (this used to be broken)::

            sage: R.<x> = ZZ['x']
            sage: f = x / Mod(2,5); f
            3*x
            sage: f.parent()
            Univariate Polynomial Ring in x over Ring of integers modulo 5

        TESTS:

        Check that :trac:`12217` is fixed::

            sage: P.<x> = GF(5)[]
            sage: x/0
            Traceback (most recent call last):
            ...
            ZeroDivisionError: inverse of Mod(0, 5) does not exist

            sage: P.<x> = GF(25, 'a')[]
            sage: x/5
            Traceback (most recent call last):
            ...
            ZeroDivisionError: division by zero in finite field

        Check that :trac:`23611` is fixed::

            sage: int(1) / x
            1/x
        """
        # Same parents => bypass coercion
        if have_same_parent(left, right):
            return (<Element>left)._div_(right)

        # Try division of polynomial by a scalar
        if isinstance(left, Polynomial):
            R = (<Polynomial>left)._parent._base
            try:
                x = R._coerce_(right)
                return left * ~x
            except TypeError:
                pass

        # Delegate to coercion model. The line below is basically
        # RingElement.__truediv__(left, right), except that it also
        # works if left is not of type RingElement.
        return wrapperdescr_fastcall(RingElement.__truediv__,
                left, (right,), <object>NULL)

    def __div__(left, right):
        return PyNumber_TrueDivide(left, right)

    def __pow__(left, right, modulus):
        """
        EXAMPLES::

            sage: x = polygen(QQ['u']['v'])
            sage: f = x - 1
            sage: f._pow(3)
            x^3 - 3*x^2 + 3*x - 1
            sage: f^3
            x^3 - 3*x^2 + 3*x - 1

            sage: R = PolynomialRing(GF(2), 'x')
            sage: f = R(x^9 + x^7 + x^6 + x^5 + x^4 + x^2 + x)
            sage: h = R(x^10 + x^7 + x^6 + x^5 + x^4 + x^3 + x^2 + 1)
            sage: pow(f, 2, h)
            x^9 + x^8 + x^7 + x^5 + x^3

        TESTS::

            sage: x = polygen(QQ['u']['v'])
            sage: x^(1/2)
            Traceback (most recent call last):
            ...
            TypeError: non-integral exponents not supported

        ::

            sage: int(1)^x
            Traceback (most recent call last):
            ...
            TypeError: unsupported operand type(s) for ** or pow(): 'int' and 'sage.rings.polynomial.polynomial_element.Polynomial_generic_dense'

        ::

            sage: x^x
            Traceback (most recent call last):
            ...
            TypeError: non-integral exponents not supported

        ::

            sage: k = GF(5)
            sage: D.<x> = k[]
            sage: l.<x> = k.extension(x^2 + 2)
            sage: R.<t> = l[]
            sage: f = t^4 + (2*x - 1)*t^3 + (2*x + 1)*t^2 + 3
            sage: h = t^4 - x*t^3 + (3*x + 1)*t^2 + 2*t + 2*x - 1
            sage: pow(f, 2, h)
            3*t^3 + (2*x + 3)*t^2 + (2*x + 2)*t + 2*x + 2
            sage: pow(f, 10**7, h)
            4*x*t^3 + 2*x*t^2 + 4*x*t + 4

        Check that :trac:`18457` is fixed::

            sage: R.<x> = PolynomialRing(GF(5), sparse=True)
            sage: (1+x)^(5^10) # used to hang forever
            x^9765625 + 1
            sage: S.<t> = GF(3)[]
            sage: R1.<x> = PolynomialRing(S, sparse=True)
            sage: (1+x+t)^(3^10)
            x^59049 + t^59049 + 1
            sage: R2.<x> = PolynomialRing(S, sparse=False)
            sage: (1+x+t)^(3^10)
            x^59049 + t^59049 + 1

        Check that the algorithm used is indeed correct::

            sage: from sage.arith.power import generic_power
            sage: R1 = PolynomialRing(GF(8,'a'), 'x')
            sage: R2 = PolynomialRing(GF(9,'b'), 'x', sparse=True)
            sage: R3 = PolynomialRing(R2, 'y')
            sage: R4 = PolynomialRing(R1, 'y', sparse=True)
            sage: for d in range(20,40): # long time
            ....:     for R in [R1, R2, R3, R3]:
            ....:         a = R.random_element()
            ....:         assert a^d == generic_power(a, d)

        Test the powering modulo ``x^n`` (calling :meth:`power_trunc`)::

            sage: R.<x> = GF(3)[]
            sage: pow(x + 1, 51, x^7)
            x^6 + 2*x^3 + 1

            sage: S.<y> = QQ[]
            sage: R.<x> = S[]
            sage: pow(y*x+1, 51, x^7)
            18009460*y^6*x^6 + 2349060*y^5*x^5 + ... + 51*y*x + 1

        Check that fallback method is used when it is not possible to compute
        the characteristic of the base ring (:trac:`24308`)::

            sage: kk.<a,b> = GF(2)[]
            sage: k.<y,w> = kk.quo(a^2+a+1)
            sage: K.<T> = k[]
            sage: (T*y)^21
            T^21
        """
        if not isinstance(left, Polynomial):
            return NotImplemented
        cdef Polynomial self = <Polynomial>left

        if type(right) is not Integer:
            try:
                right = Integer(right)
            except TypeError:
                raise TypeError("non-integral exponents not supported")

        d = self.degree()
        if d == -1:
            return self._parent(self._parent._base.zero() ** right)
        elif d == 0:
            return self._parent(self.get_unsafe(0) ** right)
        if right < 0:
            return (~self)**(-right)
        if modulus:
            if right > 0 and \
               parent(modulus) == self._parent and \
               modulus.number_of_terms() == 1 and \
               modulus.leading_coefficient().is_one():
                return self.power_trunc(right, modulus.degree())
            return power_mod(self, right, modulus)
        if self.is_gen():   # special case x**n should be faster!
            P = self._parent
            R = P._base
            if P.is_sparse():
                v = {right: R.one()}
            else:
                v = [R.zero()]*right + [R.one()]
            return self.parent()(v, check=False)
        if right > 20: # no gain below
            try:
                p = self.parent().characteristic()
            except (AttributeError, NotImplementedError):
                # some quotients do not implement characteristic
                # see trac ticket 24308
                p = -1
            if 0 < p <= right and (self.base_ring() in sage.categories.integral_domains.IntegralDomains() or p.is_prime()):
                x = self.parent().gen()
                ret = self.parent().one()
                e = 1
                q = right
                sparse = self.parent().is_sparse()
                if sparse:
                    d = self.dict()
                else:
                    c = self.list(copy=False)
                while q > 0:
                    q, r = q.quo_rem(p)
                    if r != 0:
                        if sparse:
                            tmp = self.parent()({e*k : d[k]**e for k in d})
                        else:
                            tmp = [0] * (e * len(c) - e + 1)
                            for i in range(len(c)):
                                tmp[e*i] = c[i]**e
                            tmp = self.parent()(tmp)
                        ret *= generic_power(tmp, r)
                    e *= p
                return ret

        return generic_power(self, right)

    def power_trunc(self, n, prec):
        r"""
        Truncated ``n``-th power of this polynomial up to precision ``prec``

        INPUT:

        - ``n`` -- (non-negative integer) power to be taken

        - ``prec`` -- (integer) the precision

        EXAMPLES::

            sage: R.<x> = ZZ[]
            sage: (3*x^2 - 2*x + 1).power_trunc(5, 8)
            -1800*x^7 + 1590*x^6 - 1052*x^5 + 530*x^4 - 200*x^3 + 55*x^2 - 10*x + 1
            sage: ((3*x^2 - 2*x + 1)^5).truncate(8)
            -1800*x^7 + 1590*x^6 - 1052*x^5 + 530*x^4 - 200*x^3 + 55*x^2 - 10*x + 1

            sage: S.<y> = R[]
            sage: (x+y).power_trunc(5,5)
            5*x*y^4 + 10*x^2*y^3 + 10*x^3*y^2 + 5*x^4*y + x^5
            sage: ((x+y)^5).truncate(5)
            5*x*y^4 + 10*x^2*y^3 + 10*x^3*y^2 + 5*x^4*y + x^5

            sage: R.<x> = GF(3)[]
            sage: p = x^2 - x + 1
            sage: q = p.power_trunc(80, 20)
            sage: q
            x^19 + x^18 + ... + 2*x^4 + 2*x^3 + x + 1
            sage: (p^80).truncate(20) == q
            True

            sage: R.<x> = GF(7)[]
            sage: p = (x^2 + x + 1).power_trunc(2^100, 100)
            sage: p
            2*x^99 + x^98 + x^95 + 2*x^94 + ... + 3*x^2 + 2*x + 1

            sage: for i in range(100):
            ....:    q1 = (x^2 + x + 1).power_trunc(2^100 + i, 100)
            ....:    q2 = p * (x^2 + x + 1).power_trunc(i, 100)
            ....:    q2 = q2.truncate(100)
            ....:    assert q1 == q2, "i = {}".format(i)

        TESTS::

            sage: x = polygen(QQ)
            sage: (3*x-5).power_trunc(2^200, 0)
            0
            sage: x.power_trunc(-1, 10)
            Traceback (most recent call last):
            ...
            ValueError: n must be a non-negative integer
            sage: R.<y> = QQ['x']
            sage: y.power_trunc(2**32-1, 2)
            0
            sage: y.power_trunc(2**64-1, 2)
            0
        """
        cdef Integer ZZn = ZZ(n)
        if mpz_fits_ulong_p(ZZn.value):
            return self._power_trunc(mpz_get_ui(ZZn.value), prec)
        return generic_power_trunc(self, ZZn, pyobject_to_long(prec))

    cpdef Polynomial _power_trunc(self, unsigned long n, long prec):
        r"""
        Truncated ``n``-th power of this polynomial up to precision ``prec``

        This method is overriden for certain subclasses when a library function
        is available.

        INPUT:

        - ``n`` -- (non-negative integer) power to be taken

        - ``prec`` -- (integer) the precision

        TESTS::

            sage: R.<x> = QQ['y'][]
            sage: for p in [R.one(), x, x+1, x-1, x^2 - 1]:
            ....:     for n in range(0, 20):
            ....:         for prec in [1, 2, 3, 10]:
            ....:             assert p._power_trunc(n, prec) == (p**n).truncate(prec)
        """
        return generic_power_trunc(self, Integer(n), prec)

    def _pow(self, right):
        # TODO: fit __pow__ into the arithmetic structure
        d = self.degree()
        if d == -1:
            return self._parent(self._parent._base.zero() ** right)
        elif d == 0:
            return self._parent(self.get_unsafe(0) ** right)
        if right < 0:
            return (~self)**(-right)
        if (<Polynomial>self) == self._parent.gen():   # special case x**n should be faster!
            v = [0]*right + [1]
            return self._parent(v, check=True)
        return generic_power(self, right)

    def _repr(self, name=None):
        """
        Return the string representation of this polynomial.

        INPUT:

        - ``name`` - None or a string; used for printing the variable.

        EXAMPLES::

            sage: S.<t> = QQ[]
            sage: R.<x> = S[]
            sage: f = (1 - t^3)*x^3 - t^2*x^2 - x + 1
            sage: f._repr()
            '(-t^3 + 1)*x^3 - t^2*x^2 - x + 1'
            sage: f._repr('z')
            '(-t^3 + 1)*z^3 - t^2*z^2 - z + 1'
            sage: P.<y> = RR[]
            sage: y, -y
            (y, -y)

        TESTS:

        We verify that :trac:`23020` has been resolved. (There are no elements
        in the Sage library yet that do not implement ``__nonzero__``
        and ``__bool__``, so we have to create one artificially.)::

            sage: class PatchedAlgebraicNumber(sage.rings.qqbar.AlgebraicNumber):
            ....:     def __nonzero__(self): raise NotImplementedError()
            ....:     def __bool__(self): raise NotImplementedError()
            sage: R.<x> = QQbar[]
            sage: R([PatchedAlgebraicNumber(0), 1])
            x + 0

        """
        s = " "
        m = self.degree() + 1
        if name is None:
            name = self._parent.variable_name()
        atomic_repr = self._parent.base_ring()._repr_option('element_is_atomic')
        coeffs = self.list(copy=False)
        for n in reversed(xrange(m)):
            x = coeffs[n]
            is_nonzero = False
            try:
                is_nonzero = bool(x)
            except NotImplementedError:
                # for some elements it is not possible/feasible to determine
                # whether they are zero or not; we just print them anyway in
                # such cases
                is_nonzero = True
            if is_nonzero:
                if n != m-1:
                    s += " + "
                x = y = repr(x)
                if y.find("-") == 0:
                    y = y[1:]
                if not atomic_repr and n > 0 and (y.find("+") != -1 or y.find("-") != -1):
                    x = "(%s)"%x
                if n > 1:
                    var = "*%s^%s"%(name,n)
                elif n==1:
                    var = "*%s"%name
                else:
                    var = ""
                s += "%s%s"%(x,var)
        s = s.replace(" + -", " - ")
        s = re.sub(r' 1(\.0+)?\*',' ', s)
        s = re.sub(r' -1(\.0+)?\*',' -', s)
        if s == " ":
            return "0"
        return s[1:]

    def _repr_(self):
        r"""
        Return string representation of this polynomial.

        EXAMPLES::

            sage: R.<x> = PolynomialRing(QQ)
            sage: f = x^3+2/3*x^2 - 5/3
            sage: f._repr_()
            'x^3 + 2/3*x^2 - 5/3'
            sage: f.rename('vaughn')
            Traceback (most recent call last):
            ...
            NotImplementedError: object does not support renaming: x^3 + 2/3*x^2 - 5/3
        """
        return self._repr()

    def _latex_(self, name=None):
        r"""
        Return the latex representation of this polynomial.

        EXAMPLES:

        A fairly simple example over `\QQ`.

        ::

            sage: C3.<omega> = CyclotomicField(3)
            sage: R.<X> = C3[]
            sage: f = X^3 - omega*X
            sage: latex(f)
            X^{3} - \omega X
            sage: R.<x> = RDF[]
            sage: latex(x+2)
            x + 2.0

        The following illustrates the fix of :trac:`2586`::

            sage: latex(ZZ['alpha']['b']([0, ZZ['alpha'].0]))
            \alpha b

        The following illustrates a (non-intentional) superfluity of parentheses

            sage: K.<I>=QuadraticField(-1)
            sage: R.<x>=K[]
            sage: latex(I*x^2-I*x)
            \left(\sqrt{-1}\right) x^{2} + \left(-\sqrt{-1}\right) x
        """
        s = " "
        coeffs = self.list(copy=False)
        m = len(coeffs)
        if name is None:
            name = self._parent.latex_variable_names()[0]
        atomic_repr = self._parent.base_ring()._repr_option('element_is_atomic')
        for n in reversed(xrange(m)):
            x = coeffs[n]
            x = y = latex(x)
            if x != '0':
                if n != m-1:
                    s += " + "
                if y.find("-") == 0:
                    y = y[1:]
                if not atomic_repr and n > 0 and (y.find("+") != -1 or y.find("-") != -1):
                    x = "\\left(%s\\right)" % x
                if n > 1:
                    var = "|%s^{%s}" % (name, n)
                elif n==1:
                    var = "|%s" % name
                else:
                    var = ""
                s += "%s %s" % (x, var)
        s = s.replace(" + -", " - ")
        s = re.sub(" 1(\.0+)? \|"," ", s)
        s = re.sub(" -1(\.0+)? \|", " -", s)
        s = s.replace("|","")
        if s == " ":
            return "0"
        return s[1:].lstrip().rstrip()

    def _sage_input_(self, sib, coerced):
        r"""
        Produce an expression which will reproduce this value when
        evaluated.

        EXAMPLES::

            sage: K.<x> = ZZ[]
            sage: sage_input(K(0), verify=True)
            # Verified
            ZZ['x'](0)
            sage: sage_input(K(-54321), preparse=False, verify=True)
            # Verified
            ZZ['x'](-54321)
            sage: sage_input(x, verify=True)
            # Verified
            R.<x> = ZZ[]
            x
            sage: sage_input(x, preparse=False)
            R = ZZ['x']
            x = R.gen()
            x
            sage: sage_input((3*x-2)^3, verify=True)
            # Verified
            R.<x> = ZZ[]
            27*x^3 - 54*x^2 + 36*x - 8
            sage: L.<y> = K[]
            sage: sage_input(L(0), verify=True)
            # Verified
            ZZ['x']['y'](0)
            sage: sage_input((x+y+1)^2, verify=True)
            # Verified
            R1.<x> = ZZ[]
            R2.<y> = R1[]
            y^2 + (2*x + 2)*y + (x^2 + 2*x + 1)
            sage: sage_input(RR(pi) * polygen(RR), verify=True)
            # Verified
            R.<x> = RR[]
            3.1415926535897931*x
            sage: sage_input(polygen(GF(7)) + 12, verify=True)
            # Verified
            R.<x> = GF(7)[]
            x + 5
            sage: from sage.misc.sage_input import SageInputBuilder
            sage: K(0)._sage_input_(SageInputBuilder(), True)
            {atomic:0}
            sage: (x^2 - 1)._sage_input_(SageInputBuilder(), False)
            {binop:- {binop:** {gen:x {constr_parent: {subscr: {atomic:ZZ}[{atomic:'x'}]} with gens: ('x',)}} {atomic:2}} {atomic:1}}
        """
        if self.degree() > 0:
            gen = sib.gen(self._parent)
            coeffs = self.list(copy=False)
            terms = []
            for i in range(len(coeffs)-1, -1, -1):
                if i > 0:
                    if i > 1:
                        gen_pow = gen**sib.int(i)
                    else:
                        gen_pow = gen
                    terms.append(sib.prod((sib(coeffs[i], True), gen_pow), simplify=True))
                else:
                    terms.append(sib(coeffs[i], True))
            return sib.sum(terms, simplify=True)
        elif coerced:
            return sib(self.constant_coefficient(), True)
        else:
            return sib(self._parent)(sib(self.constant_coefficient(), True))

    def __setitem__(self, n, value):
        """
        Set the n-th coefficient of this polynomial. This always raises an
        IndexError, since in Sage polynomials are immutable.

        INPUT:

        -  ``n`` - an integer

        -  ``value`` - value to set the n-th coefficient to


        OUTPUT: an IndexError is always raised.

        EXAMPLES::

            sage: R.<x> = ZZ[]
            sage: f = x^3 + x + 1
            sage: f[2] = 3
            Traceback (most recent call last):
            ...
            IndexError: polynomials are immutable
        """
        raise IndexError("polynomials are immutable")

    cpdef _floordiv_(self, right):
        """
        Quotient of division of self by other. This is denoted //.

        If self = quotient \* right + remainder, this function returns
        quotient.

        EXAMPLES::

            sage: R.<x> = ZZ[]
            sage: f = x^3 + x + 1
            sage: g = f*(x^2-2) + x
            sage: g.__floordiv__(f)
            x^2 - 2
            sage: g//f
            x^2 - 2
        """
        if (<Polynomial> right).is_one():
            # quite typical when removing gcds...
            return self
        Q, _ = self.quo_rem(right)
        return Q

    def __mod__(self, other):
        """
        Remainder of division of self by other.

        EXAMPLES::

            sage: R.<x> = ZZ[]
            sage: x % (x+1)
            -1
            sage: (x^3 + x - 1) % (x^2 - 1)
            2*x - 1
        """
        _, R = self.quo_rem(other)
        return R

    def mod(self, other):
        """
        Remainder of division of self by other.

        EXAMPLES::

            sage: R.<x> = ZZ[]
            sage: x % (x+1)
            -1
            sage: (x^3 + x - 1) % (x^2 - 1)
            2*x - 1
        """
        return self % other

    def _is_atomic(self):
        """
        EXAMPLES::

            sage: R.<x> = QQ[]
            sage: S.<y> = R[]
            sage: S(x+2)
            x + 2
            sage: S(x+2)._is_atomic()
            False
            sage: S(x)._is_atomic()
            True
        """
        return (self.degree() == self.valuation() and
                self.leading_coefficient()._is_atomic())

    cpdef _mul_generic(self, right):
        """
        Compute the product of self and right using the classical quadratic
        algorithm. This method is the default for inexact rings.

        For two polynomials of degree n and m this method needs
        (m+1)*(n+1) products and n*m additions

        EXAMPLES::

            sage: K.<x> = QQ[]
            sage: f = 1+3*x+4*x^2+x^3
            sage: g = x^2+3*x^5
            sage: f._mul_generic(g)
            3*x^8 + 12*x^7 + 9*x^6 + 4*x^5 + 4*x^4 + 3*x^3 + x^2

        Show the product in the symbolic ring::

            sage: L = SR['x']
            sage: var('a0,a1,b0,b1')
            (a0, a1, b0, b1)
            sage: L([a0,a1])._mul_generic(L([b0,b1]))
            a1*b1*x^2 + (a1*b0 + a0*b1)*x + a0*b0

        A non-commutative example::

            sage: A.<i,j,k> = QuaternionAlgebra(QQ, -1,-1)
            sage: R.<w> = PolynomialRing(A)
            sage: f = i*w + j
            sage: g = k*w + 1
            sage: f._mul_generic(g)
            -j*w^2 + 2*i*w + j
            sage: g._mul_generic(f)
            j*w^2 + j


        TESTS::

            sage: K.<x> = QQ[]
            sage: f = K(0)
            sage: g = K.random_element(10)
            sage: f._mul_generic(g)
            0
            sage: g._mul_generic(f)
            0
            sage: f._mul_generic(K(0))
            0
            sage: g._mul_generic(g) - g._mul_karatsuba(g)
            0
            sage: h = K(QQ.random_element(100,100))
            sage: f._mul_generic(h)
            0
            sage: K([h*c for c in g.list()]) - g._mul_generic(h)
            0
            sage: g._mul_generic(h) - K([h*c for c in g.list()])
            0
        """
        if self is right:
            return self._square_generic()
        cdef list x = self.list(copy=False)
        cdef list y = right.list(copy=False)
        return self._new_generic(do_schoolbook_product(x, y, -1))

    cdef _square_generic(self):
        cdef list x = self.list(copy=False)
        cdef Py_ssize_t i, j
        cdef Py_ssize_t d = len(x)-1
        zero = self._parent.base_ring().zero()
        two = self._parent.base_ring()(2)
        cdef list coeffs = [zero] * (2 * d + 1)
        for i from 0 <= i <= d:
            coeffs[2*i] = x[i] * x[i]
            for j from 0 <= j < i:
                coeffs[i+j] += two * x[i] * x[j]
        return self._new_generic(coeffs)

    def _mul_fateman(self, right):
        r"""
        Return the product of two polynomials using Kronecker's trick to
        do the multiplication. This could be used over a generic base
        ring.

        .. NOTE::

           -  Since this is implemented in interpreted Python, it could be
              hugely sped up by reimplementing it in Pyrex.

           -  Over the reals there is precision loss, at least in the current
              implementation.


        INPUT:

        -  ``self`` - Polynomial

        -  ``right`` - Polynomial (over same base ring as
           self)


        OUTPUT: Polynomial - The product self\*right.

        ALGORITHM: Based on a paper by R. Fateman

        http://www.cs.berkeley.edu/~fateman/papers/polysbyGMP.pdf

        The idea is to encode dense univariate polynomials as big integers,
        instead of sequences of coefficients. The paper argues that because
        integer multiplication is so cheap, that encoding 2 polynomials to
        big numbers and then decoding the result might be faster than
        popular multiplication algorithms. This seems true when the degree
        is larger than 200.

        EXAMPLES::

            sage: S.<y> = PolynomialRing(RR)
            sage: f = y^10 - 1.393493*y + 0.3
            sage: f._mul_karatsuba(f,0)
            y^20 - 2.78698600000000*y^11 + 0.600000000000000*y^10 + 1.11022302462516e-16*y^8 - 1.11022302462516e-16*y^6 - 1.11022302462516e-16*y^3 + 1.94182274104900*y^2 - 0.836095800000000*y + 0.0900000000000000
            sage: f._mul_fateman(f)
            y^20 - 2.78698600000000*y^11 + 0.600000000000000*y^10 + 1.94182274104900*y^2 - 0.836095800000000*y + 0.0900000000000000

        Advantages:


        -  Faster than Karatsuba over `\QQ` and
           `\ZZ` (but much slower still than calling NTL's
           optimized C++ implementation, which is the default over
           `\ZZ`)

        -  Potentially less complicated.


        Drawbacks:


        -  Slower over R when the degree of both of polynomials is less
           than 250 (roughly).

        -  Over R, results may not be as accurate as the Karatsuba case.
           This is because we represent coefficients of polynomials over R as
           fractions, then convert them back to floating-point numbers.


        AUTHORS:

        - Didier Deshommes (2006-05-25)
        """
        return self._parent(polynomial_fateman._mul_fateman_mul(self,right))

    @cython.boundscheck(False)
    @cython.wraparound(False)
    @cython.overflowcheck(False)
    def _mul_karatsuba(self, right, K_threshold = None):
        r"""
        Compute the product of two polynomials using the Karatsuba divide
        and conquer multiplication algorithm. This is only used over a
        generic base ring. (Special libraries like Flint are used, e.g., for
        the integers and rationals, which are much faster.)

        INPUT:

          - ``self`` - Polynomial
          - ``right`` - Polynomial (over same base ring as self)
          - ``K_threshold`` - (optional) Integer. A threshold to fall back to
          schoolbook algorithm. In the recursion, if one of the polynomials is
          of degree less that K_threshold then the classic quadratic polynomial
          is used.

        OUTPUT: Polynomial - The product self\*right.

        ALGORITHM: The basic idea is to use that

        .. MATH::

            (aX + b) (cX + d) = acX^2 + ((a+b)(c+d)-ac-bd)X + bd


        where ac=a\*c and bd=b\*d, which requires three multiplications
        instead of the naive four. Given f and g of arbitrary degree bigger
        than one, let e be min(deg(f),deg(g))/2. Write

        .. MATH::

            f = a X^e + b   \text{ and }   g = c X^e + d


        and use the identity

        .. MATH::

            (aX^e + b) (cX^e + d) = ac X^{2e} +((a+b)(c+d) - ac - bd)X^e + bd


        to recursively compute `fg`.

        If `self` is a polynomial of degree n and `right` is a polynomial of
        degree m with n < m, then we interpret `right` as

        .. MATH::

            g0 + g1 * x^n + g2 * x^{2n} + ... + gq * x^{nq}

        where `gi` are polynomials of degree <= n. We then compute each product
        `gi*right` with Karatsuba multiplication and reconstruct `self*right`
        from the partial products.

        The theoretical complexity for multiplying two polynomials of the same
        degree n is O(n^log(3,2)). Through testing of polynomials of degree up
        to 5000 we get that the number of operations for two polynomials of
        degree up to n-1 is bounded by:

        7.53*n**1.59 additions and 1.46*n**1.59 products on the base ring.

        For polynomials of degree m-1 and n-1 with m<n the number of operations
        is bounded by:

        8.11*m**0.59*n additions and 1.56*m**0.59*n products.

        (The bound might be worse for larger degrees.)

        EXAMPLES::

            sage: K.<x> = QQ[]
            sage: f = 1+3*x+4*x^2+x^3
            sage: g = x^2+3*x^5
            sage: f._mul_karatsuba(g,0)
            3*x^8 + 12*x^7 + 9*x^6 + 4*x^5 + 4*x^4 + 3*x^3 + x^2
            sage: f._mul_karatsuba(g,2)
            3*x^8 + 12*x^7 + 9*x^6 + 4*x^5 + 4*x^4 + 3*x^3 + x^2

        Show the product in the symbolic ring::

            sage: L = SR['x']
            sage: var('a0,a1,b0,b1')
            (a0, a1, b0, b1)
            sage: L([a0,a1])._mul_karatsuba(L([b0,b1]),0)
            a1*b1*x^2 + ((a0 + a1)*(b0 + b1) - a0*b0 - a1*b1)*x + a0*b0
            sage: L([a0,a1])._mul_karatsuba(L([b0,b1]),2)
            a1*b1*x^2 + (a1*b0 + a0*b1)*x + a0*b0

        A noncommutative example::

            sage: A.<i,j,k> = QuaternionAlgebra(QQ, -1,-1)
            sage: R.<w> = PolynomialRing(A)
            sage: f = i*w + j
            sage: g = k*w + 1
            sage: f._mul_karatsuba(g,0)
            -j*w^2 + 2*i*w + j
            sage: g._mul_karatsuba(f,0)
            j*w^2 + j

        TESTS::

            sage: K.<x> = QQ[]
            sage: f = K(0)
            sage: g = K.random_element(10)
            sage: f._mul_karatsuba(g,0)
            0
            sage: g._mul_karatsuba(f,0)
            0
            sage: f._mul_karatsuba(K(0),0)
            0
            sage: g._mul_generic(g) - g._mul_karatsuba(g,0)
            0
            sage: h = K(QQ.random_element(100,100))
            sage: f._mul_karatsuba(h)
            0
            sage: K([h*c for c in g.list()]) - g._mul_generic(h)
            0
            sage: g._mul_karatsuba(h) - K([h*c for c in g.list()])
            0

        Random tests for noncommutative rings::

            sage: A.<i,j,k> = QuaternionAlgebra(QQ, -1,-1)
            sage: R.<w> = PolynomialRing(A)
            sage: f = R.random_element(randint(10,100))
            sage: g = R.random_element(randint(10,100))
            sage: f._mul_generic(g) == f._mul_karatsuba(g,0)
            True
            sage: f._mul_generic(g) == f._mul_karatsuba(g,16)
            True
            sage: g = R.random_element(0)
            sage: f._mul_karatsuba(g,0) == f._mul_generic(g)
            True
            sage: g._mul_karatsuba(f,0) == g._mul_generic(f)
            True

        Polynomials over matrices::

            sage: K = PolynomialRing(MatrixSpace(QQ,2),'x')
            sage: f = K.random_element(randint(5,10))
            sage: g = K.random_element(randint(5,10))
            sage: h1 = f._mul_generic(g)
            sage: h2 = f._mul_karatsuba(g,randint(0,10))
            sage: h1 == h2
            True
        """
        if self.is_zero():
            return self
        elif right.is_zero():
            return right
        cdef list f = self.list(copy=False)
        cdef list g = right.list(copy=False)
        n = len(f)
        m = len(g)
        if n == 1:
            c = f[0]
            return self._new_generic([c*a for a in g])
        if m == 1:
            c = g[0]
            return self._new_generic([a*c for a in f])
        if K_threshold is None:
            K_threshold = self._parent._Karatsuba_threshold
        if n <= K_threshold or m <= K_threshold:
            return self._new_generic(do_schoolbook_product(f, g, -1))
        if n == m:
            return self._new_generic(do_karatsuba(f,g, K_threshold, 0, 0, n))
        return self._new_generic(do_karatsuba_different_size(f,g, K_threshold))

    @cython.boundscheck(False)
    @cython.wraparound(False)
    cdef Polynomial _mul_term(self, Polynomial term, bint term_on_right):
        """
        Return the product ``self * term``, where ``term`` is a polynomial
        with a single term.
        """
        cdef Py_ssize_t d = term.degree()
        cdef Py_ssize_t i
        cdef list coeffs, output
        c = term.get_unsafe(d)
        if term_on_right:
            coeffs = [a * c for a in self.list(copy=False)]
        else:
            coeffs = [c * a for a in self.list(copy=False)]
        if d == 0:
            return self._new_generic(coeffs)
        # shift by d
        output = [self.base_ring().zero()] * d
        output.extend(coeffs)
        return self._new_generic(output)

    def base_ring(self):
        """
        Return the base ring of the parent of self.

        EXAMPLES::

            sage: R.<x> = ZZ[]
            sage: x.base_ring()
            Integer Ring
            sage: (2*x+3).base_ring()
            Integer Ring
        """
        return self._parent.base_ring()

    cpdef base_extend(self, R):
        """
        Return a copy of this polynomial but with coefficients in R, if
        there is a natural map from coefficient ring of self to R.

        EXAMPLES::

            sage: R.<x> = QQ[]
            sage: f = x^3 - 17*x + 3
            sage: f.base_extend(GF(7))
            Traceback (most recent call last):
            ...
            TypeError: no such base extension
            sage: f.change_ring(GF(7))
            x^3 + 4*x + 3
        """
        S = self._parent.base_extend(R)
        return S(self)

    def change_variable_name(self, var):
        """
        Return a new polynomial over the same base ring but in a different
        variable.

        EXAMPLES::

            sage: x = polygen(QQ,'x')
            sage: f = -2/7*x^3 + (2/3)*x - 19/993; f
            -2/7*x^3 + 2/3*x - 19/993
            sage: f.change_variable_name('theta')
            -2/7*theta^3 + 2/3*theta - 19/993
        """
        R = self._parent.base_ring()[var]
        return R(self.list(copy=False))

    def change_ring(self, R):
        """
        Return a copy of this polynomial but with coefficients in ``R``, if at
        all possible.

        INPUT:

        - ``R`` - a ring or morphism.

        EXAMPLES::

            sage: K.<z> = CyclotomicField(3)
            sage: f = K.defining_polynomial()
            sage: f.change_ring(GF(7))
            x^2 + x + 1

        ::

            sage: K.<z> = CyclotomicField(3)
            sage: R.<x> = K[]
            sage: f = x^2 + z
            sage: f.change_ring(K.embeddings(CC)[0])
            x^2 - 0.500000000000000 - 0.866025403784439*I

        ::

            sage: R.<x> = QQ[]
            sage: f = x^2 + 1
            sage: f.change_ring(QQ.embeddings(CC)[0])
            x^2 + 1.00000000000000

        TESTS:

        Check that :trac:`25022` is fixed::

            sage: K.<x> = ZZ[]
            sage: x.change_ring(SR) == SR['x'].gen()
            True
            sage: x.change_ring(ZZ['x']) == ZZ['x']['x'].gen()
            True

        Check that :trac:`28541` is fixed::

            sage: F.<a> = GF(7^2)
            sage: S.<x> = F[]
            sage: P = x^2 + a*x + a^2
            sage: P.change_ring(F.frobenius_endomorphism())
            x^2 + (6*a + 1)*x + 6*a + 5
        """
        if isinstance(R, Map):
            return self.map_coefficients(R)
        else:
            return self._parent.change_ring(R)(self.list(copy=False))

    cpdef dict _mpoly_dict_recursive(self, tuple variables=None, base_ring=None):
        """
        Return a dict of coefficient entries suitable for construction of a
        MPolynomial_polydict with the given variables.

        EXAMPLES::

            sage: R.<x> = ZZ[]
            sage: R(0)._mpoly_dict_recursive()
            {}
            sage: f = 7*x^5 + x^2 - 2*x - 3
            sage: f._mpoly_dict_recursive()
            {(0,): -3, (1,): -2, (2,): 1, (5,): 7}
        """
        if not self:
            return {}

        cdef ETuple const_ix
        cdef list mpolys
        cdef Py_ssize_t k

        var = self._parent.variable_name()
        if variables is None:
            variables = self._parent.variable_names_recursive()
        if var not in variables:
            x = base_ring(self) if base_ring else self
            const_ix = ETuple((0,)*len(variables))
            return { const_ix: x }

        cdef tuple prev_variables = variables[:variables.index(var)]
        const_ix = ETuple((0,)*len(prev_variables))
        mpolys = None

        if prev_variables:
            try:
                mpolys = [a._mpoly_dict_recursive(prev_variables, base_ring)
                          for a in self]
            except AttributeError:
                pass

        if mpolys is None:
            if base_ring is not None and base_ring is not self.base_ring():
                mpolys = [{const_ix: base_ring(a)} if a else {} for a in self]
            else:
                mpolys = [{const_ix: a} if a else {} for a in self]

        cdef dict D = {}
        cdef tuple leftovers = (0,) * (len(variables) - len(prev_variables) - 1)
        for k in range(len(mpolys)):
            for i,a in mpolys[k].iteritems():
                j = ETuple((k,) + leftovers)
                D[i + j] = a

        return D

    def __copy__(self):
        """
        Return a "copy" of self. This is just self, since in Sage
        polynomials are immutable this just returns self again.

        EXAMPLES:

        We create the polynomial `f=x+3`, then note that
        the copy is just the same polynomial again, which is fine since
        polynomials are immutable.

        ::

            sage: x = ZZ['x'].0
            sage: f = x + 3
            sage: g = copy(f)
            sage: g is f
            True
        """
        return self

    def degree(self, gen=None):
        """
        Return the degree of this polynomial. The zero polynomial has
        degree -1.

        EXAMPLES::

            sage: x = ZZ['x'].0
            sage: f = x^93 + 2*x + 1
            sage: f.degree()
            93
            sage: x = PolynomialRing(QQ, 'x', sparse=True).0
            sage: f = x^100000
            sage: f.degree()
            100000

        ::

            sage: x = QQ['x'].0
            sage: f = 2006*x^2006 - x^2 + 3
            sage: f.degree()
            2006
            sage: f = 0*x
            sage: f.degree()
            -1
            sage: f = x + 33
            sage: f.degree()
            1

        AUTHORS:

        - Naqi Jaffery (2006-01-24): examples
        """
        raise NotImplementedError

    def euclidean_degree(self):
        r"""
        Return the degree of this element as an element of an Euclidean domain.

        If this polynomial is defined over a field, this is simply its :meth:`degree`.

        EXAMPLES::

            sage: R.<x> = QQ[]
            sage: x.euclidean_degree()
            1
            sage: R.<x> = ZZ[]
            sage: x.euclidean_degree()
            Traceback (most recent call last):
            ...
            NotImplementedError

        """
        from sage.categories.fields import Fields
        if self.base_ring() in Fields():
            return self.degree()
        raise NotImplementedError

    def denominator(self):
        """
        Return a denominator of self.

        First, the lcm of the denominators of the entries of self
        is computed and returned. If this computation fails, the
        unit of the parent of self is returned.

        Note that some subclasses may implement their own
        denominator function. For example, see
        :class:`sage.rings.polynomial.polynomial_rational_flint.Polynomial_rational_flint`

        .. warning::

           This is not the denominator of the rational function
           defined by self, which would always be 1 since self is a
           polynomial.

        EXAMPLES:

        First we compute the denominator of a polynomial with
        integer coefficients, which is of course 1.

        ::

            sage: R.<x> = ZZ[]
            sage: f = x^3 + 17*x + 1
            sage: f.denominator()
            1

        Next we compute the denominator of a polynomial with rational
        coefficients.

        ::

            sage: R.<x> = PolynomialRing(QQ)
            sage: f = (1/17)*x^19 - (2/3)*x + 1/3; f
            1/17*x^19 - 2/3*x + 1/3
            sage: f.denominator()
            51

        Finally, we try to compute the denominator of a polynomial with
        coefficients in the real numbers, which is a ring whose elements do
        not have a denominator method.

        ::

            sage: R.<x> = RR[]
            sage: f = x + RR('0.3'); f
            x + 0.300000000000000
            sage: f.denominator()
            1.00000000000000

        Check that the denominator is an element over the base whenever the base
        has no denominator function. This closes :trac:`9063`. ::

            sage: R.<a> = GF(5)[]
            sage: x = R(0)
            sage: x.denominator()
            1
            sage: type(x.denominator())
            <type 'sage.rings.finite_rings.integer_mod.IntegerMod_int'>
            sage: isinstance(x.numerator() / x.denominator(), Polynomial)
            True
            sage: isinstance(x.numerator() / R(1), Polynomial)
            False

        TESTS:

        Check that :trac:`18518` is fixed::

            sage: R.<x> = PolynomialRing(QQ, sparse=True)
            sage: p = x^(2^100) - 1/2
            sage: p.denominator()
            2
        """

        if self.degree() == -1:
            return self.base_ring().one()
        x = self.coefficients()
        try:
            d = x[0].denominator()
            for y in x:
                d = d.lcm(y.denominator())
            return d
        except(AttributeError):
            return self.base_ring().one()

    def numerator(self):
        """
        Return a numerator of self computed as self * self.denominator()

        Note that some subclasses may implement its own numerator
        function. For example, see
        :class:`sage.rings.polynomial.polynomial_rational_flint.Polynomial_rational_flint`

        .. warning::

          This is not the numerator of the rational function
          defined by self, which would always be self since self is a
          polynomial.

        EXAMPLES:

        First we compute the numerator of a polynomial with
        integer coefficients, which is of course self.

        ::

            sage: R.<x> = ZZ[]
            sage: f = x^3 + 17*x + 1
            sage: f.numerator()
            x^3 + 17*x + 1
            sage: f == f.numerator()
            True

        Next we compute the numerator of a polynomial with rational
        coefficients.

        ::

            sage: R.<x> = PolynomialRing(QQ)
            sage: f = (1/17)*x^19 - (2/3)*x + 1/3; f
            1/17*x^19 - 2/3*x + 1/3
            sage: f.numerator()
            3*x^19 - 34*x + 17
            sage: f == f.numerator()
            False

        We try to compute the denominator of a polynomial with
        coefficients in the real numbers, which is a ring whose elements do
        not have a denominator method.

        ::

            sage: R.<x> = RR[]
            sage: f = x + RR('0.3'); f
            x + 0.300000000000000
            sage: f.numerator()
            x + 0.300000000000000

        We check that the computation the numerator and denominator
        are valid

        ::

            sage: K=NumberField(symbolic_expression('x^3+2'),'a')['s,t']['x']
            sage: f=K.random_element()
            sage: f.numerator() / f.denominator() == f
            True
            sage: R=RR['x']
            sage: f=R.random_element()
            sage: f.numerator() / f.denominator() == f
            True
        """
        return self * self.denominator()

    def derivative(self, *args):
        r"""
        The formal derivative of this polynomial, with respect to variables
        supplied in args.

        Multiple variables and iteration counts may be supplied; see
        documentation for the global derivative() function for more
        details.

        .. SEEALSO::

           :meth:`_derivative`

        EXAMPLES::

            sage: R.<x> = PolynomialRing(QQ)
            sage: g = -x^4 + x^2/2 - x
            sage: g.derivative()
            -4*x^3 + x - 1
            sage: g.derivative(x)
            -4*x^3 + x - 1
            sage: g.derivative(x, x)
            -12*x^2 + 1
            sage: g.derivative(x, 2)
            -12*x^2 + 1

        ::

            sage: R.<t> = PolynomialRing(ZZ)
            sage: S.<x> = PolynomialRing(R)
            sage: f = t^3*x^2 + t^4*x^3
            sage: f.derivative()
            3*t^4*x^2 + 2*t^3*x
            sage: f.derivative(x)
            3*t^4*x^2 + 2*t^3*x
            sage: f.derivative(t)
            4*t^3*x^3 + 3*t^2*x^2
        """
        return multi_derivative(self, args)

    # add .diff(), .differentiate() as aliases for .derivative()
    diff = differentiate = derivative

    def _derivative(self, var=None):
        r"""
        Return the formal derivative of this polynomial with respect to the
        variable var.

        If var is the generator of this polynomial ring (or the default
        value None), this is the usual formal derivative.

        Otherwise, _derivative(var) is called recursively for each of the
        coefficients of this polynomial.

        .. SEEALSO::

           :meth:`derivative`

        EXAMPLES::

            sage: R.<x> = ZZ[]
            sage: R(0)._derivative()
            0
            sage: parent(R(0)._derivative())
            Univariate Polynomial Ring in x over Integer Ring

        ::

            sage: f = 7*x^5 + x^2 - 2*x - 3
            sage: f._derivative()
            35*x^4 + 2*x - 2
            sage: f._derivative(None)
            35*x^4 + 2*x - 2
            sage: f._derivative(x)
            35*x^4 + 2*x - 2

        It is not possible to differentiate with respect to 2\*x for instance::

            sage: f._derivative(2*x)
            Traceback (most recent call last):
            ...
            ValueError: cannot differentiate with respect to 2*x

        Examples illustrating recursive behaviour::

            sage: R.<x> = ZZ[]
            sage: S.<y> = PolynomialRing(R)
            sage: f = x^3 + y^3
            sage: f._derivative()
            3*y^2
            sage: f._derivative(y)
            3*y^2
            sage: f._derivative(x)
            3*x^2

        ::

            sage: R = ZZ['x']
            sage: S = R.fraction_field(); x = S.gen()
            sage: R(1).derivative(R(x))
            0

        Check that :trac:`28147` is fixed::

            sage: R.<x> = GF(65537)[]
            sage: p = x^4 - 17*x^3 + 2*x^2 - x + 7
            sage: p.derivative()
            4*x^3 + 65486*x^2 + 4*x + 65536
            sage: R.<x> = GF(19^2)[]
            sage: p = x^4 - 17*x^3 + 2*x^2 - x + 7
            sage: p.derivative()
            4*x^3 + 6*x^2 + 4*x + 18
            sage: R.<x> = GF(2)[]
            sage: p = x^4 + x^2 + x
            sage: p.derivative()
            1

            sage: R.<x> = Integers(77)[]
            sage: f = x^4 - x - 1
            sage: f._derivative()
            4*x^3 + 76
            sage: f._derivative(None)
            4*x^3 + 76

            sage: f._derivative(2*x)
            Traceback (most recent call last):
            ...
            ValueError: cannot differentiate with respect to 2*x

            sage: y = var("y")
            sage: f._derivative(y)
            Traceback (most recent call last):
            ...
            ValueError: cannot differentiate with respect to y


        Check that :trac:`26844` is fixed by :trac:`28147`::

            sage: A = PolynomialRing(GF(3), name='t')
            sage: K = A.fraction_field()
            sage: t = K.gen()
            sage: t.derivative(t)
            1

        Check that :trac:`28187` is fixed::

            sage: R.<x> = GF(65537)[]
            sage: x._derivative(2*x)
            Traceback (most recent call last):
            ...
            ValueError: cannot differentiate with respect to 2*x
            sage: y = var('y')
            sage: R.gen()._derivative(y)
            Traceback (most recent call last):
            ...
            ValueError: cannot differentiate with respect to y
        """
        if var is not None and var != self._parent.gen():
            try:
                # call _derivative() recursively on coefficients
                return self._parent([coeff._derivative(var) for coeff in self.list(copy=False)])
            except AttributeError:
                raise ValueError(f'cannot differentiate with respect to {var}')

        # compute formal derivative with respect to generator
        if self.is_zero():
            return self
        cdef Py_ssize_t n, degree = self.degree()
        if degree == 0:
            return self._parent.zero()
        coeffs = self.list(copy=False)
        return self._new_generic([n*coeffs[n] for n from 1 <= n <= degree])

    def gradient(self):
        """
        Return a list of the partial derivative of ``self``
        with respect to the variable of this univariate polynomial.

        There is only one partial derivative.

        EXAMPLES::

           sage: P.<x> = QQ[]
           sage: f = x^2 + (2/3)*x + 1
           sage: f.gradient()
           [2*x + 2/3]
           sage: f = P(1)
           sage: f.gradient()
           [0]
        """
        return [self.diff()]

    def integral(self,var=None):
        """
        Return the integral of this polynomial.

        By default, the integration variable is the variable of the
        polynomial.

        Otherwise, the integration variable is the optional parameter ``var``

        .. NOTE::

            The integral is always chosen so that the constant term is 0.

        EXAMPLES::

            sage: R.<x> = ZZ[]
            sage: R(0).integral()
            0
            sage: f = R(2).integral(); f
            2*x

        Note that the integral lives over the fraction field of the
        scalar coefficients::

            sage: f.parent()
            Univariate Polynomial Ring in x over Rational Field
            sage: R(0).integral().parent()
            Univariate Polynomial Ring in x over Rational Field

            sage: f = x^3 + x - 2
            sage: g = f.integral(); g
            1/4*x^4 + 1/2*x^2 - 2*x
            sage: g.parent()
            Univariate Polynomial Ring in x over Rational Field

        This shows that the issue at :trac:`7711` is resolved::

            sage: P.<x,z> = PolynomialRing(GF(2147483647))
            sage: Q.<y> = PolynomialRing(P)
            sage: p=x+y+z
            sage: p.integral()
            -1073741823*y^2 + (x + z)*y

            sage: P.<x,z> = PolynomialRing(GF(next_prime(2147483647)))
            sage: Q.<y> = PolynomialRing(P)
            sage: p=x+y+z
            sage: p.integral()
            1073741830*y^2 + (x + z)*y

        A truly convoluted example::

            sage: A.<a1, a2> = PolynomialRing(ZZ)
            sage: B.<b> = PolynomialRing(A)
            sage: C.<c> = PowerSeriesRing(B)
            sage: R.<x> = PolynomialRing(C)
            sage: f = a2*x^2 + c*x - a1*b
            sage: f.parent()
            Univariate Polynomial Ring in x over Power Series Ring in c
            over Univariate Polynomial Ring in b over Multivariate Polynomial
            Ring in a1, a2 over Integer Ring
            sage: f.integral()
            1/3*a2*x^3 + 1/2*c*x^2 - a1*b*x
            sage: f.integral().parent()
            Univariate Polynomial Ring in x over Power Series Ring in c
            over Univariate Polynomial Ring in b over Multivariate Polynomial
            Ring in a1, a2 over Rational Field
            sage: g = 3*a2*x^2 + 2*c*x - a1*b
            sage: g.integral()
            a2*x^3 + c*x^2 - a1*b*x
            sage: g.integral().parent()
            Univariate Polynomial Ring in x over Power Series Ring in c
            over Univariate Polynomial Ring in b over Multivariate Polynomial
            Ring in a1, a2 over Rational Field

        Integration with respect to a variable in the base ring::

            sage: R.<x> = QQ[]
            sage: t = PolynomialRing(R,'t').gen()
            sage: f = x*t +5*t^2
            sage: f.integral(x)
            5*x*t^2 + 1/2*x^2*t

        TESTS:

        Check that :trac:`18600` is fixed::

            sage: Sx.<x> = ZZ[]
            sage: Sxy.<y> = Sx[]
            sage: Sxyz.<z> = Sxy[]
            sage: p = 1 + x*y + x*z + y*z^2
            sage: q = p.integral()
            sage: q
            1/3*y*z^3 + 1/2*x*z^2 + (x*y + 1)*z
            sage: q.parent()
            Univariate Polynomial Ring in z over Univariate Polynomial Ring in y
            over Univariate Polynomial Ring in x over Rational Field
            sage: q.derivative() == p
            True
            sage: p.integral(y)
            1/2*y^2*z^2 + x*y*z + 1/2*x*y^2 + y
            sage: p.integral(y).derivative(y) == p
            True
            sage: p.integral(x).derivative(x) == p
            True

        Check that it works with non-integral domains (:trac:`18600`)::

            sage: x = polygen(Zmod(4))
            sage: p = x**4 + 1
            sage: p.integral()
            x^5 + x
            sage: p.integral().derivative() == p
            True
        """
        R = self._parent

        # TODO:
        # calling the coercion model bin_op is much more accurate than using the
        # true division (which is bypassed by polynomials). But it does not work
        # in all cases!!
        cm = coercion_model
        try:
            S = cm.bin_op(R.one(), ZZ.one(), operator.truediv).parent()
            Q = S.base_ring()
        except TypeError:
            Q = (R.base_ring().one() / ZZ.one()).parent()
            S = R.change_ring(Q)
        if var is not None and var != R.gen():
            # call integral() recursively on coefficients
            return S([coeff.integral(var) for coeff in self])
        cdef Py_ssize_t n
        zero = Q.zero()
        p = [zero] + [cm.bin_op(Q(self.get_unsafe(n)), n + 1, operator.truediv)
                      if self.get_unsafe(n) else zero for n in range(self.degree() + 1)]
        return S(p)

    def dict(self):
        """
        Return a sparse dictionary representation of this univariate
        polynomial.

        EXAMPLES::

            sage: R.<x> = QQ[]
            sage: f = x^3 + -1/7*x + 13
            sage: f.dict()
            {0: 13, 1: -1/7, 3: 1}
        """
        cdef dict X = {}
        cdef list Y = self.list(copy=False)
        cdef Py_ssize_t i
        for i in xrange(len(Y)):
            c = Y[i]
            if c:
                X[i] = c
        return X

    def factor(self, **kwargs):
        r"""
        Return the factorization of ``self`` over its base ring.

        INPUT:

        - ``kwargs`` -- any keyword arguments are passed to the method
          ``_factor_univariate_polynomial()`` of the base ring if it
          defines such a method.

        OUTPUT:

        - A factorization of ``self`` over its parent into a unit and
          irreducible factors.  If the parent is a polynomial ring
          over a field, these factors are monic.

        EXAMPLES:

        Factorization is implemented over various rings. Over `\QQ`::

            sage: x = QQ['x'].0
            sage: f = (x^3 - 1)^2
            sage: f.factor()
            (x - 1)^2 * (x^2 + x + 1)^2

        Since `\QQ` is a field, the irreducible factors are monic::

            sage: f = 10*x^5 - 1
            sage: f.factor()
            (10) * (x^5 - 1/10)
            sage: f = 10*x^5 - 10
            sage: f.factor()
            (10) * (x - 1) * (x^4 + x^3 + x^2 + x + 1)

        Over `\ZZ` the irreducible factors need not be monic::

            sage: x = ZZ['x'].0
            sage: f = 10*x^5 - 1
            sage: f.factor()
            10*x^5 - 1

        We factor a non-monic polynomial over a finite field of 25
        elements::

            sage: k.<a> = GF(25)
            sage: R.<x> = k[]
            sage: f = 2*x^10 + 2*x + 2*a
            sage: F = f.factor(); F
            (2) * (x + a + 2) * (x^2 + 3*x + 4*a + 4) * (x^2 + (a + 1)*x + a + 2) * (x^5 + (3*a + 4)*x^4 + (3*a + 3)*x^3 + 2*a*x^2 + (3*a + 1)*x + 3*a + 1)

        Notice that the unit factor is included when we multiply `F`
        back out::

            sage: expand(F)
            2*x^10 + 2*x + 2*a

        A new ring.  In the example below, we set the special method
        ``_factor_univariate_polynomial()`` in the base ring which is
        called to factor univariate polynomials.  This facility can be
        used to easily extend polynomial factorization to work over
        new rings you introduce::

             sage: R.<x> = PolynomialRing(IntegerModRing(4),implementation="NTL")
             sage: (x^2).factor()
             Traceback (most recent call last):
             ...
             NotImplementedError: factorization of polynomials over rings with composite characteristic is not implemented
             sage: R.base_ring()._factor_univariate_polynomial = lambda f: f.change_ring(ZZ).factor()
             sage: (x^2).factor()
             x^2
             sage: del R.base_ring()._factor_univariate_polynomial # clean up

        Arbitrary precision real and complex factorization::

            sage: R.<x> = RealField(100)[]
            sage: F = factor(x^2-3); F
            (x - 1.7320508075688772935274463415) * (x + 1.7320508075688772935274463415)
            sage: expand(F)
            x^2 - 3.0000000000000000000000000000
            sage: factor(x^2 + 1)
            x^2 + 1.0000000000000000000000000000

            sage: R.<x> = ComplexField(100)[]
            sage: F = factor(x^2+3); F
            (x - 1.7320508075688772935274463415*I) * (x + 1.7320508075688772935274463415*I)
            sage: expand(F)
            x^2 + 3.0000000000000000000000000000
            sage: factor(x^2+1)
            (x - I) * (x + I)
            sage: f = R(I) * (x^2 + 1) ; f
            I*x^2 + I
            sage: F = factor(f); F
            (1.0000000000000000000000000000*I) * (x - I) * (x + I)
            sage: expand(F)
            I*x^2 + I

        Over a number field::

            sage: K.<z> = CyclotomicField(15)
            sage: x = polygen(K)
            sage: ((x^3 + z*x + 1)^3*(x - z)).factor()
            (x - z) * (x^3 + z*x + 1)^3
            sage: cyclotomic_polynomial(12).change_ring(K).factor()
            (x^2 - z^5 - 1) * (x^2 + z^5)
            sage: ((x^3 + z*x + 1)^3*(x/(z+2) - 1/3)).factor()
            (-1/331*z^7 + 3/331*z^6 - 6/331*z^5 + 11/331*z^4 - 21/331*z^3 + 41/331*z^2 - 82/331*z + 165/331) * (x - 1/3*z - 2/3) * (x^3 + z*x + 1)^3

        Over a relative number field::

            sage: x = polygen(QQ)
            sage: K.<z> = CyclotomicField(3)
            sage: L.<a> = K.extension(x^3 - 2)
            sage: t = polygen(L, 't')
            sage: f = (t^3 + t + a)*(t^5 + t + z); f
            t^8 + t^6 + a*t^5 + t^4 + z*t^3 + t^2 + (a + z)*t + z*a
            sage: f.factor()
            (t^3 + t + a) * (t^5 + t + z)

        Over the real double field::

            sage: R.<x> = RDF[]
            sage: (-2*x^2 - 1).factor()
            (-2.0) * (x^2 + 0.5000000000000001)
            sage: (-2*x^2 - 1).factor().expand()
            -2.0*x^2 - 1.0000000000000002
            sage: f = (x - 1)^3
            sage: f.factor()  # abs tol 2e-5
            (x - 1.0000065719436413) * (x^2 - 1.9999934280563585*x + 0.9999934280995487)

        The above output is incorrect because it relies on the
        :meth:`.roots` method, which does not detect that all the roots
        are real::

            sage: f.roots()  # abs tol 2e-5
            [(1.0000065719436413, 1)]

        Over the complex double field the factors are approximate and
        therefore occur with multiplicity 1::

            sage: R.<x> = CDF[]
            sage: f = (x^2 + 2*R(I))^3
            sage: F = f.factor()
            sage: F  # abs tol 3e-5
            (x - 1.0000138879287663 + 1.0000013435286879*I) * (x - 0.9999942196864997 + 0.9999873009803959*I) * (x - 0.9999918923847313 + 1.0000113554909125*I) * (x + 0.9999908759550227 - 1.0000069659624138*I) * (x + 0.9999985293216753 - 0.9999886153831807*I) * (x + 1.0000105947233 - 1.0000044186544053*I)
            sage: [f(t[0][0]).abs() for t in F] # abs tol 1e-13
            [1.979365054e-14, 1.97936298566e-14, 1.97936990747e-14, 3.6812407475e-14, 3.65211563729e-14, 3.65220890052e-14]

        Factoring polynomials over `\ZZ/n\ZZ` for
        composite `n` is not implemented::

            sage: R.<x> = PolynomialRing(Integers(35))
            sage: f = (x^2+2*x+2)*(x^2+3*x+9)
            sage: f.factor()
            Traceback (most recent call last):
            ...
            NotImplementedError: factorization of polynomials over rings with composite characteristic is not implemented

        Factoring polynomials over the algebraic numbers (see
        :trac:`8544`)::

            sage: R.<x> = QQbar[]
            sage: (x^8-1).factor()
            (x - 1) * (x - 0.7071067811865475? - 0.7071067811865475?*I) * (x - 0.7071067811865475? + 0.7071067811865475?*I) * (x - I) * (x + I) * (x + 0.7071067811865475? - 0.7071067811865475?*I) * (x + 0.7071067811865475? + 0.7071067811865475?*I) * (x + 1)

        Factoring polynomials over the algebraic reals (see
        :trac:`8544`)::

            sage: R.<x> = AA[]
            sage: (x^8+1).factor()
            (x^2 - 1.847759065022574?*x + 1.000000000000000?) * (x^2 - 0.7653668647301795?*x + 1.000000000000000?) * (x^2 + 0.7653668647301795?*x + 1.000000000000000?) * (x^2 + 1.847759065022574?*x + 1.000000000000000?)

        TESTS:

        This came up in :trac:`7088`::

            sage: R.<x>=PolynomialRing(ZZ)
            sage: f = 12*x^10 + x^9 + 432*x^3 + 9011
            sage: g = 13*x^11 + 89*x^3 + 1
            sage: F = f^2 * g^3
            sage: F = f^2 * g^3; F.factor()
            (12*x^10 + x^9 + 432*x^3 + 9011)^2 * (13*x^11 + 89*x^3 + 1)^3
            sage: F = f^2 * g^3 * 7; F.factor()
            7 * (12*x^10 + x^9 + 432*x^3 + 9011)^2 * (13*x^11 + 89*x^3 + 1)^3

        This example came up in :trac:`7097`::

            sage: x = polygen(QQ)
            sage: f = 8*x^9 + 42*x^6 + 6*x^3 - 1
            sage: g = x^24 - 12*x^23 + 72*x^22 - 286*x^21 + 849*x^20 - 2022*x^19 + 4034*x^18 - 6894*x^17 + 10182*x^16 - 13048*x^15 + 14532*x^14 - 13974*x^13 + 11365*x^12 - 7578*x^11 + 4038*x^10 - 1766*x^9 + 762*x^8 - 408*x^7 + 236*x^6 - 126*x^5 + 69*x^4 - 38*x^3 + 18*x^2 - 6*x + 1
            sage: assert g.is_irreducible()
            sage: K.<a> = NumberField(g)
            sage: len(f.roots(K))
            9
            sage: f.factor()
            (8) * (x^3 + 1/4) * (x^6 + 5*x^3 - 1/2)
            sage: f.change_ring(K).factor()
            (8) * (x - 3260097/3158212*a^22 + 35861067/3158212*a^21 - 197810817/3158212*a^20 + 722970825/3158212*a^19 - 1980508347/3158212*a^18 + 4374189477/3158212*a^17 - 4059860553/1579106*a^16 + 6442403031/1579106*a^15 - 17542341771/3158212*a^14 + 20537782665/3158212*a^13 - 20658463789/3158212*a^12 + 17502836649/3158212*a^11 - 11908953451/3158212*a^10 + 6086953981/3158212*a^9 - 559822335/789553*a^8 + 194545353/789553*a^7 - 505969453/3158212*a^6 + 338959407/3158212*a^5 - 155204647/3158212*a^4 + 79628015/3158212*a^3 - 57339525/3158212*a^2 + 26692783/3158212*a - 1636338/789553) * ...
            sage: f = QQbar['x'](1)
            sage: f.factor()
            1

        Factorization also works even if the variable of the finite
        field is nefariously labeled "x"::

            sage: R.<x> = GF(3^2, 'x')[]
            sage: f = x^10 +7*x -13
            sage: G = f.factor(); G
            (x + x) * (x + 2*x + 1) * (x^4 + (x + 2)*x^3 + (2*x + 2)*x + 2) * (x^4 + 2*x*x^3 + (x + 1)*x + 2)
            sage: prod(G) == f
            True

        ::

            sage: R.<x0> = GF(9,'x')[]  # purposely calling it x to test robustness
            sage: f = x0^3 + x0 + 1
            sage: f.factor()
            (x0 + 2) * (x0 + x) * (x0 + 2*x + 1)
            sage: f = 0*x0
            sage: f.factor()
            Traceback (most recent call last):
            ...
            ArithmeticError: factorization of 0 is not defined

        ::

            sage: f = x0^0
            sage: f.factor()
            1

        Over a complicated number field::

            sage: x = polygen(QQ, 'x')
            sage: f = x^6 + 10/7*x^5 - 867/49*x^4 - 76/245*x^3 + 3148/35*x^2 - 25944/245*x + 48771/1225
            sage: K.<a> = NumberField(f)
            sage: S.<T> = K[]
            sage: ff = S(f); ff
            T^6 + 10/7*T^5 - 867/49*T^4 - 76/245*T^3 + 3148/35*T^2 - 25944/245*T + 48771/1225
            sage: F = ff.factor()
            sage: len(F)
            4
            sage: F[:2]
            [(T - a, 1), (T - 40085763200/924556084127*a^5 - 145475769880/924556084127*a^4 + 527617096480/924556084127*a^3 + 1289745809920/924556084127*a^2 - 3227142391585/924556084127*a - 401502691578/924556084127, 1)]
            sage: expand(F)
            T^6 + 10/7*T^5 - 867/49*T^4 - 76/245*T^3 + 3148/35*T^2 - 25944/245*T + 48771/1225

        ::

            sage: f = x^2 - 1/3
            sage: K.<a> = NumberField(f)
            sage: A.<T> = K[]
            sage: A(x^2 - 1).factor()
            (T - 1) * (T + 1)


        ::

            sage: A(3*x^2 - 1).factor()
            (3) * (T - a) * (T + a)

        ::

            sage: A(x^2 - 1/3).factor()
            (T - a) * (T + a)

        Test that :trac:`10279` is fixed::

            sage: R.<t> = PolynomialRing(QQ)
            sage: K.<a> = NumberField(t^4 - t^2 + 1)
            sage: pol = t^3 + (-4*a^3 + 2*a)*t^2 - 11/3*a^2*t + 2/3*a^3 - 4/3*a
            sage: pol.factor()
            (t - 2*a^3 + a) * (t - 4/3*a^3 + 2/3*a) * (t - 2/3*a^3 + 1/3*a)

        Test that this factorization really uses ``nffactor()`` internally::

            sage: pari.default("debug", 3)
            sage: F = pol.factor()
            <BLANKLINE>
            Entering nffactor:
            ...
            sage: pari.default("debug", 0)

        Test that :trac:`10369` is fixed::

            sage: x = polygen(QQ)
            sage: K.<a> = NumberField(x^6 + x^5 + x^4 + x^3 + x^2 + x + 1)
            sage: R.<t> = PolynomialRing(K)

            sage: pol = (-1/7*a^5 - 1/7*a^4 - 1/7*a^3 - 1/7*a^2 - 2/7*a - 1/7)*t^10 + (4/7*a^5 - 2/7*a^4 - 2/7*a^3 - 2/7*a^2 - 2/7*a - 6/7)*t^9 + (90/49*a^5 + 152/49*a^4 + 18/49*a^3 + 24/49*a^2 + 30/49*a + 36/49)*t^8 + (-10/49*a^5 + 10/7*a^4 + 198/49*a^3 - 102/49*a^2 - 60/49*a - 26/49)*t^7 + (40/49*a^5 + 45/49*a^4 + 60/49*a^3 + 277/49*a^2 - 204/49*a - 78/49)*t^6 + (90/49*a^5 + 110/49*a^4 + 2*a^3 + 80/49*a^2 + 46/7*a - 30/7)*t^5 + (30/7*a^5 + 260/49*a^4 + 250/49*a^3 + 232/49*a^2 + 32/7*a + 8)*t^4 + (-184/49*a^5 - 58/49*a^4 - 52/49*a^3 - 66/49*a^2 - 72/49*a - 72/49)*t^3 + (18/49*a^5 - 32/49*a^4 + 10/49*a^3 + 4/49*a^2)*t^2 + (2/49*a^4 - 4/49*a^3 + 2/49*a^2)*t
            sage: pol.factor()
            (-1/7*a^5 - 1/7*a^4 - 1/7*a^3 - 1/7*a^2 - 2/7*a - 1/7) * t * (t - a^5 - a^4 - a^3 - a^2 - a - 1)^4 * (t^5 + (-12/7*a^5 - 10/7*a^4 - 8/7*a^3 - 6/7*a^2 - 4/7*a - 2/7)*t^4 + (12/7*a^5 - 8/7*a^3 + 16/7*a^2 + 2/7*a + 20/7)*t^3 + (-20/7*a^5 - 20/7*a^3 - 20/7*a^2 + 4/7*a - 2)*t^2 + (12/7*a^5 + 12/7*a^3 + 2/7*a + 16/7)*t - 4/7*a^5 - 4/7*a^3 - 4/7*a - 2/7)

            sage: pol = (1/7*a^2 - 1/7*a)*t^10 + (4/7*a - 6/7)*t^9 + (102/49*a^5 + 99/49*a^4 + 96/49*a^3 + 93/49*a^2 + 90/49*a + 150/49)*t^8 + (-160/49*a^5 - 36/49*a^4 - 48/49*a^3 - 8/7*a^2 - 60/49*a - 60/49)*t^7 + (30/49*a^5 - 55/49*a^4 + 20/49*a^3 + 5/49*a^2)*t^6 + (6/49*a^4 - 12/49*a^3 + 6/49*a^2)*t^5
            sage: pol.factor()
            (1/7*a^2 - 1/7*a) * t^5 * (t^5 + (-40/7*a^5 - 38/7*a^4 - 36/7*a^3 - 34/7*a^2 - 32/7*a - 30/7)*t^4 + (60/7*a^5 - 30/7*a^4 - 18/7*a^3 - 9/7*a^2 - 3/7*a)*t^3 + (60/7*a^4 - 40/7*a^3 - 16/7*a^2 - 4/7*a)*t^2 + (30/7*a^3 - 25/7*a^2 - 5/7*a)*t + 6/7*a^2 - 6/7*a)

            sage: pol = x^10 + (4/7*a - 6/7)*x^9 + (9/49*a^2 - 3/7*a + 15/49)*x^8 + (8/343*a^3 - 32/343*a^2 + 40/343*a - 20/343)*x^7 + (5/2401*a^4 - 20/2401*a^3 + 40/2401*a^2 - 5/343*a + 15/2401)*x^6 + (-6/16807*a^4 + 12/16807*a^3 - 18/16807*a^2 + 12/16807*a - 6/16807)*x^5
            sage: pol.factor()
            x^5 * (x^5 + (4/7*a - 6/7)*x^4 + (9/49*a^2 - 3/7*a + 15/49)*x^3 + (8/343*a^3 - 32/343*a^2 + 40/343*a - 20/343)*x^2 + (5/2401*a^4 - 20/2401*a^3 + 40/2401*a^2 - 5/343*a + 15/2401)*x - 6/16807*a^4 + 12/16807*a^3 - 18/16807*a^2 + 12/16807*a - 6/16807)

        Factoring over a number field over which we cannot factor the
        discriminant by trial division::

            sage: x = polygen(QQ)
            sage: K.<a> = NumberField(x^16 - x - 6)
            sage: R.<x> = PolynomialRing(K)
            sage: f = (x+a)^50 - (a-1)^50
            sage: len(factor(f))
            6
            sage: pari(K.discriminant()).factor(limit=10^6)
            [-1, 1; 3, 15; 23, 1; 887, 1; 12583, 1; 2354691439917211, 1]
            sage: factor(K.discriminant())
            -1 * 3^15 * 23 * 887 * 12583 * 6335047 * 371692813

        Factoring over a number field over which we cannot factor the
        discriminant and over which `nffactor()` fails::

            sage: p = next_prime(10^50); q = next_prime(10^51); n = p*q
            sage: K.<a> = QuadraticField(p*q)
            sage: R.<x> = PolynomialRing(K)
            sage: K.pari_polynomial('a').nffactor("x^2+1")
            Mat([x^2 + 1, 1])
            sage: factor(x^2 + 1)
            x^2 + 1
            sage: factor( (x - a) * (x + 2*a) )
            (x - a) * (x + 2*a)

        A test where nffactor used to fail without a nf structure::

            sage: x = polygen(QQ)
            sage: K = NumberField([x^2-1099511627777, x^3-3],'a')
            sage: x = polygen(K)
            sage: f = x^3 - 3
            sage: factor(f)
            (x - a1) * (x^2 + a1*x + a1^2)

        We check that :trac:`7554` is fixed::

            sage: L.<q> = LaurentPolynomialRing(QQ)
            sage: F = L.fraction_field()
            sage: R.<x> = PolynomialRing(F)
            sage: factor(x)
            x
            sage: factor(x^2 - q^2)
            (x - q) * (x + q)
            sage: factor(x^2 - q^-2)
            (x - 1/q) * (x + 1/q)

            sage: P.<a,b,c> = PolynomialRing(ZZ)
            sage: R.<x> = PolynomialRing(FractionField(P))
            sage: p = (x - a)*(b*x + c)*(a*b*x + a*c) / (a + 2)
            sage: factor(p)
            (a/(a + 2)) * (x - a) * (b*x + c)^2

        Check that :trac:`24973` is fixed::

            sage: x1 = ZZ['x'].gen()
            sage: x2 = ZZ['x']['x'].gen()
            sage: (x1 - x2).factor()
            -x + x

        Check that :trac:`26421' is fixed::

            sage: R.<t> = LaurentPolynomialRing(ZZ)
            sage: P.<x> = R[]
            sage: p = x^4 + (-5 - 2*t)*x^3 + (-2 + 10*t)*x^2 + (10 + 4*t)*x - 20*t
            sage: p.factor()
            (x - 5) * (x - 2*t) * (x^2 - 2)
        """
        # PERFORMANCE NOTE:
        #     In many tests with SMALL degree PARI is substantially
        #     better than NTL.  (And magma is better yet.)  And the
        #     timing difference has nothing to do with moving Python
        #     data to NTL and back.
        #     For large degree ( > 1500) in the one test I tried, NTL was
        #     *much* better than MAGMA, and far better than PARI.  So probably
        #     NTL's implementation is asymptotically better.  I could use
        #     PARI for smaller degree over other rings besides Z, and use
        #     NTL in general.
        # A remark from Bill Hart (2007-09-25) about the above observation:
        ## NTL uses the Berlekamp-Zassenhaus method with van Hoeij's improvements.
        ## But so does Magma since about Jul 2001.
        ##
        ## But here's the kicker. PARI also uses this algorithm. Even Maple uses
        ## it!
        ##
        ## NTL's LLL algorithms are extremely well developed (van Hoeij uses
        ## LLL). There is also a possible speed difference in whether one uses
        ## quadratic convergence or not in the Hensel lift. But the right choice
        ## is not always what one thinks.
        ##
        ## But more than likely NTL is just better for large problems because
        ## Victor Shoup was very careful with the choice of strategies and
        ## parameters he used. Paul Zimmerman supplied him with a pile of
        ## polynomials to factor for comparison purposes and these seem to have
        ## been used to tune the algorithm for a wide range of inputs, including
        ## cases that van Hoeij's algorithm doesn't usually like.
        ##
        ## If you have a bound on the coefficients of the factors, one can surely
        ## do better than a generic implementation, but probably not much better
        ## if there are many factors.
        ##

        ## HUGE TODO, refactor the code below here such that this method will
        ## have as only the following code
        ##
        ## R = self.parent().base_ring()
        ## return R._factor_univariate_polynomial(self)
        ##
        ## in this way we can move the specific logic of factoring to the
        ## self.parent().base_ring() and get rid of all the ugly
        ## is_SomeType(R) checks and get way nicer structured code
        ## 200 lines of spagetti code is just way to much!

        if self.degree() < 0:
            raise ArithmeticError("factorization of {!r} is not defined".format(self))
        if self.degree() == 0:
            return Factorization([], unit=self.get_unsafe(0))

        # Use multivariate implementations for polynomials over polynomial rings
        flatten = self._parent.flattening_morphism()
        tgt = flatten.codomain()
        if tgt is not self._parent and tgt._has_singular:
            try:
                F = flatten(self).factor(**kwargs)
                unflatten = flatten.section()
                return Factorization(((unflatten(f),m) for (f,m) in F), unit = F.unit())
            except NotImplementedError:
                pass

        R = self._parent.base_ring()
        if hasattr(R, '_factor_univariate_polynomial'):
            return R._factor_univariate_polynomial(self, **kwargs)

        G = None
        ch = R.characteristic()
        if not (ch == 0 or is_prime(ch)):
            raise NotImplementedError("factorization of polynomials over rings with composite characteristic is not implemented")

        from sage.rings.finite_rings.finite_field_constructor import is_FiniteField

        n = None

        if is_IntegerModRing(R) or is_IntegerRing(R):
            try:
                G = list(self._pari_with_name().factor())
            except PariError:
                raise NotImplementedError

        elif is_FiniteField(R):
            v = [x.__pari__("a") for x in self.list()]
            f = pari(v).Polrev()
            G = list(f.factor())

        if G is None:
            # See if we can do this as a singular polynomial as a fallback
            # This was copied from the general multivariate implementation
            try:
                if R.is_finite():
                    if R.characteristic() > 1<<29:
                        raise NotImplementedError("Factorization of multivariate polynomials over prime fields with characteristic > 2^29 is not implemented.")

                P = self._parent
                P._singular_().set_ring()
                S = self._singular_().factorize()
                factors = S[1]
                exponents = S[2]
                v = sorted([( P(factors[i+1]),
                              sage.rings.integer.Integer(exponents[i+1]))
                            for i in range(len(factors))])
                unit = P.one()
                for i in range(len(v)):
                    if v[i][0].is_unit():
                        unit = unit * v[i][0]
                        del v[i]
                        break
                F = Factorization(v, unit=unit)
                F.sort()
                return F
            except (TypeError, AttributeError):
                if R.is_integral_domain() and not R.is_field():
                    try:
                        F = R.fraction_field()
                        PF = F[self.variable_name()]
                        pol_frac = PF(self) 
                        return pol_frac.factor(**kwargs).base_change(self.parent())
                    except (TypeError, AttributeError):
                        raise NotImplementedError
                    
                raise NotImplementedError

        return self._factor_pari_helper(G, n)

    def _factor_pari_helper(self, G, n=None, unit=None):
        """
        Fix up and normalize a factorization that came from PARI.

        TESTS::

            sage: R.<x>=PolynomialRing(ZZ)
            sage: f = (2*x + 1) * (3*x^2 - 5)^2
            sage: f._factor_pari_helper(pari(f).factor())
            (2*x + 1) * (3*x^2 - 5)^2
            sage: f._factor_pari_helper(pari(f).factor(), unit=11)
            11 * (2*x + 1) * (3*x^2 - 5)^2
            sage: (8*f)._factor_pari_helper(pari(f).factor())
            8 * (2*x + 1) * (3*x^2 - 5)^2
            sage: (8*f)._factor_pari_helper(pari(f).factor(), unit=11)
            88 * (2*x + 1) * (3*x^2 - 5)^2
            sage: QQ['x'](f)._factor_pari_helper(pari(f).factor())
            (18) * (x + 1/2) * (x^2 - 5/3)^2
            sage: QQ['x'](f)._factor_pari_helper(pari(f).factor(), unit=11)
            (198) * (x + 1/2) * (x^2 - 5/3)^2

            sage: f = prod((k^2*x^k + k)^(k-1) for k in primes(10))
            sage: F = f._factor_pari_helper(pari(f).factor()); F
            1323551250 * (2*x^2 + 1) * (3*x^3 + 1)^2 * (5*x^5 + 1)^4 * (7*x^7 + 1)^6
            sage: F.prod() == f
            True
            sage: QQ['x'](f)._factor_pari_helper(pari(f).factor())
            (1751787911376562500) * (x^2 + 1/2) * (x^3 + 1/3)^2 * (x^5 + 1/5)^4 * (x^7 + 1/7)^6

            sage: g = GF(19)['x'](f)
            sage: G = g._factor_pari_helper(pari(g).factor()); G
            (4) * (x + 3) * (x + 16)^5 * (x + 11)^6 * (x^2 + 7*x + 9)^4 * (x^2 + 15*x + 9)^4 * (x^3 + 13)^2 * (x^6 + 8*x^5 + 7*x^4 + 18*x^3 + 11*x^2 + 12*x + 1)^6
            sage: G.prod() == g
            True
        """
        pols, exps = G
        R = self._parent
        F = [(R(f), int(e)) for f, e in zip(pols, exps)]

        if unit is None:
            unit = self.leading_coefficient()
        else:
            unit *= self.leading_coefficient()

        if R.base_ring().is_field():
            # When the base ring is a field we normalize
            # the irreducible factors so they have leading
            # coefficient 1.
            for i, (f, e) in enumerate(F):
                if not f.is_monic():
                    F[i] = (f.monic(), e)

        else:
            # Otherwise we have to adjust for
            # the content ignored by PARI.
            content_fix = R.base_ring().one()
            for f, e in F:
                if not f.is_monic():
                    content_fix *= f.leading_coefficient()**e
            unit //= content_fix
            if not unit.is_unit():
                F.append((R(unit), ZZ(1)))
                unit = R.base_ring().one()

        if n is not None:
            pari.set_real_precision(n)  # restore precision
        return Factorization(F, unit)

    def splitting_field(self, names=None, map=False, **kwds):
        """
        Compute the absolute splitting field of a given polynomial.

        INPUT:

        - ``names`` -- (default: ``None``)  a variable name for the splitting field.

        - ``map`` -- (default: ``False``) also return an embedding of
          ``self`` into the resulting field.

        - ``kwds`` -- additional keywords depending on the type.
          Currently, only number fields are implemented. See
          :func:`sage.rings.number_field.splitting_field.splitting_field`
          for the documentation of these keywords.

        OUTPUT:

        If ``map`` is ``False``, the splitting field as an absolute field.
        If ``map`` is ``True``, a tuple ``(K, phi)`` where ``phi`` is an
        embedding of the base field of ``self`` in ``K``.

        EXAMPLES::

            sage: R.<x> = PolynomialRing(ZZ)
            sage: K.<a> = (x^3 + 2).splitting_field(); K
            Number Field in a with defining polynomial x^6 + 3*x^5 + 6*x^4 + 11*x^3 + 12*x^2 - 3*x + 1
            sage: K.<a> = (x^3 - 3*x + 1).splitting_field(); K
            Number Field in a with defining polynomial x^3 - 3*x + 1

        Relative situation::

            sage: R.<x> = PolynomialRing(QQ)
            sage: K.<a> = NumberField(x^3 + 2)
            sage: S.<t> = PolynomialRing(K)
            sage: L.<b> = (t^2 - a).splitting_field()
            sage: L
            Number Field in b with defining polynomial t^6 + 2

        With ``map=True``, we also get the embedding of the base field
        into the splitting field::

            sage: L.<b>, phi = (t^2 - a).splitting_field(map=True)
            sage: phi
            Ring morphism:
              From: Number Field in a with defining polynomial x^3 + 2
              To:   Number Field in b with defining polynomial t^6 + 2
              Defn: a |--> b^2

        An example over a finite field::

            sage: P.<x> = PolynomialRing(GF(7))
            sage: t = x^2 + 1
            sage: t.splitting_field('b')
            Finite Field in b of size 7^2

            sage: P.<x> = PolynomialRing(GF(7^3, 'a'))
            sage: t = x^2 + 1
            sage: t.splitting_field('b', map=True)
            (Finite Field in b of size 7^6,
             Ring morphism:
               From: Finite Field in a of size 7^3
               To:   Finite Field in b of size 7^6
               Defn: a |--> 2*b^4 + 6*b^3 + 2*b^2 + 3*b + 2)

        If the extension is trivial and the generators have the same
        name, the map will be the identity::

            sage: t = 24*x^13 + 2*x^12 + 14
            sage: t.splitting_field('a', map=True)
            (Finite Field in a of size 7^3,
             Identity endomorphism of Finite Field in a of size 7^3)

            sage: t = x^56 - 14*x^3
            sage: t.splitting_field('b', map=True)
            (Finite Field in b of size 7^3,
             Ring morphism:
             From: Finite Field in a of size 7^3
               To:   Finite Field in b of size 7^3
               Defn: a |--> b)

        .. SEEALSO::

            :func:`sage.rings.number_field.splitting_field.splitting_field` for more examples over number fields

        TESTS::

            sage: K.<a,b> = x.splitting_field()
            Traceback (most recent call last):
            ...
            IndexError: the number of names must equal the number of generators
            sage: polygen(RR).splitting_field('x')
            Traceback (most recent call last):
            ...
            NotImplementedError: splitting_field() is only implemented over number fields and finite fields

            sage: P.<x> = PolynomialRing(GF(11^5, 'a'))
            sage: t = x^2 + 1
            sage: t.splitting_field('b')
            Finite Field in b of size 11^10
            sage: t = 24*x^13 + 2*x^12 + 14
            sage: t.splitting_field('b')
            Finite Field in b of size 11^30
            sage: t = x^56 - 14*x^3
            sage: t.splitting_field('b')
            Finite Field in b of size 11^130

            sage: P.<x> = PolynomialRing(GF(19^6, 'a'))
            sage: t = -x^6 + x^2 + 1
            sage: t.splitting_field('b')
            Finite Field in b of size 19^6
            sage: t = 24*x^13 + 2*x^12 + 14
            sage: t.splitting_field('b')
            Finite Field in b of size 19^18
            sage: t = x^56 - 14*x^3
            sage: t.splitting_field('b')
            Finite Field in b of size 19^156

            sage: P.<x> = PolynomialRing(GF(83^6, 'a'))
            sage: t = 2*x^14 - 5 + 6*x
            sage: t.splitting_field('b')
            Finite Field in b of size 83^84
            sage: t = 24*x^13 + 2*x^12 + 14
            sage: t.splitting_field('b')
            Finite Field in b of size 83^78
            sage: t = x^56 - 14*x^3
            sage: t.splitting_field('b')
            Finite Field in b of size 83^12

            sage: P.<x> = PolynomialRing(GF(401^13, 'a'))
            sage: t = 2*x^14 - 5 + 6*x
            sage: t.splitting_field('b')
            Finite Field in b of size 401^104
            sage: t = 24*x^13 + 2*x^12 + 14
            sage: t.splitting_field('b')
            Finite Field in b of size 401^156
            sage: t = x^56 - 14*x^3
            sage: t.splitting_field('b')
            Finite Field in b of size 401^52

            sage: R.<x> = QQ[]
            sage: f = x^2 - 2
            sage: f.splitting_field()
            Traceback (most recent call last):
            ...
            TypeError: You must specify the name of the generator.

        """
        if names is None:
            raise TypeError("You must specify the name of the generator.")
        name = normalize_names(1, names)[0]

        from sage.rings.number_field.number_field_base import is_NumberField
        from sage.rings.finite_rings.finite_field_base import is_FiniteField

        f = self.monic()            # Given polynomial, made monic
        F = f.parent().base_ring()  # Base field
        if not F.is_field():
            F = F.fraction_field()
            f = self.change_ring(F)

        if is_NumberField(F):
            from sage.rings.number_field.splitting_field import splitting_field
            return splitting_field(f, name, map, **kwds)
        elif is_FiniteField(F):
            degree = lcm([f.degree() for f, _ in self.factor()])
            return F.extension(degree, name, map=map, **kwds)

        raise NotImplementedError("splitting_field() is only implemented over number fields and finite fields")

    def pseudo_quo_rem(self,other):
        r"""
        Compute the pseudo-division of two polynomials.

        INPUT:

        - ``other`` -- a nonzero polynomial

        OUTPUT:

        `Q` and `R` such that `l^{m-n+1} \mathrm{self} = Q \cdot\mathrm{other} + R`
        where `m` is the degree of this polynomial, `n` is the degree of
        ``other``, `l` is the leading coefficient of ``other``. The result is
        such that `\deg(R) < \deg(\mathrm{other})`.

        ALGORITHM:

        Algorithm 3.1.2 in [Coh1993]_.

        EXAMPLES::

            sage: R.<x> = PolynomialRing(ZZ, sparse=True)
            sage: p = x^4 + 6*x^3 + x^2 - x + 2
            sage: q = 2*x^2 - 3*x - 1
            sage: (quo,rem)=p.pseudo_quo_rem(q); quo,rem
            (4*x^2 + 30*x + 51, 175*x + 67)
            sage: 2^(4-2+1)*p == quo*q + rem
            True

            sage: S.<T> = R[]
            sage: p = (-3*x^2 - x)*T^3 - 3*x*T^2 + (x^2 - x)*T + 2*x^2 + 3*x - 2
            sage: q = (-x^2 - 4*x - 5)*T^2 + (6*x^2 + x + 1)*T + 2*x^2 - x
            sage: quo,rem=p.pseudo_quo_rem(q); quo,rem
            ((3*x^4 + 13*x^3 + 19*x^2 + 5*x)*T + 18*x^4 + 12*x^3 + 16*x^2 + 16*x,
             (-113*x^6 - 106*x^5 - 133*x^4 - 101*x^3 - 42*x^2 - 41*x)*T - 34*x^6 + 13*x^5 + 54*x^4 + 126*x^3 + 134*x^2 - 5*x - 50)
            sage: (-x^2 - 4*x - 5)^(3-2+1) * p == quo*q + rem
            True
        """
        if other.is_zero():
            raise ZeroDivisionError("Pseudo-division by zero is not possible")

        # if other is a constant, then R = 0 and Q = self * other^(deg(self))
        if other in self._parent.base_ring():
            return (self * other**(self.degree()), self._parent.zero())

        R = self
        B = other
        Q = self._parent.zero()
        e = self.degree() - other.degree() + 1
        d = B.leading_coefficient()

        while not R.degree() < B.degree():
            c = R.leading_coefficient()
            diffdeg = R.degree() - B.degree()
            Q = d*Q + self._parent(c).shift(diffdeg)
            R = d*R - c*B.shift(diffdeg)
            e -= 1

        q = d**e
        return (q*Q,q*R)

    @coerce_binop
    def gcd(self, other):
        """
        Return a greatest common divisor of this polynomial and ``other``.

        INPUT:

        - ``other`` -- a polynomial in the same ring as this polynomial

        OUTPUT:

        A greatest common divisor as a polynomial in the same ring as
        this polynomial. If the base ring is a field, the return value
        is a monic polynomial.

        .. NOTE::

            The actual algorithm for computing greatest common divisors depends
            on the base ring underlying the polynomial ring. If the base ring
            defines a method ``_gcd_univariate_polynomial``, then this method
            will be called (see examples below).

        EXAMPLES::

            sage: R.<x> = QQ[]
            sage: (2*x^2).gcd(2*x)
            x
            sage: R.zero().gcd(0)
            0
            sage: (2*x).gcd(0)
            x

        One can easily add gcd functionality to new rings by providing a method
        ``_gcd_univariate_polynomial``::

            sage: O = ZZ[-sqrt(5)]
            sage: R.<x> = O[]
            sage: a = O.1
            sage: p = x + a
            sage: q = x^2 - 5
            sage: p.gcd(q)
            Traceback (most recent call last):
            ...
            NotImplementedError: Order in Number Field in a with defining polynomial x^2 - 5 with a = -2.236067977499790? does not provide a gcd implementation for univariate polynomials
            sage: S.<x> = O.number_field()[]
            sage: O._gcd_univariate_polynomial = lambda f,g : R(S(f).gcd(S(g)))
            sage: p.gcd(q)
            x + a
            sage: del O._gcd_univariate_polynomial

        Use multivariate implementation for polynomials over polynomials rings::

            sage: R.<x> = ZZ[]
            sage: S.<y> = R[]
            sage: T.<z> = S[]
            sage: r = 2*x*y + z
            sage: p = r * (3*x*y*z - 1)
            sage: q = r * (x + y + z - 2)
            sage: p.gcd(q)
            z + 2*x*y

            sage: R.<x> = QQ[]
            sage: S.<y> = R[]
            sage: r = 2*x*y + 1
            sage: p = r * (x - 1/2 * y)
            sage: q = r * (x*y^2 - x + 1/3)
            sage: p.gcd(q)
            2*x*y + 1

        TESTS::

            sage: Pol = QQ['x','y']['x']
            sage: Pol.one().gcd(1)
            1
        """
        cdef Polynomial _other = <Polynomial> other
        if _other.is_one():
            return other
        elif self.is_one():
            return self
        flatten = self._parent.flattening_morphism()
        tgt = flatten.codomain()
        if tgt.ngens() > 1 and tgt._has_singular:
            g = flatten(self).gcd(flatten(other))
            return flatten.section()(g)
        try:
            doit = self._parent._base._gcd_univariate_polynomial
        except AttributeError:
            raise NotImplementedError("%s does not provide a gcd implementation for univariate polynomials"%self._parent._base)
        else:
            return doit(self, other)

    @coerce_binop
    def lcm(self, other):
        """
        Let f and g be two polynomials. Then this function returns the
        monic least common multiple of f and g.
        """
        f = self*other
        g = self.gcd(other)
        q = f//g
        return ~(q.leading_coefficient())*q

    def _lcm(self, other):
        """
        Let f and g be two polynomials. Then this function returns the
        monic least common multiple of f and g.
        """
        f = self*other
        g = self.gcd(other)
        q = f//g
        return ~(q.leading_coefficient())*q  # make monic  (~ is inverse in python)

    def is_primitive(self, n=None, n_prime_divs=None):
        """
        Return ``True`` if the polynomial is primitive.  The semantics of
        "primitive" depend on the polynomial coefficients.

        - (field theory) A polynomial of degree `m` over a finite field
          `\GF{q}` is primitive if it is irreducible and its root in
          `\GF{q^m}` generates the multiplicative group `\GF{q^m}^*`.

        - (ring theory) A polynomial over a ring is primitive if its
          coefficients generate the unit ideal.

        Calling `is_primitive` on a polynomial over an infinite field will
        raise an error.

        The additional inputs to this function are to speed up computation for
        field semantics (see note).

        INPUT:

          - ``n`` (default: ``None``) - if provided, should equal
            `q-1` where ``self.parent()`` is the field with `q`
            elements;  otherwise it will be computed.

          - ``n_prime_divs`` (default: ``None``) - if provided, should
            be a list of the prime divisors of ``n``; otherwise it
            will be computed.

        .. NOTE::

          Computation of the prime divisors of ``n`` can dominate the running
          time of this method, so performing this computation externally
          (e.g. ``pdivs=n.prime_divisors()``) is a good idea for repeated calls
          to is_primitive for polynomials of the same degree.

          Results may be incorrect if the wrong ``n`` and/or factorization are
          provided.

        EXAMPLES::

          Field semantics examples.

          ::

            sage: R.<x> = GF(2)['x']
            sage: f = x^4+x^3+x^2+x+1
            sage: f.is_irreducible(), f.is_primitive()
            (True, False)
            sage: f = x^3+x+1
            sage: f.is_irreducible(), f.is_primitive()
            (True, True)
            sage: R.<x> = GF(3)[]
            sage: f = x^3-x+1
            sage: f.is_irreducible(), f.is_primitive()
            (True, True)
            sage: f = x^2+1
            sage: f.is_irreducible(), f.is_primitive()
            (True, False)
            sage: R.<x> = GF(5)[]
            sage: f = x^2+x+1
            sage: f.is_primitive()
            False
            sage: f = x^2-x+2
            sage: f.is_primitive()
            True
            sage: x=polygen(QQ); f=x^2+1
            sage: f.is_primitive()
            Traceback (most recent call last):
            ...
            NotImplementedError: is_primitive() not defined for polynomials over infinite fields.

          Ring semantics examples.

          ::

            sage: x=polygen(ZZ)
            sage: f = 5*x^2+2
            sage: f.is_primitive()
            True
            sage: f = 5*x^2+5
            sage: f.is_primitive()
            False

            sage: K=NumberField(x^2+5,'a')
            sage: R=K.ring_of_integers()
            sage: a=R.gen(1)
            sage: a^2
            -5
            sage: f=a*x+2
            sage: f.is_primitive()
            True
            sage: f=(1+a)*x+2
            sage: f.is_primitive()
            False

            sage: x = polygen(Integers(10))
            sage: f = 5*x^2+2
            sage: #f.is_primitive()  #BUG:: elsewhere in Sage, should return True
            sage: f=4*x^2+2
            sage: #f.is_primitive()  #BUG:: elsewhere in Sage, should return False

        TESTS::

            sage: R.<x> = GF(2)['x']
            sage: f = x^4+x^3+x^2+x+1
            sage: f.is_primitive(15)
            False
            sage: f.is_primitive(15, [3,5])
            False
            sage: f.is_primitive(n_prime_divs=[3,5])
            False
            sage: f = x^3+x+1
            sage: f.is_primitive(7, [7])
            True
            sage: R.<x> = GF(3)[]
            sage: f = x^3-x+1
            sage: f.is_primitive(26, [2,13])
            True
            sage: f = x^2+1
            sage: f.is_primitive(8, [2])
            False
            sage: R.<x> = GF(5)[]
            sage: f = x^2+x+1
            sage: f.is_primitive(24, [2,3])
            False
            sage: f = x^2-x+2
            sage: f.is_primitive(24, [2,3])
            True
            sage: x=polygen(Integers(103)); f=x^2+1
            sage: f.is_primitive()
            False
        """
        R = self.base_ring()
        if R.is_field():
            if not R.is_finite():
                raise NotImplementedError("is_primitive() not defined for polynomials over infinite fields.")

            if not self.is_irreducible():
                return False
            if n is None:
                q = self.base_ring().order()
                n = q ** self.degree() - 1
            y = self._parent.quo(self).gen()
            from sage.groups.generic import order_from_multiple
            return n == order_from_multiple(y, n, n_prime_divs, operation="*")
        else:
            return R.ideal(self.coefficients())==R.ideal(1)

    def is_constant(self):
        """
        Return True if this is a constant polynomial.

        OUTPUT:


        -  ``bool`` - True if and only if this polynomial is
           constant


        EXAMPLES::

            sage: R.<x> = ZZ[]
            sage: x.is_constant()
            False
            sage: R(2).is_constant()
            True
            sage: R(0).is_constant()
            True
        """
        return self.degree() <= 0

    def is_monomial(self):
        """
        Return True if self is a monomial, i.e., a power of the generator.

        EXAMPLES::

            sage: R.<x> = QQ[]
            sage: x.is_monomial()
            True
            sage: (x+1).is_monomial()
            False
            sage: (x^2).is_monomial()
            True
            sage: R(1).is_monomial()
            True

        The coefficient must be 1::

            sage: (2*x^5).is_monomial()
            False

        To allow a non-1 leading coefficient, use is_term()::

            sage: (2*x^5).is_term()
            True

        .. warning::

           The definition of is_monomial in Sage up to 4.7.1 was the
           same as is_term, i.e., it allowed a coefficient not equal
           to 1.
        """
        return len(self.exponents()) == 1 and self.leading_coefficient() == 1

    cpdef bint is_term(self) except -1:
        """
        Return ``True`` if this polynomial is a nonzero element of the
        base ring times a power of the variable.

        EXAMPLES::

            sage: R.<x> = QQ[]
            sage: x.is_term()
            True
            sage: R(0).is_term()
            False
            sage: R(1).is_term()
            True
            sage: (3*x^5).is_term()
            True
            sage: (1+3*x^5).is_term()
            False

        To require that the coefficient is 1, use :meth:`is_monomial()`
        instead::

            sage: (3*x^5).is_monomial()
            False
        """
        return len(self.exponents()) == 1

    def root_field(self, names, check_irreducible=True):
        """
        Return the field generated by the roots of the irreducible
        polynomial self. The output is either a number field, relative
        number field, a quotient of a polynomial ring over a field, or the
        fraction field of the base ring.

        EXAMPLES::

            sage: R.<x> = QQ['x']
            sage: f = x^3 + x + 17
            sage: f.root_field('a')
            Number Field in a with defining polynomial x^3 + x + 17

        ::

            sage: R.<x> = QQ['x']
            sage: f = x - 3
            sage: f.root_field('b')
            Rational Field

        ::

            sage: R.<x> = ZZ['x']
            sage: f = x^3 + x + 17
            sage: f.root_field('b')
            Number Field in b with defining polynomial x^3 + x + 17

        ::

            sage: y = QQ['x'].0
            sage: L.<a> = NumberField(y^3-2)
            sage: R.<x> = L['x']
            sage: f = x^3 + x + 17
            sage: f.root_field('c')
            Number Field in c with defining polynomial x^3 + x + 17 over its base field

        ::

            sage: R.<x> = PolynomialRing(GF(9,'a'))
            sage: f = x^3 + x^2 + 8
            sage: K.<alpha> = f.root_field(); K
            Univariate Quotient Polynomial Ring in alpha over Finite Field in a of size 3^2 with modulus x^3 + x^2 + 2
            sage: alpha^2 + 1
            alpha^2 + 1
            sage: alpha^3 + alpha^2
            1

        ::

            sage: R.<x> = QQ[]
            sage: f = x^2
            sage: K.<alpha> = f.root_field()
            Traceback (most recent call last):
            ...
            ValueError: polynomial must be irreducible

        TESTS::

            sage: (PolynomialRing(Integers(31),name='x').0+5).root_field('a')
            Ring of integers modulo 31
        """
        from sage.rings.number_field.number_field import is_NumberField, NumberField

        R = self.base_ring()
        if not R.is_integral_domain():
            raise ValueError("the base ring must be a domain")

        if check_irreducible and not self.is_irreducible():
            raise ValueError("polynomial must be irreducible")

        if self.degree() <= 1:
            return R.fraction_field()

        if is_IntegerRing(R):
            return NumberField(self, names)

        if sage.rings.rational_field.is_RationalField(R) or is_NumberField(R):
            return NumberField(self, names)

        return R.fraction_field()[self._parent.variable_name()].quotient(self, names)

    def sylvester_matrix(self, right, variable = None):
        """
        Return the Sylvester matrix of self and right.

        Note that the Sylvester matrix is not defined if one of the polynomials
        is zero.

        INPUT:

        - right: a polynomial in the same ring as self.
        - variable: optional, included for compatibility with the multivariate
          case only. The variable of the polynomials.

        EXAMPLES::

            sage: R.<x> = PolynomialRing(ZZ)
            sage: f = (6*x + 47)*(7*x^2 - 2*x + 38)
            sage: g = (6*x + 47)*(3*x^3 + 2*x + 1)
            sage: M = f.sylvester_matrix(g)
            sage: M
            [  42  317  134 1786    0    0    0]
            [   0   42  317  134 1786    0    0]
            [   0    0   42  317  134 1786    0]
            [   0    0    0   42  317  134 1786]
            [  18  141   12  100   47    0    0]
            [   0   18  141   12  100   47    0]
            [   0    0   18  141   12  100   47]

        If the polynomials share a non-constant common factor then the
        determinant of the Sylvester matrix will be zero::

            sage: M.determinant()
            0

        If self and right are polynomials of positive degree, the determinant
        of the Sylvester matrix is the resultant of the polynomials.::

            sage: h1 = R._random_nonzero_element()
            sage: h2 = R._random_nonzero_element()
            sage: M1 = h1.sylvester_matrix(h2)
            sage: M1.determinant() == h1.resultant(h2)
            True

        The rank of the Sylvester matrix is related to the degree of the
        gcd of self and right::

            sage: f.gcd(g).degree() == f.degree() + g.degree() - M.rank()
            True
            sage: h1.gcd(h2).degree() == h1.degree() + h2.degree() - M1.rank()
            True

        TESTS:

        The variable is optional, but must be the same in both rings::

            sage: K.<x> = QQ['x']
            sage: f = x+1
            sage: g = QQ['y']([1, 0, 1])
            sage: f.sylvester_matrix(f, x)
            [1 1]
            [1 1]
            sage: f.sylvester_matrix(g, x)
            Traceback (most recent call last):
            ...
            TypeError: no common canonical parent for objects with parents: 'Univariate Polynomial Ring in x over Rational Field' and 'Univariate Polynomial Ring in y over Rational Field'

        Polynomials must be defined over compatible base rings::

            sage: f = QQ['x']([1, 0, 1])
            sage: g = ZZ['x']([1, 0, 1])
            sage: h = GF(25, 'a')['x']([1, 0, 1])
            sage: f.sylvester_matrix(g)
            [1 0 1 0]
            [0 1 0 1]
            [1 0 1 0]
            [0 1 0 1]
            sage: g.sylvester_matrix(h)
            [1 0 1 0]
            [0 1 0 1]
            [1 0 1 0]
            [0 1 0 1]
            sage: f.sylvester_matrix(h)
            Traceback (most recent call last):
            ...
            TypeError: no common canonical parent for objects with parents: 'Univariate Polynomial Ring in x over Rational Field' and 'Univariate Polynomial Ring in x over Finite Field in a of size 5^2'

        We can compute the sylvester matrix of a univariate and multivariate
        polynomial::

            sage: K.<x,y> = QQ['x,y']
            sage: g = K.random_element()
            sage: f.sylvester_matrix(g) == K(f).sylvester_matrix(g,x)
            True

        Corner cases::

            sage: K.<x>=QQ[]
            sage: f = x^2+1
            sage: g = K(0)
            sage: f.sylvester_matrix(g)
            Traceback (most recent call last):
            ...
            ValueError: The Sylvester matrix is not defined for zero polynomials
            sage: g.sylvester_matrix(f)
            Traceback (most recent call last):
            ...
            ValueError: The Sylvester matrix is not defined for zero polynomials
            sage: g.sylvester_matrix(g)
            Traceback (most recent call last):
            ...
            ValueError: The Sylvester matrix is not defined for zero polynomials
            sage: K(3).sylvester_matrix(x^2)
            [3 0]
            [0 3]
            sage: K(3).sylvester_matrix(K(4))
            []
        """

        # This code is almost exactly the same as that of
        # sylvester_matrix() in multi_polynomial.pyx.

        if self._parent != right.parent():
            a, b = coercion_model.canonical_coercion(self,right)
            variable = a.parent()(self.variables()[0])
            #We add the variable to cover the case that right is a multivariate
            #polynomial
            return a.sylvester_matrix(b, variable)

        if variable:
            if variable.parent() != self._parent:
                variable = self._parent(variable)

        from sage.matrix.constructor import matrix

        # The dimension of the sage matrix is self.degree() + right.degree()

        if self.is_zero() or right.is_zero():
            raise ValueError("The Sylvester matrix is not defined for zero polynomials")

        m = self.degree()
        n = right.degree()

        M = matrix(self.base_ring(), n + m, n + m)

        r = 0
        offset = 0
        for _ in range(n):
            for c in range(m, -1, -1):
                M[r, m - c + offset] = self.get_unsafe(c)
            offset += 1
            r += 1

        offset = 0
        for _ in range(m):
            for c in range(n, -1, -1):
                M[r, n - c + offset] = right[c]
            offset += 1
            r += 1

        return M

    cpdef constant_coefficient(self):
        """
        Return the constant coefficient of this polynomial.

        OUTPUT: element of base ring

        EXAMPLES::

            sage: R.<x> = QQ[]
            sage: f = -2*x^3 + 2*x - 1/3
            sage: f.constant_coefficient()
            -1/3
        """
        if self.is_zero():
            return self._parent._base.zero()
        # self.degree() >= 0
        return self.get_unsafe(0)

    cpdef Polynomial _new_constant_poly(self, a, Parent P):
        """
        Create a new constant polynomial from a in P, which MUST be an
        element of the base ring of P (this is not checked).

        EXAMPLES::

            sage: R.<w> = PolynomialRing(GF(9,'a'), sparse=True)
            sage: a = w._new_constant_poly(0, R); a
            0
            sage: a.coefficients()
            []
        """
        t = type(self)
        return t(P, [a] if a else [], check=False)

    def is_monic(self):
        """
        Returns True if this polynomial is monic. The zero polynomial is by
        definition not monic.

        EXAMPLES::

            sage: x = QQ['x'].0
            sage: f = x + 33
            sage: f.is_monic()
            True
            sage: f = 0*x
            sage: f.is_monic()
            False
            sage: f = 3*x^3 + x^4 + x^2
            sage: f.is_monic()
            True
            sage: f = 2*x^2 + x^3 + 56*x^5
            sage: f.is_monic()
            False

        AUTHORS:

        - Naqi Jaffery (2006-01-24): examples
        """
        return not self.is_zero() and self[self.degree()] == 1

    def is_unit(self):
        r"""
        Return True if this polynomial is a unit.

        EXAMPLES::

            sage: a = Integers(90384098234^3)
            sage: b = a(2*191*236607587)
            sage: b.is_nilpotent()
            True
            sage: R.<x> = a[]
            sage: f = 3 + b*x + b^2*x^2
            sage: f.is_unit()
            True
            sage: f = 3 + b*x + b^2*x^2 + 17*x^3
            sage: f.is_unit()
            False

        EXERCISE (Atiyah-McDonald, Ch 1): Let `A[x]` be a
        polynomial ring in one variable. Then
        `f=\sum a_i x^i \in A[x]` is a unit if and only if
        `a_0` is a unit and `a_1,\ldots, a_n` are
        nilpotent.

        TESTS:

        Check that :trac:`18600` is fixed::

            sage: R.<x> = PolynomialRing(ZZ, sparse=True)
            sage: c = x^2^100 + 1
            sage: c.is_unit()
            False
        """
        d = self.degree()
        if d > 0:
            try:
                if self._parent.base_ring().is_integral_domain():
                    return False
            except NotImplementedError:
                pass
            for c in self.coefficients()[1:]:
                if not c.is_nilpotent():
                    return False
        if d == -1:
            return self._parent._base.zero().is_unit()
        return self.get_unsafe(0).is_unit()

    def is_nilpotent(self):
        r"""
        Return True if this polynomial is nilpotent.

        EXAMPLES::

            sage: R = Integers(12)
            sage: S.<x> = R[]
            sage: f = 5 + 6*x
            sage: f.is_nilpotent()
            False
            sage: f = 6 + 6*x^2
            sage: f.is_nilpotent()
            True
            sage: f^2
            0

        EXERCISE (Atiyah-McDonald, Ch 1): Let `A[x]` be a
        polynomial ring in one variable. Then
        `f=\sum a_i x^i \in A[x]` is nilpotent if and only if
        every `a_i` is nilpotent.

        TESTS:

        Check that :trac:`18600` is fixed::

            sage: R.<x> = PolynomialRing(Zmod(4), sparse=True)
            sage: (2*x^2^100 + 2).is_nilpotent()
            True
        """
        for c in self.coefficients():
            if not c.is_nilpotent():
                return False
        return True

    def is_gen(self):
        r"""
        Return True if this polynomial is the distinguished generator of
        the parent polynomial ring.

        EXAMPLES::

            sage: R.<x> = QQ[]
            sage: R(1).is_gen()
            False
            sage: R(x).is_gen()
            True

        Important - this function doesn't return True if self equals the
        generator; it returns True if self *is* the generator.

        ::

            sage: f = R([0,1]); f
            x
            sage: f.is_gen()
            False
            sage: f is x
            False
            sage: f == x
            True
        """
        return bool(self._is_gen)

    def lc(self):
        """
        Return the leading coefficient of this polynomial.

        OUTPUT: element of the base ring
        This method is same as :meth:`leading_coefficient`.

        EXAMPLES::

            sage: R.<x> = QQ[]
            sage: f = (-2/5)*x^3 + 2*x - 1/3
            sage: f.lc()
            -2/5
        """
        return self[self.degree()]

    def leading_coefficient(self):
        """
        Return the leading coefficient of this polynomial.

        OUTPUT: element of the base ring

        EXAMPLES::

            sage: R.<x> = QQ[]
            sage: f = (-2/5)*x^3 + 2*x - 1/3
            sage: f.leading_coefficient()
            -2/5
        """
        return self[self.degree()]

    def lm(self):
        """
        Return the leading monomial of this polynomial.

        EXAMPLES::

            sage: R.<x> = QQ[]
            sage: f = (-2/5)*x^3 + 2*x - 1/3
            sage: f.lm()
            x^3
            sage: R(5).lm()
            1
            sage: R(0).lm()
            0
            sage: R(0).lm().parent() is R
            True
        """
        if self.degree() < 0:
            return self
        output = [self.base_ring().zero()] * self.degree() + [self.base_ring().one()]
        return self._new_generic(output)

    def lt(self):
        """
        Return the leading term of this polynomial.

        EXAMPLES::

            sage: R.<x> = QQ[]
            sage: f = (-2/5)*x^3 + 2*x - 1/3
            sage: f.lt()
            -2/5*x^3
            sage: R(5).lt()
            5
            sage: R(0).lt()
            0
            sage: R(0).lt().parent() is R
            True
        """
        return self.lc() * self.lm()

    def monic(self):
        """
        Return this polynomial divided by its leading coefficient. Does not
        change this polynomial.

        EXAMPLES::

            sage: x = QQ['x'].0
            sage: f = 2*x^2 + x^3 + 56*x^5
            sage: f.monic()
            x^5 + 1/56*x^3 + 1/28*x^2
            sage: f = (1/4)*x^2 + 3*x + 1
            sage: f.monic()
            x^2 + 12*x + 4

        The following happens because `f = 0` cannot be made into a
        monic polynomial

        ::

            sage: f = 0*x
            sage: f.monic()
            Traceback (most recent call last):
            ...
            ZeroDivisionError: rational division by zero

        Notice that the monic version of a polynomial over the integers is
        defined over the rationals.

        ::

            sage: x = ZZ['x'].0
            sage: f = 3*x^19 + x^2 - 37
            sage: g = f.monic(); g
            x^19 + 1/3*x^2 - 37/3
            sage: g.parent()
            Univariate Polynomial Ring in x over Rational Field

        AUTHORS:

        - Naqi Jaffery (2006-01-24): examples
        """
        if self.is_monic():
            return self
        a = ~self.leading_coefficient()
        R = self._parent
        if a.parent() != R.base_ring():
            S = R.base_extend(a.parent())
            return a*S(self)
        else:
            return a*self

    def coefficients(self, sparse=True):
        """
        Return the coefficients of the monomials appearing in self.
        If ``sparse=True`` (the default), it returns only the non-zero coefficients.
        Otherwise, it returns the same value as ``self.list()``.
        (In this case, it may be slightly faster to invoke ``self.list()`` directly.)

        EXAMPLES::

            sage: _.<x> = PolynomialRing(ZZ)
            sage: f = x^4+2*x^2+1
            sage: f.coefficients()
            [1, 2, 1]
            sage: f.coefficients(sparse=False)
            [1, 0, 2, 0, 1]
        """
        zero = self._parent.base_ring().zero()
        if sparse:
            return [c for c in self.list() if c != zero]
        else:
            return self.list()

    def exponents(self):
        """
        Return the exponents of the monomials appearing in ``self``.

        EXAMPLES::

            sage: _.<x> = PolynomialRing(ZZ)
            sage: f = x^4+2*x^2+1
            sage: f.exponents()
            [0, 2, 4]

        TESTS::

            sage: a = RIF['x'](1/3)
            sage: (a - a).exponents()
            [0]
        """
        cdef Py_ssize_t i
        return [i for i, c in enumerate(self.list(copy=False)) if c]

    cpdef list list(self, bint copy=True):
        """
        Return a new copy of the list of the underlying elements of ``self``.

        EXAMPLES::

            sage: R.<x> = QQ[]
            sage: f = (-2/5)*x^3 + 2*x - 1/3
            sage: v = f.list(); v
            [-1/3, 2, 0, -2/5]

        Note that v is a list, it is mutable, and each call to the list
        method returns a new list::

            sage: type(v)
            <... 'list'>
            sage: v[0] = 5
            sage: f.list()
            [-1/3, 2, 0, -2/5]

        Here is an example with a generic polynomial ring::

            sage: R.<x> = QQ[]
            sage: S.<y> = R[]
            sage: f = y^3 + x*y -3*x; f
            y^3 + x*y - 3*x
            sage: type(f)
            <type 'sage.rings.polynomial.polynomial_element.Polynomial_generic_dense'>
            sage: v = f.list(); v
            [-3*x, x, 0, 1]
            sage: v[0] = 10
            sage: f.list()
            [-3*x, x, 0, 1]
        """
        raise NotImplementedError

    def prec(self):
        """
        Return the precision of this polynomial. This is always infinity,
        since polynomials are of infinite precision by definition (there is
        no big-oh).

        EXAMPLES::

            sage: x = polygen(ZZ)
            sage: (x^5 + x + 1).prec()
            +Infinity
            sage: x.prec()
            +Infinity
        """
        return infinity.infinity

    def padded_list(self, n=None):
        """
        Return list of coefficients of self up to (but not including)
        `q^n`.

        Includes 0's in the list on the right so that the list has length
        `n`.

        INPUT:


        -  ``n`` - (default: None); if given, an integer that
           is at least 0


        EXAMPLES::

            sage: x = polygen(QQ)
            sage: f = 1 + x^3 + 23*x^5
            sage: f.padded_list()
            [1, 0, 0, 1, 0, 23]
            sage: f.padded_list(10)
            [1, 0, 0, 1, 0, 23, 0, 0, 0, 0]
            sage: len(f.padded_list(10))
            10
            sage: f.padded_list(3)
            [1, 0, 0]
            sage: f.padded_list(0)
            []
            sage: f.padded_list(-1)
            Traceback (most recent call last):
            ...
            ValueError: n must be at least 0

        TESTS:

        Check that :trac:`18600` is fixed::

            sage: R.<x> = PolynomialRing(ZZ, sparse=True)
            sage: (x^2^100 + x^8 - 1).padded_list(10)
            [-1, 0, 0, 0, 0, 0, 0, 0, 1, 0]
        """
        if n is None:
            return self.list()
        if n < 0:
            raise ValueError("n must be at least 0")
        if self.degree() < n:
            v = self.list()
            z = self._parent.base_ring().zero()
            return v + [z]*(n - len(v))
        else:
            return self[:int(n)].padded_list(n)

    def monomial_coefficient(self, m):
        """
        Return the coefficient in the base ring of the monomial ``m`` in
        ``self``, where ``m`` must have the same parent as ``self``.

        INPUT:

        - ``m`` - a monomial

        OUTPUT:

        Coefficient in base ring.

        EXAMPLES::

            sage: P.<x> = QQ[]

            The parent of the return is a member of the base ring.
            sage: f = 2 * x
            sage: c = f.monomial_coefficient(x); c
            2
            sage: c.parent()
            Rational Field

            sage: f = x^9 - 1/2*x^2 + 7*x + 5/11
            sage: f.monomial_coefficient(x^9)
            1
            sage: f.monomial_coefficient(x^2)
            -1/2
            sage: f.monomial_coefficient(x)
            7
            sage: f.monomial_coefficient(x^0)
            5/11
            sage: f.monomial_coefficient(x^3)
            0
        """
        if not m.parent() is self._parent:
            raise TypeError("monomial must have same parent as self.")

        d = m.degree()
        coeffs = self.list()
        if 0 <= d < len(coeffs):
            return coeffs[d]
        else:
            return self._parent.base_ring().zero()

    def monomials(self):
        """
        Return the list of the monomials in ``self`` in a decreasing order of their degrees.

        EXAMPLES::

            sage: P.<x> = QQ[]
            sage: f = x^2 + (2/3)*x + 1
            sage: f.monomials()
            [x^2, x, 1]
            sage: f = P(3/2)
            sage: f.monomials()
            [1]
            sage: f = P(0)
            sage: f.monomials()
            []
            sage: f = x
            sage: f.monomials()
            [x]
            sage: f = - 1/2*x^2 + x^9 + 7*x + 5/11
            sage: f.monomials()
            [x^9, x^2, x, 1]
            sage: x = var('x')
            sage: K.<rho> = NumberField(x**2 + 1)
            sage: R.<y> = QQ[]
            sage: p = rho*y
            sage: p.monomials()
            [y]
        """
        if self.is_zero():
            return []
        v = self._parent.gen()
        zero = self._parent.base_ring().zero()
        coeffs = self.list()
        return [v**i for i in range(self.degree(), -1, -1) if coeffs[i] != zero]

    def newton_raphson(self, n, x0):
        """
        Return a list of n iterative approximations to a root of this
        polynomial, computed using the Newton-Raphson method.

        The Newton-Raphson method is an iterative root-finding algorithm.
        For f(x) a polynomial, as is the case here, this is essentially the
        same as Horner's method.

        INPUT:


        -  ``n`` - an integer (=the number of iterations),

        -  ``x0`` - an initial guess x0.


        OUTPUT: A list of numbers hopefully approximating a root of
        f(x)=0.

        If one of the iterates is a critical point of f then a
        ZeroDivisionError exception is raised.

        EXAMPLES::

            sage: x = PolynomialRing(RealField(), 'x').gen()
            sage: f = x^2 - 2
            sage: f.newton_raphson(4, 1)
            [1.50000000000000, 1.41666666666667, 1.41421568627451, 1.41421356237469]

        AUTHORS:

        - David Joyner and William Stein (2005-11-28)
        """
        n = sage.rings.integer.Integer(n)
        df = self.derivative()
        K = self._parent.base_ring()
        a = K(x0)
        L = []
        for i in range(n):
            a -= self(a) / df(a)
            L.append(a)
        return L

    def polynomial(self, var):
        r"""
        Let var be one of the variables of the parent of self. This returns
        self viewed as a univariate polynomial in var over the polynomial
        ring generated by all the other variables of the parent.

        For univariate polynomials, if var is the generator of the parent
        ring, we return this polynomial, otherwise raise an error.

        EXAMPLES::

            sage: R.<x> = QQ[]
            sage: (x+1).polynomial(x)
            x + 1

        TESTS::

            sage: x.polynomial(1)
            Traceback (most recent call last):
            ...
            ValueError: given variable is not the generator of parent.
        """
        if self._parent.ngens() == 1:
            if self._parent.gen() == var:
                return self
            raise ValueError("given variable is not the generator of parent.")
        raise NotImplementedError

    def newton_slopes(self, p, lengths=False):
        """
        Return the `p`-adic slopes of the Newton polygon of self,
        when this makes sense.

        OUTPUT:

        If `lengths` is `False`, a list of rational numbers. If `lengths` is
        `True`, a list of couples `(s,l)` where `s` is the slope and `l` the
        length of the corresponding segment in the Newton polygon.

        EXAMPLES::

            sage: x = QQ['x'].0
            sage: f = x^3 + 2
            sage: f.newton_slopes(2)
            [1/3, 1/3, 1/3]
            sage: R.<x> = PolynomialRing(ZZ, sparse=True)
            sage: p = x^5 + 6*x^2 + 4
            sage: p.newton_slopes(2)
            [1/2, 1/2, 1/3, 1/3, 1/3]
            sage: p.newton_slopes(2, lengths=True)
            [(1/2, 2), (1/3, 3)]
            sage: (x^2^100 + 27).newton_slopes(3, lengths=True)
            [(3/1267650600228229401496703205376, 1267650600228229401496703205376)]

        ALGORITHM: Uses PARI if `lengths` is `False`.
        """
        if not lengths:
            f = self.__pari__()
            v = list(f.newtonpoly(p))
            return [sage.rings.rational.Rational(x) for x in v]

        e = self.exponents()
        c = self.coefficients()
        if len(e) == 0: return []
        if len(e) == 1:
            if e[0] == 0: return []
            else:         return [(infinity.infinity, e[0])]

        if e[0] == 0: slopes = []
        else:         slopes = [(infinity.infinity, e[0])]

        points = [(e[0], c[0].valuation(p)), (e[1], c[1].valuation(p))]
        slopes.append((-(c[1].valuation(p)-c[0].valuation(p))/(e[1] - e[0]), e[1]-e[0]))
        for i in range(2, len(e)):
            v = c[i].valuation(p)
            s = -(v-points[-1][1])/(e[i]-points[-1][0])
            while slopes and s >= slopes[-1][0]:
                slopes = slopes[:-1]
                points = points[:-1]
                s = -(v-points[-1][1])/(e[i]-points[-1][0])
            slopes.append((s,e[i]-points[-1][0]))
            points.append((e[i],v))

        return slopes

    def dispersion_set(self, other=None):
        r"""
        Compute the dispersion set of two polynomials.

        The dispersion set of `f` and `g` is the set of nonnegative integers
        `n` such that `f(x + n)` and `g(x)` have a nonconstant common factor.

        When ``other`` is ``None``, compute the auto-dispersion set of
        ``self``, i.e., its dispersion set with itself.

        ALGORITHM:

        See Section 4 of Man & Wright [MW1994]_.

        .. SEEALSO:: :meth:`dispersion`

        EXAMPLES::

            sage: Pol.<x> = QQ[]
            sage: x.dispersion_set(x + 1)
            [1]
            sage: (x + 1).dispersion_set(x)
            []

            sage: pol = x^3 + x - 7
            sage: (pol*pol(x+3)^2).dispersion_set()
            [0, 3]
        """
        other = self if other is None else self._parent.coerce(other)
        x = self._parent.gen()
        dispersions = set()
        for p, _ in self.factor():
            # need both due to the semantics of is_primitive() over fields
            assert p.is_monic() or p.is_primitive()
            for q, _ in other.factor():
                m, n = p.degree(), q.degree()
                assert q.is_monic() or q.is_primitive()
                if m != n or p[n] != q[n]:
                    continue
                alpha = (q[n-1] - p[n-1])/(n*p[n])
                if alpha.is_integer(): # ZZ() might work for non-integers...
                    alpha = ZZ(alpha)
                else:
                    continue
                if alpha < 0 or alpha in dispersions:
                    continue
                if n >= 1 and p(x + alpha) != q:
                    continue
                dispersions.add(alpha)
        return list(dispersions)

    def dispersion(self, other=None):
        r"""
        Compute the dispersion of a pair of polynomials.

        The dispersion of `f` and `g` is the largest nonnegative integer `n`
        such that `f(x + n)` and `g(x)` have a nonconstant common factor.

        When ``other`` is ``None``, compute the auto-dispersion of ``self``,
        i.e., its dispersion with itself.

        .. SEEALSO:: :meth:`dispersion_set`

        EXAMPLES::

            sage: Pol.<x> = QQ[]
            sage: x.dispersion(x + 1)
            1
            sage: (x + 1).dispersion(x)
            -Infinity

            sage: Pol.<x> = QQbar[]
            sage: pol = Pol([sqrt(5), 1, 3/2])
            sage: pol.dispersion()
            0
            sage: (pol*pol(x+3)).dispersion()
            3
        """
        dispersions = self.dispersion_set(other)
        return max(dispersions) if len(dispersions) > 0 else infinity.minus_infinity

    #####################################################################
    # Conversions to other systems
    #####################################################################
    def __pari__(self):
        r"""
        Return polynomial as a PARI object.

        Sage does not handle PARI's variable ordering requirements
        gracefully at this time. In practice, this means that the variable
        ``x`` needs to be the topmost variable, as in the
        example.

        EXAMPLES::

            sage: f = QQ['x']([0,1,2/3,3])
            sage: pari(f)
            3*x^3 + 2/3*x^2 + x

        ::

            sage: S.<a> = QQ['a']
            sage: R.<x> = S['x']
            sage: f = R([0, a]) + R([0, 0, 2/3])
            sage: pari(f)
            2/3*x^2 + a*x

        Polynomials over a number field work, provided that the variable is
        called 'x'::

            sage: x = polygen(QQ)
            sage: K.<b> = NumberField(x^2 + x + 1)
            sage: R.<x> = PolynomialRing(K)
            sage: pol = (b + x)^3; pol
            x^3 + 3*b*x^2 + (-3*b - 3)*x + 1
            sage: pari(pol)
            Mod(1, y^2 + y + 1)*x^3 + Mod(3*y, y^2 + y + 1)*x^2 + Mod(-3*y - 3, y^2 + y + 1)*x + Mod(1, y^2 + y + 1)

        TESTS:

        Unfortunately, variable names matter::

            sage: R.<x, y> = QQ[]
            sage: S.<a> = R[]
            sage: f = x^2 + a; g = y^3 + a
            sage: pari(f)
            Traceback (most recent call last):
            ...
            PariError: incorrect priority in gtopoly: variable x <= a

        Stacked polynomial rings, first with a univariate ring on the
        bottom::

            sage: S.<a> = QQ['a']
            sage: R.<x> = S['x']
            sage: pari(x^2 + 2*x)
            x^2 + 2*x
            sage: pari(a*x + 2*x^3)
            2*x^3 + a*x

        Stacked polynomial rings, second with a multivariate ring on the
        bottom::

            sage: S.<a, b> = ZZ['a', 'b']
            sage: R.<x> = S['x']
            sage: pari(x^2 + 2*x)
            x^2 + 2*x
            sage: pari(a*x + 2*b*x^3)
            2*b*x^3 + a*x

        Stacked polynomial rings with exotic base rings::

            sage: S.<a, b> = GF(7)['a', 'b']
            sage: R.<x> = S['x']
            sage: pari(x^2 + 9*x)
            x^2 + 2*x
            sage: pari(a*x + 9*b*x^3)
            2*b*x^3 + a*x

        ::

            sage: S.<a> = Integers(8)['a']
            sage: R.<x> = S['x']
            sage: pari(x^2 + 2*x)
            Mod(1, 8)*x^2 + Mod(2, 8)*x
            sage: pari(a*x + 10*x^3)
            Mod(2, 8)*x^3 + Mod(1, 8)*a*x
        """
        return self._pari_with_name(self._parent.variable_name())

    def _pari_or_constant(self, name=None):
        r"""
        Convert ``self`` to PARI.  This behaves identical to :meth:`__pari__`
        or :meth:`_pari_with_name` except for constant polynomials:
        then the constant is returned instead of a constant polynomial.

        INPUT:

        - ``name`` -- (default: None) Variable name.  If not given, use
          ``self.parent().variable_name()``.  This argument is irrelevant
          for constant polynomials.

        EXAMPLES::

            sage: R.<x> = PolynomialRing(ZZ)
            sage: pol = 2*x^2 + 7*x - 5
            sage: pol._pari_or_constant()
            2*x^2 + 7*x - 5
            sage: pol._pari_or_constant('a')
            2*a^2 + 7*a - 5
            sage: pol = R(7)
            sage: pol._pari_or_constant()
            7
            sage: pol._pari_or_constant().type()
            't_INT'
            sage: pol.__pari__().type()
            't_POL'
            sage: PolynomialRing(IntegerModRing(101), 't')()._pari_or_constant()
            Mod(0, 101)
        """
        if self.is_constant():
            return self.get_coeff_c(0).__pari__()
        if name is None:
            name = self._parent.variable_name()
        return self._pari_with_name(name)

    def _pari_with_name(self, name='x'):
        r"""
        Return polynomial as a PARI object with topmost variable
        ``name``.  By default, use 'x' for the variable name.

        For internal use only.

        EXAMPLES::

            sage: R.<a> = PolynomialRing(ZZ)
            sage: (2*a^2 + a)._pari_with_name()
            2*x^2 + x
            sage: (2*a^2 + a)._pari_with_name('y')
            2*y^2 + y
        """
        vals = [x.__pari__() for x in self.list()]
        return pari(vals).Polrev(name)

    def _pari_init_(self):
        return repr(self.__pari__())

    def _magma_init_(self, magma):
        """
        Return a string that evaluates in Magma to this polynomial.

        EXAMPLES::

            sage: magma = Magma()  # new session
            sage: R.<y> = ZZ[]
            sage: f = y^3 - 17*y + 5
            sage: f._magma_init_(magma)        # optional - magma
            '_sage_[...]![5,-17,0,1]'
            sage: g = magma(f); g              # optional - magma
            y^3 - 17*y + 5

        Note that in Magma there is only one polynomial ring over each
        base, so if we make the polynomial ring over ZZ with variable
        `z`, then this changes the variable name of the polynomial
        we already defined::

            sage: R.<z> = ZZ[]
            sage: magma(R)                     # optional - magma
            Univariate Polynomial Ring in z over Integer Ring
            sage: g                            # optional - magma
            z^3 - 17*z + 5

        In Sage the variable name does not change::

            sage: f
            y^3 - 17*y + 5

        A more complicated nested example::

            sage: k.<a> = GF(9); R.<s,t> = k[]; S.<W> = R[]
            sage: magma(a*W^20 + s*t/a)        # optional - magma
            a*W^20 + a^7*s*t
        """
        # Get a reference to Magma version of parent.
        R = magma(self._parent)
        # Get list of coefficients.
        v = ','.join(a._magma_init_(magma) for a in self.list())
        return '%s![%s]' % (R.name(), v)

    def _gap_(self, gap):
        """
        Return this polynomial in GAP.

        INPUT:

        - ``gap`` -- a GAP or libgap instance

        EXAMPLES::

            sage: R.<y> = ZZ[]
            sage: f = y^3 - 17*y + 5
            sage: g = gap(f); g   # indirect doctest
            y^3-17*y+5
            sage: f._gap_init_()
            'y^3 - 17*y + 5'
            sage: R.<z> = ZZ[]
            sage: gap(R)
            PolynomialRing( Integers, ["z"] )
            sage: g
            y^3-17*y+5
            sage: gap(z^2 + z)
            z^2+z
            sage: libgap(z^2 + z)
            z^2+z

        Coefficients in a finite field::

            sage: R.<y> = GF(7)[]
            sage: f = y^3 - 17*y + 5
            sage: g = gap(f); g
            y^3+Z(7)^4*y+Z(7)^5
            sage: h = libgap(f); h
            y^3+Z(7)^4*y+Z(7)^5
            sage: g.Factors()
            [ y+Z(7)^0, y+Z(7)^0, y+Z(7)^5 ]
            sage: h.Factors()
            [ y+Z(7)^0, y+Z(7)^0, y+Z(7)^5 ]
            sage: f.factor()
            (y + 5) * (y + 1)^2
        """
        R = gap(self._parent)
        var = list(R.IndeterminatesOfPolynomialRing())[0]
        return self(var)

    def _libgap_(self):
        r"""
        TESTS::

            sage: R.<x> = ZZ[]
            sage: libgap(-x^3 + 3*x)   # indirect doctest
            -x^3+3*x
            sage: libgap(R.zero())     # indirect doctest
            0
        """
        from sage.libs.gap.libgap import libgap
        return self._gap_(libgap)

    ######################################################################

    @coerce_binop
    def resultant(self, other):
        r"""
        Return the resultant of ``self`` and ``other``.

        INPUT:

        - ``other`` -- a polynomial

        OUTPUT: an element of the base ring of the polynomial ring

        ALGORITHM:

        Uses PARI's ``polresultant`` function.  For base rings that
        are not supported by PARI, the resultant is computed as the
        determinant of the Sylvester matrix.

        EXAMPLES::

            sage: R.<x> = QQ[]
            sage: f = x^3 + x + 1;  g = x^3 - x - 1
            sage: r = f.resultant(g); r
            -8
            sage: r.parent() is QQ
            True

        We can compute resultants over univariate and multivariate
        polynomial rings::

            sage: R.<a> = QQ[]
            sage: S.<x> = R[]
            sage: f = x^2 + a; g = x^3 + a
            sage: r = f.resultant(g); r
            a^3 + a^2
            sage: r.parent() is R
            True

        ::

            sage: R.<a, b> = QQ[]
            sage: S.<x> = R[]
            sage: f = x^2 + a; g = x^3 + b
            sage: r = f.resultant(g); r
            a^3 + b^2
            sage: r.parent() is R
            True

        TESTS::

            sage: R.<x, y> = QQ[]
            sage: S.<a> = R[]
            sage: f = x^2 + a; g = y^3 + a
            sage: h = f.resultant(g); h
            y^3 - x^2
            sage: h.parent() is R
            True

        Check that :trac:`13672` is fixed::

            sage: R.<t> = GF(2)[]
            sage: S.<x> = R[]
            sage: f = (t^2 + t)*x + t^2 + t
            sage: g = (t + 1)*x + t^2
            sage: f.resultant(g)
            t^4 + t

        Check that :trac:`15061` is fixed::

            sage: R.<T> = PowerSeriesRing(QQ)
            sage: F = R([1,1],2)
            sage: RP.<x> = PolynomialRing(R)
            sage: P = x^2 - F
            sage: P.resultant(P.derivative())
            -4 - 4*T + O(T^2)

        Check that :trac:`16360` is fixed::

            sage: K.<x> = FunctionField(QQ)
            sage: R.<y> = K[]
            sage: y.resultant(y+x)
            x

            sage: K.<a> = FunctionField(QQ)
            sage: R.<b> = K[]
            sage: L.<b> = K.extension(b^2-a)
            sage: R.<x> = L[]
            sage: f=x^2-a
            sage: g=x-b
            sage: f.resultant(g)
            0

        Check that :trac:`17817` is fixed::

            sage: A.<a,b,c> = Frac(PolynomialRing(QQ,'a,b,c'))
            sage: B.<d,e,f> = PolynomialRing(A,'d,e,f')
            sage: R.<x> = PolynomialRing(B,'x')
            sage: S.<y> = PolynomialRing(R,'y')
            sage: p = ((1/b^2*d^2+1/a)*x*y^2+a*b/c*y+e+x^2)
            sage: q = -4*c^2*y^3+1
            sage: p.resultant(q)
            16*c^4*x^6 + 48*c^4*e*x^4 + (1/b^6*d^6 + 3/(a*b^4)*d^4 + ((-12*a^3*b*c + 3)/(a^2*b^2))*d^2 + (-12*a^3*b*c + 1)/a^3)*x^3 + 48*c^4*e^2*x^2 + (((-12*a*c)/b)*d^2*e + (-12*b*c)*e)*x + 16*c^4*e^3 + 4*a^3*b^3/c

        Test for :trac:`10978`::

            sage: R.<x> = PolynomialRing(CDF)
            sage: f = R(1 - I*x + (0.5)*x^2 + (1.7)*x^3)
            sage: g = f.derivative()
            sage: f.resultant(g)
            133.92599999999996 + 37.56999999999999*I
        """
        variable = self.variable_name()
        try:
            res = self.__pari__().polresultant(other, variable)
            return self._parent.base_ring()(res)
        except (TypeError, ValueError, PariError, NotImplementedError):
            return self.sylvester_matrix(other).det()

    def composed_op(p1, p2, op, algorithm=None, monic=False):
        r"""
        Return the composed sum, difference, product or quotient of this
        polynomial with another one.

        In the case of two monic polynomials `p_1` and `p_2` over an integral
        domain, the composed sum, difference, etc. are given by

        .. MATH::

            \prod_{p_1(a)=p_2(b)=0}(x - (a \ast b)), \qquad
            \ast ∈ \{ +, -, ×, / \}

        where the roots `a` and `b` are to be considered in the algebraic
        closure of the fraction field of the coefficients and counted with
        multiplicities. If the polynomials are not monic this quantity is
        multiplied by `\\alpha_1^{deg(p_2)} \\alpha_2^{deg(p_1)}` where
        `\\alpha_1` and `\\alpha_2` are the leading coefficients of `p_1` and
        `p_2` respectively.

        INPUT:

        - ``p2`` -- univariate polynomial belonging to the same polynomial ring
          as this polynomial

        - ``op`` -- ``operator.OP`` where ``OP=add`` or ``sub`` or ``mul`` or
          ``truediv``.

        - ``algorithm`` -- can be "resultant" or "BFSS";
          by default the former is used when the polynomials have few nonzero
          coefficients and small degrees or if the base ring is not `\ZZ` or
          `\QQ`. Otherwise the latter is used.

        - ``monic`` -- whether to return a monic polynomial. If ``True`` the
          coefficients of the result belong to the fraction field of the
          coefficients.

        ALGORITHM:

        The computation is straightforward using resultants. Indeed for the
        composed sum it would be `Res_y(p1(x-y), p2(y))`. However, the method
        from [BFSS2006]_ using series expansions is asymptotically much faster.

        Note that the algorithm ``BFSS`` with polynomials with coefficients in
        `\ZZ` needs to perform operations over `\QQ`.

        .. TODO::

           - The [BFSS2006]_ algorithm has been implemented here only in the case of
             polynomials over rationals. For other rings of zero characteristic
             (or if the characteristic is larger than the product of the degrees),
             one needs to implement a generic method ``_exp_series``. In the
             general case of non-zero characteristic there is an alternative
             algorithm in the same paper.

           - The Newton series computation can be done much more efficiently!
             See [BFSS2006]_.

        EXAMPLES::

            sage: x = polygen(ZZ)
            sage: p1 = x^2 - 1
            sage: p2 = x^4 - 1
            sage: p1.composed_op(p2, operator.add)
            x^8 - 4*x^6 + 4*x^4 - 16*x^2
            sage: p1.composed_op(p2, operator.mul)
            x^8 - 2*x^4 + 1
            sage: p1.composed_op(p2, operator.truediv)
            x^8 - 2*x^4 + 1

        This function works over any field. However for base rings other than
        `\ZZ` and `\QQ` only the resultant algorithm is available::

            sage: x = polygen(QQbar)
            sage: p1 = x**2 - AA(2).sqrt()
            sage: p2 = x**3 - AA(3).sqrt()
            sage: r1 = p1.roots(multiplicities=False)
            sage: r2 = p2.roots(multiplicities=False)
            sage: p = p1.composed_op(p2, operator.add)
            sage: p
            x^6 - 4.242640687119285?*x^4 - 3.464101615137755?*x^3 + 6*x^2 - 14.69693845669907?*x + 0.1715728752538099?
            sage: all(p(x+y).is_zero() for x in r1 for y in r2)
            True

            sage: x = polygen(GF(2))
            sage: p1 = x**2 + x - 1
            sage: p2 = x**3 + x - 1
            sage: p_add = p1.composed_op(p2, operator.add)
            sage: p_add
            x^6 + x^5 + x^3 + x^2 + 1
            sage: p_mul = p1.composed_op(p2, operator.mul)
            sage: p_mul
            x^6 + x^4 + x^2 + x + 1
            sage: p_div = p1.composed_op(p2, operator.truediv)
            sage: p_div
            x^6 + x^5 + x^4 + x^2 + 1

            sage: K = GF(2**6, 'a')
            sage: r1 = p1.roots(K, multiplicities=False)
            sage: r2 = p2.roots(K, multiplicities=False)
            sage: all(p_add(x1+x2).is_zero() for x1 in r1 for x2 in r2)
            True
            sage: all(p_mul(x1*x2).is_zero() for x1 in r1 for x2 in r2)
            True
            sage: all(p_div(x1/x2).is_zero() for x1 in r1 for x2 in r2)
            True

        TESTS:

        In Python 2, ``operator.div`` still works::

            sage: from six import PY2
            sage: div = getattr(operator, "div" if PY2 else "truediv")
            sage: p1.composed_op(p2, div)
            x^6 + x^5 + x^4 + x^2 + 1

        ::

            sage: y = polygen(ZZ)
            sage: for p1 in [2*y^3 - y + 3, -y^5 - 2, 4*y - 3]:
            ....:   for p2 in [5*y^2 - 7, -3*y - 1]:
            ....:     for monic in [True,False]:
            ....:       for op in [operator.add, operator.sub, operator.mul, operator.truediv]:
            ....:         pr = p1.composed_op(p2, op, "resultant", monic=monic)
            ....:         pb = p1.composed_op(p2, op, "BFSS", monic=monic)
            ....:         assert ((pr == pb) or ((not monic) and pr == -pb) and (parent(pr) is parent(pb)))
        """
        cdef long j
        cdef long prec

        try:
            if op is operator.div:
                op = operator.truediv
        except AttributeError:
            pass

        if op not in (operator.add, operator.sub, operator.mul, operator.truediv):
            raise ValueError("op must be operator.OP where OP=add, sub, mul or truediv")

        if not isinstance(p2, Polynomial):
            raise TypeError("p2 must be a polynomial")
        p1, p2 = coercion_model.canonical_coercion(p1, p2)
        K = p1.parent()
        assert is_PolynomialRing(p1.parent())
        S = K.base_ring()
        Sf = S.fraction_field()

        cdef long d1 = p1.degree()
        cdef long d2 = p2.degree()
        if d1 <= 0 or d2 <= 0:
            raise ValueError('the polynomials must have positive degree')

        if op is operator.truediv and p2.valuation() > 0:
            raise ZeroDivisionError('p2 must have zero valuation')
        if algorithm is None:
            # choose the algorithm observing that the "resultant" one
            # is fast when there are few terms and the degrees are not high
            N = 7
            if Sf is not QQ or (d1 <= N and d2 <= N):
                algorithm = "resultant"
            else:
                c = d1*sum(bool(p1[i]) for i in range(d1 + 1))*\
                    d2*sum(bool(p2[i]) for i in range(d2 + 1))
                if c <= N**4:
                    algorithm = "resultant"
                else:
                    algorithm = "BFSS"

        if algorithm == "resultant":
            R = S['x', 'y']
            x = R.gen(0)
            y = R.gen(1)
            if op is operator.add:
                lp = p1(x - y)
            elif op is operator.sub:
                lp = p1(x + y)
            elif op is operator.mul:
                lp = p1(x).homogenize(y)
            else:
                lp = p1(x * y)
            q = p2(y).resultant(lp, y).univariate_polynomial(K)
            return q.monic() if monic else q

        elif algorithm == "BFSS":
            if Sf is not QQ:
                raise ValueError("BFSS algorithm is available only for the base ring ZZ or QQ")
            if op is operator.sub:
                p2 = p2(-K.gen())
            elif op is operator.truediv:
                p2 = p2.reverse()
            # the computation below needs must be done in the fraction field
            # even though the result would have the same ring
            if Sf is not S:
                K = K.change_ring(Sf)
                p1 = p1.change_ring(Sf)
                p2 = p2.change_ring(Sf)
            prec = d1*d2 + 1
            np1 = p1.reverse().inverse_series_trunc(prec)
            np1 = np1._mul_trunc_(p1.derivative().reverse(), prec)
            np2 = p2.reverse().inverse_series_trunc(prec)
            np2 = np2._mul_trunc_(p2.derivative().reverse(), prec)
            if op in (operator.add, operator.sub):
                # compute np1e and np2e, the Hadamard products of respectively
                # np1 and np2 with the exponential series. That is
                #  a0 + a1 x + a2 x^2 + ...
                #  ->
                #  a0 + a1/1! x + a2/2! x^2 + ...
                fj = Sf.one()
                a1, a2 = [np1[0]], [np2[0]]
                for j in range(1, prec):
                    fj = fj*j
                    a1.append(np1[j] / fj)
                    a2.append(np2[j] / fj)
                np1e = K(a1)
                np2e = K(a2)

                # recover the polynomial from its Newton series
                np3e = np1e*np2e
                fj = -Sf.one()
                a3 = [Sf.zero()]
                for j in range(1, prec):
                    a3.append(np3e[j] * fj)
                    fj = fj*j
                np = K(a3)
                q = np
            else:
                np = K([-np1[j]*np2[j] for j in range(1, prec)])
                q = np.integral()

            q = q._exp_series(prec).reverse()
            q = q.shift(prec - q.degree() - 1)
            if monic:
                return q
            else:
                return (p1.leading_coefficient()**p2.degree() *
                        p2.leading_coefficient()**p1.degree() * q).change_ring(S)

        else:
            raise ValueError('algorithm must be "resultant" or "BFSS"')

    def compose_power(self, k, algorithm=None, monic=False):
        r"""
        Return the `k`-th iterate of the composed product of this
        polynomial with itself.

        INPUT:

        - `k` -- a non-negative integer

        - ``algorithm`` -- ``None`` (default), ``"resultant"`` or ``"BFSS"``.
          See :meth:`.composed_op`

        - ``monic`` - ``False`` (default) or ``True``.
          See :meth:`.composed_op`

        OUTPUT:

        The polynomial of degree `d^k` where `d` is the degree, whose
        roots are all `k`-fold products of roots of this polynomial.
        That is, `f*f*\dots*f` where this is `f` and
        `f*f=` f.composed_op(f,operator.mul).

        EXAMPLES::

            sage: R.<a,b,c> = ZZ[]
            sage: x = polygen(R)
            sage: f = (x-a)*(x-b)*(x-c)
            sage: f.compose_power(2).factor()
            (x - c^2) * (x - b^2) * (x - a^2) * (x - b*c)^2 * (x - a*c)^2 * (x - a*b)^2

            sage: x = polygen(QQ)
            sage: f = x^2-2*x+2
            sage: f2 = f.compose_power(2); f2
            x^4 - 4*x^3 + 8*x^2 - 16*x + 16
            sage: f2 == f.composed_op(f,operator.mul)
            True
            sage: f3 = f.compose_power(3); f3
            x^8 - 8*x^7 + 32*x^6 - 64*x^5 + 128*x^4 - 512*x^3 + 2048*x^2 - 4096*x + 4096
            sage: f3 == f2.composed_op(f,operator.mul)
            True
            sage: f4 = f.compose_power(4)
            sage: f4 == f3.composed_op(f,operator.mul)
            True
        """
        try:
            k = ZZ(k)
        except ValueError("Cannot iterate {} times".format(k)):
            return self
        if k < 0:
            raise ValueError("Cannot iterate a negative number {} of times".format(k))
        if k == 0:
            return self.variables()[0] - 1
        if k == 1:
            return self
        if k == 2:
            return self.composed_op(self, operator.mul,
                                    algorithm=algorithm, monic=monic)
        k2, k1 = k.quo_rem(2)
        # recurse to get the k/2 -iterate where k=2*k2+k1:
        R = self.compose_power(k2, algorithm=algorithm, monic=monic)
        # square:
        R = R.composed_op(R, operator.mul, algorithm=algorithm, monic=monic)
        # one more factor if k odd:
        if k1:
            R = R.composed_op(self, operator.mul)
        return R

    def adams_operator(self, n, monic=False):
        r"""
        Return the polynomial whose roots are the `n`-th power
        of the roots of this.

        INPUT:

        - `n` -- an integer

        - ``monic`` -- boolean (default ``False``)
          if set to ``True``, force the output to be monic

        EXAMPLES::

            sage: f = cyclotomic_polynomial(30)
            sage: f.adams_operator(7)==f
            True
            sage: f.adams_operator(6) == cyclotomic_polynomial(5)**2
            True
            sage: f.adams_operator(10) == cyclotomic_polynomial(3)**4
            True
            sage: f.adams_operator(15) == cyclotomic_polynomial(2)**8
            True
            sage: f.adams_operator(30) == cyclotomic_polynomial(1)**8
            True

            sage: x = polygen(QQ)
            sage: f = x^2-2*x+2
            sage: f.adams_operator(10)
            x^2 + 1024

        When f is monic the output will have leading coefficient
        `\pm1` depending on the degree, but we can force it to be
        monic::

            sage: R.<a,b,c> = ZZ[]
            sage: x = polygen(R)
            sage: f = (x-a)*(x-b)*(x-c)
            sage: f.adams_operator(3).factor()
            (-1) * (x - c^3) * (x - b^3) * (x - a^3)
            sage: f.adams_operator(3,monic=True).factor()
            (x - c^3) * (x - b^3) * (x - a^3)

        """
        u, v = PolynomialRing(self._parent.base_ring(), ['u', 'v']).gens()
        R = (u - v**n).resultant(self(v), v)
        R = R([self.variables()[0], 0])
        if monic:
            R = R.monic()
        return R

    def symmetric_power(self, k, monic=False):
        r"""
        Return the polynomial whose roots are products of `k`-th distinct
        roots of this.

        EXAMPLES::

            sage: x = polygen(QQ)
            sage: f = x^4-x+2
            sage: [f.symmetric_power(k) for k in range(5)]
            [x - 1, x^4 - x + 2, x^6 - 2*x^4 - x^3 - 4*x^2 + 8, x^4 - x^3 + 8, x - 2]

            sage: f = x^5-2*x+2
            sage: [f.symmetric_power(k) for k in range(6)]
            [x - 1,
             x^5 - 2*x + 2,
             x^10 + 2*x^8 - 4*x^6 - 8*x^5 - 8*x^4 - 8*x^3 + 16,
             x^10 + 4*x^7 - 8*x^6 + 16*x^5 - 16*x^4 + 32*x^2 + 64,
             x^5 + 2*x^4 - 16,
             x + 2]

            sage: R.<a,b,c,d> = ZZ[]
            sage: x = polygen(R)
            sage: f = (x-a)*(x-b)*(x-c)*(x-d)
            sage: [f.symmetric_power(k).factor() for k in range(5)]
            [x - 1,
             (-x + d) * (-x + c) * (-x + b) * (-x + a),
             (x - c*d) * (x - b*d) * (x - a*d) * (x - b*c) * (x - a*c) * (x - a*b),
             (x - b*c*d) * (x - a*c*d) * (x - a*b*d) * (x - a*b*c),
             x - a*b*c*d]
        """
        try:
            k = ZZ(k)
        except (ValueError, TypeError):
            raise ValueError("Cannot compute k'th symmetric power for k={}".format(k))
        n = self.degree()
        if k < 0 or k > n:
            raise ValueError("Cannot compute k'th symmetric power for k={}".format(k))
        x = self.variables()[0]
        if k == 0:
            return x - 1
        if k == 1:
            if monic:
                return self.monic()
            return self
        c = (-1)**n * self(0)
        if k == n:
            return x - c
        if k > n - k:  # use (n-k)'th symmetric power
            g = self.symmetric_power(n - k, monic=monic)
            from sage.arith.all import binomial
            g = ((-x)**binomial(n,k) * g(c/x) / c**binomial(n-1,k)).numerator()
            if monic:
                g = g.monic()
            return g

        def star(g, h):
            return g.composed_op(h, operator.mul, monic=True)

        def rpow(g, n):
            return g.adams_operator(n, monic=True)
        if k == 2:
            g = (star(self, self) // rpow(self, 2)).nth_root(2)
            if monic:
                g = g.monic()
            return g
        if k == 3:
            g = star(self.symmetric_power(2, monic=monic), self) * rpow(self, 3)
            h = star(rpow(self, 2), self)
            g = (g // h).nth_root(3)
            if monic:
                g = g.monic()
            return g

        fkn = fkd = self._parent.one()
        for j in range(1, k + 1):
            g = star(rpow(self, j), self.symmetric_power(k - j))
            if j % 2:
                fkn *= g
            else:
                fkd *= g

        fk = fkn // fkd
        assert fk * fkd == fkn
        g = fk.nth_root(k)
        if monic:
            g = g.monic()
        return g

    def discriminant(self):
        r"""
        Return the discriminant of ``self``.

        The discriminant is

        .. MATH::

            R_n := a_n^{2 n-2} \prod_{1<i<j<n} (r_i-r_j)^2,

        where `n` is the degree of self, `a_n` is the
        leading coefficient of self and the roots of self are
        `r_1, \ldots, r_n`.

        OUTPUT: An element of the base ring of the polynomial ring.

        ALGORITHM:

        Uses the identity `R_n(f) := (-1)^{n (n-1)/2} R(f, f')
        a_n^{n-k-2}`, where `n` is the degree of self, `a_n` is the
        leading coefficient of self, `f'` is the derivative of `f`,
        and `k` is the degree of `f'`. Calls :meth:`.resultant`.

        EXAMPLES:

        In the case of elliptic curves in special form, the discriminant is
        easy to calculate::

            sage: R.<x> = QQ[]
            sage: f = x^3 + x + 1
            sage: d = f.discriminant(); d
            -31
            sage: d.parent() is QQ
            True
            sage: EllipticCurve([1, 1]).discriminant()/16
            -31

        ::

            sage: R.<x> = QQ[]
            sage: f = 2*x^3 + x + 1
            sage: d = f.discriminant(); d
            -116

        We can compute discriminants over univariate and multivariate
        polynomial rings::

            sage: R.<a> = QQ[]
            sage: S.<x> = R[]
            sage: f = a*x + x + a + 1
            sage: d = f.discriminant(); d
            1
            sage: d.parent() is R
            True

        ::

            sage: R.<a, b> = QQ[]
            sage: S.<x> = R[]
            sage: f = x^2 + a + b
            sage: d = f.discriminant(); d
            -4*a - 4*b
            sage: d.parent() is R
            True

        TESTS::

            sage: R.<x, y> = QQ[]
            sage: S.<a> = R[]
            sage: f = x^2 + a
            sage: f.discriminant()
            1

        Check that :trac:`13672` is fixed::

            sage: R.<t> = GF(5)[]
            sage: S.<x> = R[]
            sage: f = x^10 + 2*x^6 + 2*x^5 + x + 2
            sage: (f-t).discriminant()
            4*t^5

        The following examples show that :trac:`11782` has been fixed::

            sage: var('x')
            x
            sage: ZZ.quo(81)['x'](3*x^2 + 3*x + 3).discriminant()
            54
            sage: ZZ.quo(9)['x'](2*x^3 + x^2 + x).discriminant()
            2

        This was fixed by :trac:`15422`::

            sage: R.<s> = PolynomialRing(Qp(2))
            sage: (s^2).discriminant()
            0

        This was fixed by :trac:`16014`::

            sage: PR.<b,t1,t2,x1,y1,x2,y2> = QQ[]
            sage: PRmu.<mu> = PR[]
            sage: E1 = diagonal_matrix(PR, [1, b^2, -b^2])
            sage: M = matrix(PR, [[1,-t1,x1-t1*y1],[t1,1,y1+t1*x1],[0,0,1]])
            sage: E1 = M.transpose()*E1*M
            sage: E2 = E1.subs(t1=t2, x1=x2, y1=y2)
            sage: det(mu*E1 + E2).discriminant().degrees()
            (24, 12, 12, 8, 8, 8, 8)

        This addresses an issue raised by :trac:`15061`::

            sage: R.<T> = PowerSeriesRing(QQ)
            sage: F = R([1,1],2)
            sage: RP.<x> = PolynomialRing(R)
            sage: P = x^2 - F
            sage: P.discriminant()
            4 + 4*T + O(T^2)
        """
        # Late import to avoid cyclic dependencies:
        from sage.rings.power_series_ring import is_PowerSeriesRing
        if self.is_zero():
            return self  # return 0
        n = self.degree()
        base_ring = self._parent.base_ring()
        if (is_MPolynomialRing(base_ring) or
            is_PowerSeriesRing(base_ring)):
            # It is often cheaper to compute discriminant of simple
            # multivariate polynomial and substitute the real
            # coefficients into that result (see #16014).
            return universal_discriminant(n)(list(self))
        d = self.derivative()
        k = d.degree()

        r = n % 4
        u = -1 # (-1)**(n*(n-1)/2)
        if r == 0 or r == 1:
            u = 1
        try:
            an = self.get_coeff_c(n)**(n - k - 2)
        except ZeroDivisionError:
            assert(n-k-2 == -1)
            # Rather than dividing the resultant by the leading coefficient,
            # we alter the Sylvester matrix (see #11782).
            mat = self.sylvester_matrix(d)
            mat[0, 0] = base_ring.one()
            mat[n - 1, 0] = base_ring(n)
            return u * mat.determinant()
        else:
            return base_ring(u * self.resultant(d) * an)

    def reverse(self, degree=None):
        """
        Return polynomial but with the coefficients reversed.

        If an optional degree argument is given the coefficient list will be
        truncated or zero padded as necessary before reversing it. Assuming
        that the constant coefficient of ``self`` is nonzero, the reverse
        polynomial will have the specified degree.

        EXAMPLES::

            sage: R.<x> = ZZ[]; S.<y> = R[]
            sage: f = y^3 + x*y -3*x; f
            y^3 + x*y - 3*x
            sage: f.reverse()
            -3*x*y^3 + x*y^2 + 1
            sage: f.reverse(degree=2)
            -3*x*y^2 + x*y
            sage: f.reverse(degree=5)
            -3*x*y^5 + x*y^4 + y^2

        TESTS::

            sage: f.reverse(degree=1.5r)
            Traceback (most recent call last):
            ...
            ValueError: degree argument must be a non-negative integer, got 1.5

            sage: f.reverse(0)
            -3*x
            sage: f
            y^3 + x*y - 3*x
        """
        v = self.list()

        cdef unsigned long d
        if degree is not None:
            d = degree
            if d != degree:
                raise ValueError("degree argument must be a non-negative integer, got %s"%(degree))
            if len(v) < degree+1:
                v.reverse()
                v = [self.base_ring().zero()]*(degree+1-len(v)) + v
            elif len(v) > degree+1:
                v = v[:degree+1]
                v.reverse()
            else: # len(v) == degree + 1
                v.reverse()
        else:
            v.reverse()

        return self._new_generic(v)

    def roots(self, ring=None, multiplicities=True, algorithm=None, **kwds):
        r"""
        Return the roots of this polynomial (by default, in the base ring
        of this polynomial).

        INPUT:


        -  ``ring`` - the ring to find roots in

        -  ``multiplicities`` - bool (default: True) if True
           return list of pairs (r, n), where r is the root and n is the
           multiplicity. If False, just return the unique roots, with no
           information about multiplicities.

        -  ``algorithm`` - the root-finding algorithm to use.
           We attempt to select a reasonable algorithm by default, but this
           lets the caller override our choice.


        By default, this finds all the roots that lie in the base ring of
        the polynomial. However, the ring parameter can be used to specify
        a ring to look for roots in.

        If the polynomial and the output ring are both exact (integers,
        rationals, finite fields, etc.), then the output should always be
        correct (or raise an exception, if that case is not yet handled).

        If the output ring is approximate (floating-point real or complex
        numbers), then the answer will be estimated numerically, using
        floating-point arithmetic of at least the precision of the output
        ring. If the polynomial is ill-conditioned, meaning that a small
        change in the coefficients of the polynomial will lead to a
        relatively large change in the location of the roots, this may give
        poor results. Distinct roots may be returned as multiple roots,
        multiple roots may be returned as distinct roots, real roots may be
        lost entirely (because the numerical estimate thinks they are
        complex roots). Note that polynomials with multiple roots are
        always ill-conditioned; there's a footnote at the end of the
        docstring about this.

        If the output ring is a RealIntervalField or ComplexIntervalField
        of a given precision, then the answer will always be correct (or an
        exception will be raised, if a case is not implemented). Each root
        will be contained in one of the returned intervals, and the
        intervals will be disjoint. (The returned intervals may be of
        higher precision than the specified output ring.)

        At the end of this docstring (after the examples) is a description
        of all the cases implemented in this function, and the algorithms
        used. That section also describes the possibilities for
        "algorithm=", for the cases where multiple algorithms exist.

        EXAMPLES::

            sage: x = QQ['x'].0
            sage: f = x^3 - 1
            sage: f.roots()
            [(1, 1)]
            sage: f.roots(ring=CC)   # note -- low order bits slightly different on ppc.
            [(1.00000000000000, 1), (-0.500000000000000 - 0.86602540378443...*I, 1), (-0.500000000000000 + 0.86602540378443...*I, 1)]
            sage: f = (x^3 - 1)^2
            sage: f.roots()
            [(1, 2)]

        ::

            sage: f = -19*x + 884736
            sage: f.roots()
            [(884736/19, 1)]
            sage: (f^20).roots()
            [(884736/19, 20)]

        ::

            sage: K.<z> = CyclotomicField(3)
            sage: f = K.defining_polynomial()
            sage: f.roots(ring=GF(7))
            [(4, 1), (2, 1)]
            sage: g = f.change_ring(GF(7))
            sage: g.roots()
            [(4, 1), (2, 1)]
            sage: g.roots(multiplicities=False)
            [4, 2]

        A new ring.  In the example below, we add the special method
        _roots_univariate_polynomial to the base ring, and observe
        that this method is called instead to find roots of
        polynomials over this ring.  This facility can be used to
        easily extend root finding to work over new rings you
        introduce::

             sage: R.<x> = QQ[]
             sage: (x^2 + 1).roots()
             []
             sage: g = lambda f, *args, **kwds: f.change_ring(CDF).roots()
             sage: QQ._roots_univariate_polynomial = g
             sage: (x^2 + 1).roots()  # abs tol 1e-14
             [(2.7755575615628914e-17 - 1.0*I, 1), (0.9999999999999997*I, 1)]
             sage: del QQ._roots_univariate_polynomial

        An example over RR, which illustrates that only the roots in RR are
        returned::

            sage: x = RR['x'].0
            sage: f = x^3 -2
            sage: f.roots()
            [(1.25992104989487, 1)]
            sage: f.factor()
            (x - 1.25992104989487) * (x^2 + 1.25992104989487*x + 1.58740105196820)
            sage: x = RealField(100)['x'].0
            sage: f = x^3 -2
            sage: f.roots()
            [(1.2599210498948731647672106073, 1)]

        ::

            sage: x = CC['x'].0
            sage: f = x^3 -2
            sage: f.roots()
            [(1.25992104989487, 1), (-0.62996052494743... - 1.09112363597172*I, 1), (-0.62996052494743... + 1.09112363597172*I, 1)]
            sage: f.roots(algorithm='pari')
            [(1.25992104989487, 1), (-0.629960524947437 - 1.09112363597172*I, 1), (-0.629960524947437 + 1.09112363597172*I, 1)]

        Another example showing that only roots in the base ring are
        returned::

            sage: x = polygen(ZZ)
            sage: f = (2*x-3) * (x-1) * (x+1)
            sage: f.roots()
            [(1, 1), (-1, 1)]
            sage: f.roots(ring=QQ)
            [(3/2, 1), (1, 1), (-1, 1)]

        An example involving large numbers::

            sage: x = RR['x'].0
            sage: f = x^2 - 1e100
            sage: f.roots()
            [(-1.00000000000000e50, 1), (1.00000000000000e50, 1)]
            sage: f = x^10 - 2*(5*x-1)^2
            sage: f.roots(multiplicities=False)
            [-1.6772670339941..., 0.19995479628..., 0.20004530611..., 1.5763035161844...]

        ::

            sage: x = CC['x'].0
            sage: i = CC.0
            sage: f = (x - 1)*(x - i)
            sage: f.roots(multiplicities=False)
            [1.00000000000000, 1.00000000000000*I]
            sage: g=(x-1.33+1.33*i)*(x-2.66-2.66*i)
            sage: g.roots(multiplicities=False)
            [1.33000000000000 - 1.33000000000000*I, 2.66000000000000 + 2.66000000000000*I]

        Describing roots using radical expressions::

            sage: x = QQ['x'].0
            sage: f = x^2 + 2
            sage: f.roots(SR)
            [(-I*sqrt(2), 1), (I*sqrt(2), 1)]
            sage: f.roots(SR, multiplicities=False)
            [-I*sqrt(2), I*sqrt(2)]

        The roots of some polynomials cannot be described using radical
        expressions::

            sage: (x^5 - x + 1).roots(SR)
            []

        For some other polynomials, no roots can be found at the moment
        due to the way roots are computed. :trac:`17516` addresses
        these defects. Until that gets implemented, one such example
        is the following::

            sage: f = x^6-300*x^5+30361*x^4-1061610*x^3+1141893*x^2-915320*x+101724
            sage: f.roots()
            []

        A purely symbolic roots example::

            sage: X = var('X')
            sage: f = expand((X-1)*(X-I)^3*(X^2 - sqrt(2))); f
            X^6 - (3*I + 1)*X^5 - sqrt(2)*X^4 + (3*I - 3)*X^4 + (3*I + 1)*sqrt(2)*X^3 + (I + 3)*X^3 - (3*I - 3)*sqrt(2)*X^2 - I*X^2 - (I + 3)*sqrt(2)*X + I*sqrt(2)
            sage: f.roots()
            [(I, 3), (-2^(1/4), 1), (2^(1/4), 1), (1, 1)]

        The same operation, performed over a polynomial ring
        with symbolic coefficients::

            sage: X = SR['X'].0
            sage: f = (X-1)*(X-I)^3*(X^2 - sqrt(2)); f
            X^6 + (-3*I - 1)*X^5 + (-sqrt(2) + 3*I - 3)*X^4 + ((3*I + 1)*sqrt(2) + I + 3)*X^3 + (-(3*I - 3)*sqrt(2) - I)*X^2 + (-(I + 3)*sqrt(2))*X + I*sqrt(2)
            sage: f.roots()
            [(I, 3), (-2^(1/4), 1), (2^(1/4), 1), (1, 1)]
            sage: f.roots(multiplicities=False)
            [I, -2^(1/4), 2^(1/4), 1]

        A couple of examples where the base ring does not have a
        factorization algorithm (yet). Note that this is currently done via
        a rather naive enumeration, so could be very slow::

            sage: R = Integers(6)
            sage: S.<x> = R['x']
            sage: p = x^2-1
            sage: p.roots()
            Traceback (most recent call last):
            ...
            NotImplementedError: root finding with multiplicities for this polynomial not implemented (try the multiplicities=False option)
            sage: p.roots(multiplicities=False)
            [5, 1]
            sage: R = Integers(9)
            sage: A = PolynomialRing(R, 'y')
            sage: y = A.gen()
            sage: f = 10*y^2 - y^3 - 9
            sage: f.roots(multiplicities=False)
            [1, 0, 3, 6]

        An example over the complex double field (where root finding is
        fast, thanks to NumPy)::

            sage: R.<x> = CDF[]
            sage: f = R.cyclotomic_polynomial(5); f
            x^4 + x^3 + x^2 + x + 1.0
            sage: f.roots(multiplicities=False)  # abs tol 1e-9
            [-0.8090169943749469 - 0.5877852522924724*I, -0.8090169943749473 + 0.5877852522924724*I, 0.30901699437494773 - 0.951056516295154*I, 0.30901699437494756 + 0.9510565162951525*I]
            sage: [z^5 for z in f.roots(multiplicities=False)]  # abs tol 2e-14
            [0.9999999999999957 - 1.2864981197413038e-15*I, 0.9999999999999976 + 3.062854959141552e-15*I, 1.0000000000000024 + 1.1331077795295987e-15*I, 0.9999999999999953 - 2.0212861992297117e-15*I]
            sage: f = CDF['x']([1,2,3,4]); f
            4.0*x^3 + 3.0*x^2 + 2.0*x + 1.0
            sage: r = f.roots(multiplicities=False)
            sage: [f(a).abs() for a in r]  # abs tol 1e-14
            [2.574630599127759e-15, 1.457101633618084e-15, 1.1443916996305594e-15]

        Another example over RDF::

            sage: x = RDF['x'].0
            sage: ((x^3 -1)).roots()  # abs tol 4e-16
            [(1.0000000000000002, 1)]
            sage: ((x^3 -1)).roots(multiplicities=False)  # abs tol 4e-16
            [1.0000000000000002]

        More examples involving the complex double field::

            sage: x = CDF['x'].0
            sage: i = CDF.0
            sage: f = x^3 + 2*i; f
            x^3 + 2.0*I
            sage: f.roots()
            [(-1.09112363597172... - 0.62996052494743...*I, 1), (...1.25992104989487...*I, 1), (1.09112363597172... - 0.62996052494743...*I, 1)]
            sage: f.roots(multiplicities=False)
            [-1.09112363597172... - 0.62996052494743...*I, ...1.25992104989487...*I, 1.09112363597172... - 0.62996052494743...*I]
            sage: [abs(f(z)) for z in f.roots(multiplicities=False)]  # abs tol 1e-14
            [8.95090418262362e-16, 8.728374398092689e-16, 1.0235750533041806e-15]
            sage: f = i*x^3 + 2; f
            I*x^3 + 2.0
            sage: f.roots()
            [(-1.09112363597172... + 0.62996052494743...*I, 1), (...1.25992104989487...*I, 1), (1.09112363597172... + 0.62996052494743...*I, 1)]
            sage: abs(f(f.roots()[0][0]))  # abs tol 1e-13
            1.1102230246251565e-16

        Examples using real root isolation::

            sage: x = polygen(ZZ)
            sage: f = x^2 - x - 1
            sage: f.roots()
            []
            sage: f.roots(ring=RIF)
            [(-0.6180339887498948482045868343657?, 1), (1.6180339887498948482045868343657?, 1)]
            sage: f.roots(ring=RIF, multiplicities=False)
            [-0.6180339887498948482045868343657?, 1.6180339887498948482045868343657?]
            sage: f.roots(ring=RealIntervalField(150))
            [(-0.6180339887498948482045868343656381177203091798057628621354486227?, 1), (1.618033988749894848204586834365638117720309179805762862135448623?, 1)]
            sage: f.roots(ring=AA)
            [(-0.618033988749895?, 1), (1.618033988749895?, 1)]
            sage: f = f^2 * (x - 1)
            sage: f.roots(ring=RIF)
            [(-0.6180339887498948482045868343657?, 2), (1.0000000000000000000000000000000?, 1), (1.6180339887498948482045868343657?, 2)]
            sage: f.roots(ring=RIF, multiplicities=False)
            [-0.6180339887498948482045868343657?, 1.0000000000000000000000000000000?, 1.6180339887498948482045868343657?]

        Examples using complex root isolation::

            sage: x = polygen(ZZ)
            sage: p = x^5 - x - 1
            sage: p.roots()
            []
            sage: p.roots(ring=CIF)
            [(1.167303978261419?, 1), (-0.764884433600585? - 0.352471546031727?*I, 1), (-0.764884433600585? + 0.352471546031727?*I, 1), (0.181232444469876? - 1.083954101317711?*I, 1), (0.181232444469876? + 1.083954101317711?*I, 1)]
            sage: p.roots(ring=ComplexIntervalField(200))
            [(1.167303978261418684256045899854842180720560371525489039140082?, 1), (-0.76488443360058472602982318770854173032899665194736756700778? - 0.35247154603172624931794709140258105439420648082424733283770?*I, 1), (-0.76488443360058472602982318770854173032899665194736756700778? + 0.35247154603172624931794709140258105439420648082424733283770?*I, 1), (0.18123244446987538390180023778112063996871646618462304743774? - 1.08395410131771066843034449298076657427364024315511565430114?*I, 1), (0.18123244446987538390180023778112063996871646618462304743774? + 1.08395410131771066843034449298076657427364024315511565430114?*I, 1)]
            sage: rts = p.roots(ring=QQbar); rts
            [(1.167303978261419?, 1), (-0.7648844336005847? - 0.3524715460317263?*I, 1), (-0.7648844336005847? + 0.3524715460317263?*I, 1), (0.1812324444698754? - 1.083954101317711?*I, 1), (0.1812324444698754? + 1.083954101317711?*I, 1)]
            sage: p.roots(ring=AA)
            [(1.167303978261419?, 1)]
            sage: p = (x - rts[4][0])^2 * (3*x^2 + x + 1)
            sage: p.roots(ring=QQbar)
            [(-0.1666666666666667? - 0.552770798392567?*I, 1), (-0.1666666666666667? + 0.552770798392567?*I, 1), (0.1812324444698754? + 1.083954101317711?*I, 2)]
            sage: p.roots(ring=CIF)
            [(-0.1666666666666667? - 0.552770798392567?*I, 1), (-0.1666666666666667? + 0.552770798392567?*I, 1), (0.1812324444698754? + 1.083954101317711?*I, 2)]

        In some cases, it is possible to isolate the roots of polynomials over
        complex ball fields::

            sage: Pol.<x> = CBF[]
            sage: (x^2 + 2).roots(multiplicities=False)
            [[+/- ...e-19] + [-1.414213562373095 +/- ...e-17]*I,
            [+/- ...e-19] + [1.414213562373095 +/- ...e-17]*I]
            sage: (x^3 - 1/2).roots(RBF, multiplicities=False)
            [[0.7937005259840997 +/- ...e-17]]
            sage: ((x - 1)^2).roots(multiplicities=False, proof=False)
            doctest:...
            UserWarning: roots may have been lost...
            [[1.00000000000 +/- ...e-12] + [+/- ...e-11]*I,
             [1.0000000000 +/- ...e-12] + [+/- ...e-12]*I]

        Note that coefficients in a number field with defining polynomial
        `x^2 + 1` are considered to be Gaussian rationals (with the
        generator mapping to +I), if you ask for complex roots.

        ::

            sage: K.<im> = QuadraticField(-1)
            sage: y = polygen(K)
            sage: p = y^4 - 2 - im
            sage: p.roots(ring=CC)
            [(-1.2146389322441... - 0.14142505258239...*I, 1), (-0.14142505258239... + 1.2146389322441...*I, 1), (0.14142505258239... - 1.2146389322441...*I, 1), (1.2146389322441... + 0.14142505258239...*I, 1)]
            sage: p = p^2 * (y^2 - 2)
            sage: p.roots(ring=CIF)
            [(-1.414213562373095?, 1), (1.414213562373095?, 1), (-1.214638932244183? - 0.141425052582394?*I, 2), (-0.141425052582394? + 1.214638932244183?*I, 2), (0.141425052582394? - 1.214638932244183?*I, 2), (1.214638932244183? + 0.141425052582394?*I, 2)]

        Note that one should not use NumPy when wanting high precision
        output as it does not support any of the high precision types::

            sage: R.<x> = RealField(200)[]
            sage: f = x^2 - R(pi)
            sage: f.roots()
            [(-1.7724538509055160272981674833411451827975494561223871282138, 1), (1.7724538509055160272981674833411451827975494561223871282138, 1)]
            sage: f.roots(algorithm='numpy')
            doctest... UserWarning: NumPy does not support arbitrary precision arithmetic.  The roots found will likely have less precision than you expect.
            [(-1.77245385090551..., 1), (1.77245385090551..., 1)]

        We can also find roots over number fields::

            sage: K.<z> = CyclotomicField(15)
            sage: R.<x> = PolynomialRing(K)
            sage: (x^2 + x + 1).roots()
            [(z^5, 1), (-z^5 - 1, 1)]

        There are many combinations of floating-point input and output
        types that work. (Note that some of them are quite pointless like using
        ``algorithm='numpy'`` with high-precision types.)

        ::

            sage: rflds = (RR, RDF, RealField(100))
            sage: cflds = (CC, CDF, ComplexField(100))
            sage: def cross(a, b):
            ....:     return list(cartesian_product_iterator([a, b]))
            sage: flds = cross(rflds, rflds) + cross(rflds, cflds) + cross(cflds, cflds)
            sage: for (fld_in, fld_out) in flds:
            ....:     x = polygen(fld_in)
            ....:     f = x^3 - fld_in(2)
            ....:     x2 = polygen(fld_out)
            ....:     f2 = x2^3 - fld_out(2)
            ....:     for algo in (None, 'pari', 'numpy'):
            ....:         rts = f.roots(ring=fld_out, multiplicities=False)
            ....:         if fld_in == fld_out and algo is None:
            ....:             print("{} {}".format(fld_in, rts))
            ....:         for rt in rts:
            ....:             assert(abs(f2(rt)) <= 1e-10)
            ....:             assert(rt.parent() == fld_out)
            Real Field with 53 bits of precision [1.25992104989487]
            Real Double Field [1.25992104989...]
            Real Field with 100 bits of precision [1.2599210498948731647672106073]
            Complex Field with 53 bits of precision [1.25992104989487, -0.62996052494743... - 1.09112363597172*I, -0.62996052494743... + 1.09112363597172*I]
            Complex Double Field [1.25992104989..., -0.629960524947... - 1.0911236359717...*I, -0.629960524947... + 1.0911236359717...*I]
            Complex Field with 100 bits of precision [1.2599210498948731647672106073, -0.62996052494743658238360530364 - 1.0911236359717214035600726142*I, -0.62996052494743658238360530364 + 1.0911236359717214035600726142*I]

        Note that we can find the roots of a polynomial with algebraic
        coefficients::

            sage: rt2 = sqrt(AA(2))
            sage: rt3 = sqrt(AA(3))
            sage: x = polygen(AA)
            sage: f = (x - rt2) * (x - rt3); f
                x^2 - 3.146264369941973?*x + 2.449489742783178?
            sage: rts = f.roots(); rts
            [(1.414213562373095?, 1), (1.732050807568878?, 1)]
            sage: rts[0][0] == rt2
            True
            sage: f.roots(ring=RealIntervalField(150))
            [(1.414213562373095048801688724209698078569671875376948073176679738?, 1), (1.732050807568877293527446341505872366942805253810380628055806980?, 1)]

        We can handle polynomials with huge coefficients.

        This number doesn't even fit in an IEEE double-precision float, but
        RR and CC allow a much larger range of floating-point numbers::

            sage: bigc = 2^1500
            sage: CDF(bigc)
            +infinity
            sage: CC(bigc)
            3.50746621104340e451

        Polynomials using such large coefficients can't be handled by
        numpy, but pari can deal with them::

            sage: x = polygen(QQ)
            sage: p = x + bigc
            sage: p.roots(ring=RR, algorithm='numpy')
            Traceback (most recent call last):
            ...
            LinAlgError: Array must not contain infs or NaNs
            sage: p.roots(ring=RR, algorithm='pari')
            [(-3.50746621104340e451, 1)]
            sage: p.roots(ring=AA)
            [(-3.5074662110434039?e451, 1)]
            sage: p.roots(ring=QQbar)
            [(-3.5074662110434039?e451, 1)]
            sage: p = bigc*x + 1
            sage: p.roots(ring=RR)
            [(0.000000000000000, 1)]
            sage: p.roots(ring=AA)
            [(-2.8510609648967059?e-452, 1)]
            sage: p.roots(ring=QQbar)
            [(-2.8510609648967059?e-452, 1)]
            sage: p = x^2 - bigc
            sage: p.roots(ring=RR)
            [(-5.92238652153286e225, 1), (5.92238652153286e225, 1)]
            sage: p.roots(ring=QQbar)
            [(-5.9223865215328558?e225, 1), (5.9223865215328558?e225, 1)]

        Algorithms used:

        For brevity, we will use RR to mean any RealField of any precision;
        similarly for RIF, CC, and CIF. Since Sage has no specific
        implementation of Gaussian rationals (or of number fields with
        embedding, at all), when we refer to Gaussian rationals below we
        will accept any number field with defining polynomial
        `x^2+1`, mapping the field generator to +I.

        We call the base ring of the polynomial K, and the ring given by
        the ring= argument L. (If ring= is not specified, then L is the
        same as K.)

        If K and L are floating-point (RDF, CDF, RR, or CC), then a
        floating-point root-finder is used. If L is RDF or CDF then we
        default to using NumPy's roots(); otherwise, we use PARI's
        polroots(). This choice can be overridden with
        algorithm='pari' or algorithm='numpy'. If the algorithm is
        unspecified and NumPy's roots() algorithm fails, then we fall
        back to pari (numpy will fail if some coefficient is infinite,
        for instance).

        If L is SR, then the roots will be radical expressions,
        computed as the solutions of a symbolic polynomial expression.
        At the moment this delegates to
        :meth:`sage.symbolic.expression.Expression.solve`
        which in turn uses Maxima to find radical solutions.
        Some solutions may be lost in this approach.
        Once :trac:`17516` gets implemented, all possible radical
        solutions should become available.

        If L is AA or RIF, and K is ZZ, QQ, or AA, then the root isolation
        algorithm sage.rings.polynomial.real_roots.real_roots() is used.
        (You can call real_roots() directly to get more control than this
        method gives.)

        If L is QQbar or CIF, and K is ZZ, QQ, AA, QQbar, or the Gaussian
        rationals, then the root isolation algorithm
        sage.rings.polynomial.complex_roots.complex_roots() is used. (You
        can call complex_roots() directly to get more control than this
        method gives.)

        If L is AA and K is QQbar or the Gaussian rationals, then
        complex_roots() is used (as above) to find roots in QQbar, then
        these roots are filtered to select only the real roots.

        If L is floating-point and K is not, then we attempt to change the
        polynomial ring to L (using .change_ring()) (or, if L is complex
        and K is not, to the corresponding real field). Then we use either
        PARI or numpy as specified above.

        For all other cases where K is different than L, we just use
        .change_ring(L) and proceed as below.

        The next method, which is used if K is an integral domain, is to
        attempt to factor the polynomial. If this succeeds, then for every
        degree-one factor a\*x+b, we add -b/a as a root (as long as this
        quotient is actually in the desired ring).

        If factoring over K is not implemented (or K is not an integral
        domain), and K is finite, then we find the roots by enumerating all
        elements of K and checking whether the polynomial evaluates to zero
        at that value.

        .. NOTE::

           We mentioned above that polynomials with multiple roots are
           always ill-conditioned; if your input is given to n bits of
           precision, you should not expect more than n/k good bits
           for a k-fold root. (You can get solutions that make the
           polynomial evaluate to a number very close to zero;
           basically the problem is that with a multiple root, there
           are many such numbers, and it's difficult to choose between
           them.)

           To see why this is true, consider the naive floating-point
           error analysis model where you just pretend that all
           floating-point numbers are somewhat imprecise - a little
           'fuzzy', if you will.  Then the graph of a floating-point
           polynomial will be a fuzzy line.  Consider the graph of
           `(x-1)^3`; this will be a fuzzy line with a
           horizontal tangent at `x=1`, `y=0`. If the
           fuzziness extends up and down by about j, then it will
           extend left and right by about cube_root(j).

        TESTS::

            sage: K.<zeta> = CyclotomicField(2)
            sage: R.<x> = K[]
            sage: factor(x^3-1)
            (x - 1) * (x^2 + x + 1)

        This shows that the issue from :trac:`6237` is fixed::

            sage: R.<u> = QQ[]
            sage: g = -27*u^14 - 32*u^9
            sage: g.roots(CDF, multiplicities=False)  # abs tol 2e-15
            [-1.0345637159435719, 0.0, -0.3196977699902601 - 0.9839285635706636*I, -0.3196977699902601 + 0.9839285635706636*I, 0.8369796279620465 - 0.6081012947885318*I, 0.8369796279620465 + 0.6081012947885318*I]
            sage: g.roots(CDF)  # abs tol 2e-15
            [(-1.0345637159435719, 1), (0.0, 9), (-0.3196977699902601 - 0.9839285635706636*I, 1), (-0.3196977699902601 + 0.9839285635706636*I, 1), (0.8369796279620465 - 0.6081012947885318*I, 1), (0.8369796279620465 + 0.6081012947885318*I, 1)]

        This shows that the issue at :trac:`2418` is fixed::

            sage: x = polygen(QQ)
            sage: p = (x^50/2^100 + x^10 + x + 1).change_ring(ComplexField(106))
            sage: rts = (p/2^100).roots(multiplicities=False)
            sage: eps = 2^(-50)   # we test the roots numerically
            sage: [abs(p(rt)) < eps for rt in rts] == [True]*50
            True

        This shows that the issue at :trac:`10901` is fixed::

            sage: a = var('a'); R.<x> = SR[]
            sage: f = x - a
            sage: f.roots(RR)
            Traceback (most recent call last):
            ...
            TypeError: Cannot evaluate symbolic expression to a numeric value.
            sage: f.roots(CC)
            Traceback (most recent call last):
            ...
            TypeError: Cannot evaluate symbolic expression to a numeric value.

        We can find roots of polynomials defined over `\ZZ` or `\QQ`
        over the `p`-adics, see :trac:`15422`::

            sage: R.<x> = ZZ[]
            sage: pol = (x - 1)^2
            sage: pol.roots(Qp(3,5))
            [(1 + O(3^5), 2)]

        We lose precision if we first change coefficients to `\QQ_p`::

            sage: pol.change_ring(Qp(3,5)).roots()
            [(1 + O(3^3), 2)]

            sage: (pol - 3^6).roots(Qp(3,5))
            [(1 + 2*3^3 + 2*3^4 + O(3^5), 1), (1 + 3^3 + O(3^5), 1)]
            sage: r = pol.roots(Zp(3,5), multiplicities=False); r
            [1 + O(3^5)]
            sage: parent(r[0])
            3-adic Ring with capped relative precision 5

        Spurious crash with pari-2.5.5, see :trac:`16165`::

            sage: f=(1+x+x^2)^3
            sage: f.roots(ring=CC)
            [(-0.500000000000000 - 0.866025403784439*I, 3),
             (-0.500000000000000 + 0.866025403784439*I, 3)]

        Test a crash reported at :trac:`19649`::

            sage: polRing.<x> = PolynomialRing(ZZ)
            sage: j = (x+1)^2 * (x-1)^7 * (x^2-x+1)^5
            sage: j.roots(CC)
            [(-1.00000000000000, 2),
             (1.00000000000000, 7),
             (0.500000000000000 - 0.866025403784439*I, 5),
             (0.500000000000000 + 0.866025403784439*I, 5)]

        Test that some large finite rings can be handled (:trac:`13825`)::

            sage: R.<x> = IntegerModRing(20000009)[]
            sage: eq = x^6+x-17
            sage: eq.roots(multiplicities=False)
            [3109038, 17207405]

<<<<<<< HEAD
        Test that roots in fixed modulus p-adic fields work (:trac:`17598`)::

            sage: len(cyclotomic_polynomial(3).roots(ZpFM(739, 566)))
            2
=======
        Check that :trac:`26421` is fixed::

            sage: R.<t> = LaurentPolynomialRing(ZZ)
            sage: P.<x> = R[]
            sage: p = x^4 + (-5 - 2*t)*x^3 + (-2 + 10*t)*x^2 + (10 + 4*t)*x - 20*t
            sage: p.roots()
            [(5, 1), (2*t, 1)]
>>>>>>> d1a04f75
        """
        from sage.rings.finite_rings.finite_field_constructor import GF
        K = self._parent.base_ring()


        # If the base ring has a method _roots_univariate_polynomial,
        # try to use it. An exception is raised if the method does not
        # handle the current parameters
        if hasattr(K, '_roots_univariate_polynomial'):
            try:
                return K._roots_univariate_polynomial(self, ring=ring, multiplicities=multiplicities, algorithm=algorithm, **kwds)
            except NotImplementedError:
                # This does not handle something, so keep calm and continue on
                pass

        if kwds:
            raise TypeError("roots() got unexpected keyword argument(s): {}".format(kwds.keys()))

        L = K if ring is None else ring

        late_import()

        input_fp = (is_RealField(K)
                    or is_ComplexField(K)
                    or is_RealDoubleField(K)
                    or is_ComplexDoubleField(K))
        output_fp = (is_RealField(L)
                     or is_ComplexField(L)
                     or is_RealDoubleField(L)
                     or is_ComplexDoubleField(L))
        input_complex = (is_ComplexField(K)
                         or is_ComplexDoubleField(K))
        output_complex = (is_ComplexField(L)
                          or is_ComplexDoubleField(L))
        input_gaussian = (isinstance(K, NumberField_quadratic)
                          and list(K.polynomial()) == [1, 0, 1])

        if input_fp and output_fp:
            # allow for possibly using a fast but less reliable
            # floating point algorithm from numpy
            low_prec = is_RealDoubleField(K) or is_ComplexDoubleField(K)
            if algorithm is None:
                if low_prec:
                    algorithm = 'either'
                else:
                    algorithm = 'pari'

            if algorithm != 'numpy' and algorithm != 'either' and algorithm != 'pari':
                raise ValueError("Unknown algorithm '%s'" % algorithm)

            # We should support GSL, too.  We could also support PARI's
            # old Newton-iteration algorithm.

            input_arbprec = (is_RealField(K) or
                             is_ComplexField(K))

            if algorithm == 'numpy' or algorithm == 'either':
                if K.prec() > 53 and L.prec() > 53:
                    from warnings import warn
                    warn('NumPy does not support arbitrary precision arithmetic.  ' +
                         'The roots found will likely have less precision than ' +
                         'you expect.')

                import numpy
                from numpy.linalg.linalg import LinAlgError
                numpy_dtype = ('complex' if input_complex else 'double')
                ty = (complex if input_complex else float)
                coeffs = self.list()
                numpy_array = numpy.array([ty(c) for c in reversed(coeffs)], dtype=numpy_dtype)
                try:
                    ext_rts1 = numpy.roots(numpy_array)
                    rts = []
                    for rt in ext_rts1:
                        rts.append(CDF(rt))
                    rts.sort()
                    ext_rts = rts
                except (ValueError, LinAlgError):
                    if algorithm == 'either':
                        algorithm = 'pari'
                    else:
                        raise

            if algorithm == 'pari':
                if not input_arbprec:
                    self = self.change_ring(CC if input_complex else RR)
                ext_rts = self.__pari__().polroots(precision=L.prec())

            if output_complex:
                rts = sort_complex_numbers_for_display([L(root) for root in ext_rts])
            else:
                rts = sorted([L(root.real()) for root in ext_rts if root.imag() == 0])

            rts_mult = []
            j = 0
            while j < len(rts):
                rt = rts[j]
                mult = rts.count(rt)
                rts_mult.append((rt, mult))
                j += mult

            if multiplicities:
                return rts_mult
            else:
                return [rt for (rt, mult) in rts_mult]

        from sage.symbolic.ring import SR
        if L is SR:
            if self.degree() == 2:
                from sage.functions.other import sqrt
                from sage.libs.pynac.pynac import I
                coeffs = self.list()
                D = coeffs[1]*coeffs[1] - 4*coeffs[0]*coeffs[2]
                if D > 0:
                    l = [((-coeffs[1]-sqrt(D))/2/coeffs[2], 1),
                         ((-coeffs[1]+sqrt(D))/2/coeffs[2], 1)]
                elif D < 0:
                    l = [((-coeffs[1]-I*sqrt(-D))/2/coeffs[2], 1),
                         ((-coeffs[1]+I*sqrt(-D))/2/coeffs[2], 1)]
                else:
                    l = [(-coeffs[1]/2/coeffs[2]), 2]
                if multiplicities:
                    return l
                else:
                    return [val for val,m in l]
            vname = 'do_not_use_this_name_in_a_polynomial_coefficient'
            var = SR(vname)
            expr = self(var)
            rts = expr.solve(var,
                             explicit_solutions=True,
                             multiplicities=multiplicities)
            if multiplicities:
                return [(rt.rhs(), mult) for rt, mult in zip(*rts)]
            else:
                return [rt.rhs() for rt in rts]

        if L != K or is_AlgebraicField_common(L):
            # So far, the only "special" implementations are for real
            # and complex root isolation and for p-adic factorization
            if (is_IntegerRing(K) or is_RationalField(K)
                or is_AlgebraicRealField(K)) and \
                (is_AlgebraicRealField(L) or is_RealIntervalField(L)):

                from sage.rings.polynomial.real_roots import real_roots

                if is_AlgebraicRealField(L):
                    rts = real_roots(self, retval='algebraic_real')
                else:
                    diam = ~(ZZ(1) << L.prec())
                    rts1 = real_roots(self, retval='interval', max_diameter=diam)

                    # We (essentially) promise in the docstring above
                    # that returned intervals will be at least the precision
                    # of the given ring.  But real_roots() does not guarantee
                    # this; for instance, if it returns exactly zero,
                    # it may return this with a low-precision
                    # RealIntervalFieldElement.

                    rts = []
                    for (rt, mult) in rts1:
                        if rt.prec() < L.prec():
                            rt = L(rt)
                        rts.append((rt, mult))

                if multiplicities:
                    return rts
                else:
                    return [rt for (rt, mult) in rts]

            if (is_IntegerRing(K) or is_RationalField(K)
                or is_AlgebraicField_common(K) or input_gaussian) and \
                (is_ComplexIntervalField(L) or is_AlgebraicField_common(L)):

                from sage.rings.polynomial.complex_roots import complex_roots

                if is_ComplexIntervalField(L):
                    rts = complex_roots(self, min_prec=L.prec())
                elif is_AlgebraicField(L):
                    rts = complex_roots(self, retval='algebraic')
                else:
                    rts = complex_roots(self, retval='algebraic_real')

                if multiplicities:
                    return rts
                else:
                    return [rt for (rt, mult) in rts]

            if output_fp and output_complex and not input_gaussian:
                # If we want the complex roots, and the input is not
                # floating point, we convert to a real polynomial
                # (except when the input coefficients are Gaussian rationals).
                if is_ComplexDoubleField(L):
                    real_field = RDF
                else:
                    real_field = RealField(L.prec())

                return self.change_ring(real_field).roots(ring=L, multiplicities=multiplicities, algorithm=algorithm)
            elif is_pAdicRing(L) or is_pAdicField(L):
                p = L.prime()
                n = L.precision_cap()
                try:
                    F = self.factor_padic(p, n)
                except AttributeError:
                    pass
                else:
                    return self.change_ring(L)._roots_from_factorization(F, multiplicities)

            return self.change_ring(L).roots(multiplicities=multiplicities, algorithm=algorithm)

        try:
            if K.is_integral_domain():
                if not K.is_field():
                    try:
                        # get rid of the content of self since we don't need it
                        # and we really don't want to factor it if it's a huge
                        # integer
                        c = self.content_ideal().gen()
                        self = self//c
                    except (AttributeError, NotImplementedError):
                        pass
                return self._roots_from_factorization(self.factor(), multiplicities)
            else:
                raise NotImplementedError
        except NotImplementedError:
            if K.is_finite():
                if multiplicities:
                    raise NotImplementedError("root finding with multiplicities for this polynomial not implemented (try the multiplicities=False option)")
                elif is_IntegerModRing(K):
                    # handling via the chinese remainders theorem
                    N = K.cardinality()
                    primes = N.prime_divisors()
                    residue_roots = []
                    for p in primes:
                        local_self = self.change_ring(GF(p))
                        local_roots = local_self.roots(multiplicities=False)
                        residue_roots.append([a.lift() for a in local_roots])
                    result = []
                    P = ZZ.prod(primes)
                    for res in cartesian_product_iterator(residue_roots):
                        lifted = crt(list(res), primes)
                        candidate = lifted
                        for k in range(N // P):
                            if not self(candidate):
                                result.append(candidate)
                            candidate += P
                    return result
                else:
                    return [a for a in K if not self(a)]

            raise NotImplementedError("root finding for this polynomial not implemented")

    def _roots_from_factorization(self, F, multiplicities):
        """
        Given a factorization ``F`` of the polynomial ``self``, return
        the roots of ``self``.

        EXAMPLES::

            sage: R.<x> = ZZ[]
            sage: pol = 20*x^3 - 50*x^2 + 20*x
            sage: F = pol.factor(); F
            2 * 5 * (x - 2) * x * (2*x - 1)
            sage: pol._roots_from_factorization(F, multiplicities=True)
            [(2, 1), (0, 1)]
            sage: pol.change_ring(QQ)._roots_from_factorization(F, multiplicities=False)
            [2, 0, 1/2]
        """
        seq = []
        K = self._parent.base_ring()
        for fac in F:
            g = fac[0]
            if g.degree() == 1:
                try:
                    # We need to check that this root is actually in K;
                    # otherwise we'd return roots in the fraction field of K.
                    rt = K(-g[0] / g[1])
                except (ValueError, ArithmeticError, TypeError):
                    pass
                else:
                    if multiplicities:
                        seq.append((rt,fac[1]))
                    else:
                        seq.append(rt)
        return seq

    def real_roots(self):
        """
        Return the real roots of this polynomial, without multiplicities.

        Calls self.roots(ring=RR), unless this is a polynomial with
        floating-point real coefficients, in which case it calls
        self.roots().

        EXAMPLES::

            sage: x = polygen(ZZ)
            sage: (x^2 - x - 1).real_roots()
            [-0.618033988749895, 1.61803398874989]

        TESTS::

            sage: x = polygen(RealField(100))
            sage: (x^2 - x - 1).real_roots()[0].parent()
                Real Field with 100 bits of precision
            sage: x = polygen(RDF)
            sage: (x^2 - x - 1).real_roots()[0].parent()
            Real Double Field

            sage: x=polygen(ZZ,'x'); v=(x^2-x-1).real_roots()
            sage: v[0].parent() is RR
            True
        """
        K = self.base_ring()
        if is_RealField(K) or is_RealDoubleField(K):
            return self.roots(multiplicities=False)

        return self.roots(ring=RR, multiplicities=False)

    def complex_roots(self):
        """
        Return the complex roots of this polynomial, without
        multiplicities.

        Calls self.roots(ring=CC), unless this is a polynomial with
        floating-point coefficients, in which case it is uses the
        appropriate precision from the input coefficients.

        EXAMPLES::

            sage: x = polygen(ZZ)
            sage: (x^3 - 1).complex_roots()   # note: low order bits slightly different on ppc.
            [1.00000000000000, -0.500000000000000 - 0.86602540378443...*I, -0.500000000000000 + 0.86602540378443...*I]

        TESTS::

            sage: x = polygen(RR)
            sage: (x^3 - 1).complex_roots()[0].parent()
            Complex Field with 53 bits of precision
            sage: x = polygen(RDF)
            sage: (x^3 - 1).complex_roots()[0].parent()
            Complex Double Field
            sage: x = polygen(RealField(200))
            sage: (x^3 - 1).complex_roots()[0].parent()
            Complex Field with 200 bits of precision
            sage: x = polygen(CDF)
            sage: (x^3 - 1).complex_roots()[0].parent()
            Complex Double Field
            sage: x = polygen(ComplexField(200))
            sage: (x^3 - 1).complex_roots()[0].parent()
            Complex Field with 200 bits of precision
            sage: x=polygen(ZZ,'x'); v=(x^2-x-1).complex_roots()
            sage: v[0].parent() is CC
            True
        """
        K = self.base_ring()
        if is_RealField(K):
            return self.roots(ring=ComplexField(K.prec()), multiplicities=False)
        if is_RealDoubleField(K):
            return self.roots(ring=CDF, multiplicities=False)
        if is_ComplexField(K) or is_ComplexDoubleField(K):
            return self.roots(multiplicities=False)

        return self.roots(ring=CC, multiplicities=False)

    def number_of_roots_in_interval(self, a=None, b=None):
        r"""
        Return the number of roots of this polynomial in the interval
        [a,b], counted without multiplicity. The endpoints a, b default to
        -Infinity, Infinity (which are also valid input values).

        Calls the PARI routine :pari:`polsturm`.

        Note that as of version 2.8, PARI includes the left endpoint
        of the interval (and no longer uses Sturm's algorithm on exact
        inputs). polsturm requires a polynomial with real
        coefficients; in case PARI returns an error, we try again
        after taking the GCD of `self` with its complex conjugate.

        EXAMPLES::

            sage: R.<x> = PolynomialRing(ZZ)
            sage: pol = (x-1)^2 * (x-2)^2 * (x-3)
            sage: pol.number_of_roots_in_interval(1, 2)
            2
            sage: pol.number_of_roots_in_interval(1.01, 2)
            1
            sage: pol.number_of_roots_in_interval(None, 2)
            2
            sage: pol.number_of_roots_in_interval(1, Infinity)
            3
            sage: pol.number_of_roots_in_interval()
            3
            sage: pol = (x-1)*(x-2)*(x-3)
            sage: pol2 = pol.change_ring(CC)
            sage: pol2.number_of_roots_in_interval()
            3
            sage: R.<x> = PolynomialRing(CC)
            sage: pol = (x-1)*(x-CC(I))
            sage: pol.number_of_roots_in_interval(0,2)
            1

        TESTS::

            sage: R.<x> = PolynomialRing(ZZ)
            sage: pol = (x-1)^2 * (x-2)^2 * (x-3)
            sage: pol.number_of_roots_in_interval(1, 2)
            2
            sage: pol = chebyshev_T(5,x)
            sage: pol.number_of_roots_in_interval(-1,2)
            5
            sage: pol.number_of_roots_in_interval(0,2)
            3

        """
        pol = self // self.gcd(self.derivative())  # squarefree part
        if a is None:
            a1 = -infinity.infinity
        else:
            a1 = a
        if b is None:
            b1 = infinity.infinity
        else:
            b1 = b
        try:
            return pari(pol).polsturm([a1, b1])
        except PariError:
            # Take GCD with the conjugate, to extract the maximum factor
            # with real coefficients.
            pol2 = pol.gcd(pol.map_coefficients(lambda z: z.conjugate()))
            return pari(pol2).polsturm([a1, b1])

    def number_of_real_roots(self):
        r"""
        Return the number of real roots of this polynomial, counted
        without multiplicity.

        EXAMPLES::

            sage: R.<x> = PolynomialRing(ZZ)
            sage: pol = (x-1)^2 * (x-2)^2 * (x-3)
            sage: pol.number_of_real_roots()
            3
            sage: pol = (x-1)*(x-2)*(x-3)
            sage: pol2 = pol.change_ring(CC)
            sage: pol2.number_of_real_roots()
            3
            sage: R.<x> = PolynomialRing(CC)
            sage: pol = (x-1)*(x-CC(I))
            sage: pol.number_of_real_roots()
            1
        """
        return self.number_of_roots_in_interval()

    def all_roots_in_interval(self, a=None, b=None):
        r"""
        Return True if the roots of this polynomial are all real and
        contained in the given interval.

        EXAMPLES::

            sage: R.<x> = PolynomialRing(ZZ)
            sage: pol = (x-1)^2 * (x-2)^2 * (x-3)
            sage: pol.all_roots_in_interval(1, 3)
            True
            sage: pol.all_roots_in_interval(1.01, 3)
            False
            sage: pol = chebyshev_T(5,x)
            sage: pol.all_roots_in_interval(-1,1)
            True
            sage: pol = chebyshev_T(5,x/2)
            sage: pol.all_roots_in_interval(-1,1)
            False
            sage: pol.all_roots_in_interval()
            True
        """
        pol = self // self.gcd(self.derivative())
        return pol.number_of_roots_in_interval(a, b) == pol.degree()

    def is_real_rooted(self):
        r"""
        Return True if the roots of this polynomial are all real.

        EXAMPLES::

            sage: R.<x> = PolynomialRing(ZZ)
            sage: pol = chebyshev_T(5, x)
            sage: pol.is_real_rooted()
            True
            sage: pol = x^2 + 1
            sage: pol.is_real_rooted()
            False
        """
        return self.all_roots_in_interval()

    def reciprocal_transform(self, R=1, q=1):
        r"""
        Transform a general polynomial into a self-reciprocal polynomial.

        The input `Q` and output `P` satisfy the relation

        .. MATH::

            P(x) = Q(x + q/x) x^{\deg(Q)} R(x).

        In this relation, `Q` has all roots in the real interval
        `[-2\sqrt{q}, 2\sqrt{q}]` if and only if `P` has all roots on the
        circle `|x| = \sqrt{q}` and `R` divides `x^2-q`.

        .. SEEALSO::

            The inverse operation is :meth:`trace_polynomial`.

        INPUT:

        - ``R`` -- polynomial
        - ``q`` -- scalar (default: `1`)

        EXAMPLES::

            sage: pol.<x> = PolynomialRing(Rationals())
            sage: u = x^2+x-1
            sage: u.reciprocal_transform()
            x^4 + x^3 + x^2 + x + 1
            sage: u.reciprocal_transform(R=x-1)
            x^5 - 1
            sage: u.reciprocal_transform(q=3)
            x^4 + x^3 + 5*x^2 + 3*x + 9
        """
        S = self.parent()
        x = S.gen()
        return S(x**(self.degree()) * self(x + q/x)) * R

    def trace_polynomial(self):
        r"""
        Compute the trace polynomial and cofactor.

        The input `P` and output `Q` satisfy the relation

        .. MATH::

            P(x) = Q(x + q/x) x^{\deg(Q)} R(x).

        In this relation, `Q` has all roots in the real interval
        `[-2\sqrt{q}, 2\sqrt{q}]` if and only if `P` has all roots on the
        circle `|x| = \sqrt{q}` and `R` divides `x^2-q`.  We thus require
        that the base ring of this polynomial have a coercion to the real
        numbers.

        .. SEEALSO::

            The inverse operation is :meth:`reciprocal_transform`.

        OUTPUT:

        - ``Q`` -- trace polynomial
        - ``R`` -- cofactor
        - ``q`` -- scaling factor

        EXAMPLES::

            sage: pol.<x> = PolynomialRing(Rationals())
            sage: u = x^5 - 1; u.trace_polynomial()
            (x^2 + x - 1, x - 1, 1)
            sage: u = x^4 + x^3 + 5*x^2 + 3*x + 9
            sage: u.trace_polynomial()
            (x^2 + x - 1, 1, 3)

        We check that this function works for rings
        that have a coercion to the reals::

            sage: K.<a> = NumberField(x^2-2,embedding=1.4)
            sage: u = x^4 + a*x^3 + 3*x^2 + 2*a*x + 4
            sage: u.trace_polynomial()
            (x^2 + a*x - 1, 1, 2)
            sage: (u*(x^2-2)).trace_polynomial()
            (x^2 + a*x - 1, x^2 - 2, 2)
            sage: (u*(x^2-2)^2).trace_polynomial()
            (x^4 + a*x^3 - 9*x^2 - 8*a*x + 8, 1, 2)
            sage: (u*(x^2-2)^3).trace_polynomial()
            (x^4 + a*x^3 - 9*x^2 - 8*a*x + 8, x^2 - 2, 2)
            sage: u = x^4 + a*x^3 + 3*x^2 + 4*a*x + 16
            sage: u.trace_polynomial()
            (x^2 + a*x - 5, 1, 4)
            sage: (u*(x-2)).trace_polynomial()
            (x^2 + a*x - 5, x - 2, 4)
            sage: (u*(x+2)).trace_polynomial()
            (x^2 + a*x - 5, x + 2, 4)

        TESTS:

        Check that :trac:`28395` is fixed::

            sage: P.<t> = QQ[]
            sage: u = t^4 + 3*t^2 + 1
            sage: u.trace_polynomial()
            (t^2 + 1, 1, 1)
        """
        S = self.parent()
        A = S.base_ring()
        x = S.gen()
        if self.get_coeff_c(0) == 0:
            raise ValueError("Polynomial not self-reciprocal")
        d = self.degree()
        # previous if statement implies d >= 0
        val = self.get_unsafe(0) / self.get_unsafe(d)
        sg = val.sign()
        try:
            q = A(abs(val)**(2/d))
        except (TypeError, ValueError):
            raise ValueError("Polynomial not self-reciprocal")
        for i in range(d//2 + 1):
            if self.get_unsafe(d - i) != sg * self.get_unsafe(i) / q**(d/2-i):
                raise ValueError("Polynomial not self-reciprocal")
        Q = self
        if sg == -1 and Q.degree() % 2 == 0:
            cofactor = x**2 - q
        elif sg == -1:
            cofactor = x - q.sqrt()
        elif Q.degree() % 2:
            cofactor = x + q.sqrt()
        else:
            cofactor = S.one()
        Q //= cofactor
        coeffs = []
        m = Q.degree() // 2
        for i in reversed(range(m + 1)):
            coeffs.insert(0, Q[2*i]) # Note: degree of Q may be less than 2*i
            Q = (Q % (x**2 + q)**i) // x
        return S(coeffs), cofactor, q

    def is_weil_polynomial(self, return_q=False):
        r"""
        Return True if this is a Weil polynomial.

        This polynomial must have rational or integer coefficients.

        INPUT:

        - ``self`` -- polynomial with rational or integer coefficients

        - ``return_q`` -- (default ``False``) if ``True``, return a second value `q`
            which is the prime power with respect to which this is `q`-Weil,
            or 0 if there is no such value.

        EXAMPLES::

            sage: polRing.<x> = PolynomialRing(Rationals())
            sage: P0 = x^4 + 5*x^3 + 15*x^2 + 25*x + 25
            sage: P1 = x^4 + 25*x^3 + 15*x^2 + 5*x + 25
            sage: P2 = x^4 + 5*x^3 + 25*x^2 + 25*x + 25
            sage: P0.is_weil_polynomial(return_q=True)
            (True, 5)
            sage: P0.is_weil_polynomial(return_q=False)
            True
            sage: P1.is_weil_polynomial(return_q=True)
            (False, 0)
            sage: P1.is_weil_polynomial(return_q=False)
            False
            sage: P2.is_weil_polynomial()
            False

        .. SEEALSO::

            Polynomial rings have a method `weil_polynomials` to compute sets of Weil
            polynomials. This computation uses the iterator
            :class:`sage.rings.polynomial.weil.weil_polynomials.WeilPolynomials`.

        TESTS:

        Check that :trac:`28395` is fixed::

            sage: P.<t> = QQ[]
            sage: u = t^10 + 4*t^9 + 8*t^8 + 18*t^7 + 81*t^6 + 272*t^5 + 567*t^4 + 882*t^3 + 2744*t^2 + 9604*t + 16807
            sage: u.is_weil_polynomial()
            True

        AUTHORS:

        David Zureick-Brown (2017-10-01)
        """
        from sage.rings.rational_field import QQ
        if not QQ.has_coerce_map_from(self.base_ring()):
            raise NotImplementedError
        polRing = self.parent()
        x = polRing.gen()
        # the following is the polynomial whose roots are the squares
        # of the roots of self.
        Q = polRing(list(self(x)*self(-x))[::2])
        try:
            Q, _, q = Q.trace_polynomial()
        except ValueError:
            b = False
        else:
            b = Q.all_roots_in_interval(-2*q.sqrt(), 2*q.sqrt())
        if return_q:
            return (b, self.base_ring()(q.sqrt())) if b else (b, 0)
        else:
            return b


    def variable_name(self):
        """
        Return name of variable used in this polynomial as a string.

        OUTPUT: string

        EXAMPLES::

            sage: R.<t> = QQ[]
            sage: f = t^3 + 3/2*t + 5
            sage: f.variable_name()
            't'
        """
        return self._parent.variable_name()

    @coerce_binop
    def xgcd(self, other):
        r"""
        Return an extended gcd of this polynomial and ``other``.

        INPUT:

        - ``other`` -- a polynomial in the same ring as this polynomial

        OUTPUT:

        A tuple ``(r, s, t)`` where ``r`` is a greatest common divisor
        of this polynomial and ``other``, and ``s`` and ``t`` are such
        that ``r = s*self + t*other`` holds.

        .. NOTE::

            The actual algorithm for computing the extended gcd depends on the
            base ring underlying the polynomial ring. If the base ring defines
            a method ``_xgcd_univariate_polynomial``, then this method will be
            called (see examples below).

        EXAMPLES::

            sage: R.<x> = QQbar[]
            sage: (2*x^2).gcd(2*x)
            x
            sage: R.zero().gcd(0)
            0
            sage: (2*x).gcd(0)
            x

        One can easily add xgcd functionality to new rings by providing a
        method ``_xgcd_univariate_polynomial``::

            sage: R.<x> = QQ[]
            sage: S.<y> = R[]
            sage: h1 = y*x
            sage: h2 = y^2*x^2
            sage: h1.xgcd(h2)
            Traceback (most recent call last):
            ...
            NotImplementedError: Univariate Polynomial Ring in x over Rational Field does not provide an xgcd implementation for univariate polynomials
            sage: T.<x,y> = QQ[]
            sage: def poor_xgcd(f,g):
            ....:     ret = S(T(f).gcd(g))
            ....:     if ret == f: return ret,S.one(),S.zero()
            ....:     if ret == g: return ret,S.zero(),S.one()
            ....:     raise NotImplementedError
            sage: R._xgcd_univariate_polynomial = poor_xgcd
            sage: h1.xgcd(h2)
            (x*y, 1, 0)
            sage: del R._xgcd_univariate_polynomial

        """
        if hasattr(self.base_ring(), '_xgcd_univariate_polynomial'):
            return self.base_ring()._xgcd_univariate_polynomial(self, other)
        else:
            raise NotImplementedError("%s does not provide an xgcd implementation for univariate polynomials"%self.base_ring())

    def rational_reconstruct(self, m, n_deg=None, d_deg=None):
        r"""
        Return a tuple of two polynomials ``(n, d)``
        where ``self * d`` is congruent to ``n`` modulo ``m`` and
        ``n.degree() <= n_deg`` and ``d.degree() <= d_deg``.

        INPUT:

        - ``m`` -- a univariate polynomial

        - ``n_deg`` -- (optional) an integer; the default is `\lfloor (\deg(m) - 1)/2 \rfloor`

        - ``d_deg`` -- (optional) an integer; the default is `\lfloor (\deg(m) - 1)/2 \rfloor`

        ALGORITHM:

        The algorithm is based on the extended Euclidean algorithm for the polynomial greatest common divisor.

        EXAMPLES:

        Over `\QQ[z]`::

            sage: z  = PolynomialRing(QQ, 'z').gen()
            sage: p = -z**16 - z**15 - z**14 + z**13 + z**12 + z**11 - z**5 - z**4 - z**3 + z**2 + z + 1
            sage: m = z**21
            sage: n, d = p.rational_reconstruct(m)
            sage: print((n ,d))
            (z^4 + 2*z^3 + 3*z^2 + 2*z + 1, z^10 + z^9 + z^8 + z^7 + z^6 + z^5 + z^4 + z^3 + z^2 + z + 1)
            sage: print(((p*d - n) % m ).is_zero())
            True

        Over `\ZZ[z]`::

            sage: z  = PolynomialRing(ZZ, 'z').gen()
            sage: p = -z**16 - z**15 - z**14 + z**13 + z**12 + z**11 - z**5 - z**4 - z**3 + z**2 + z + 1
            sage: m = z**21
            sage: n, d = p.rational_reconstruct(m)
            sage: print((n ,d))
            (z^4 + 2*z^3 + 3*z^2 + 2*z + 1, z^10 + z^9 + z^8 + z^7 + z^6 + z^5 + z^4 + z^3 + z^2 + z + 1)
            sage: print(((p*d - n) % m ).is_zero())
            True

        Over an integral domain ``d`` might not be monic::

            sage: P = PolynomialRing(ZZ,'x')
            sage: x = P.gen()
            sage: p = 7*x^5 - 10*x^4 + 16*x^3 - 32*x^2 + 128*x + 256
            sage: m = x^5
            sage: n, d = p.rational_reconstruct(m, 3, 2)
            sage: print((n ,d))
            (-32*x^3 + 384*x^2 + 2304*x + 2048, 5*x + 8)
            sage: print(((p*d - n) % m ).is_zero())
            True
            sage: n, d = p.rational_reconstruct(m, 4, 0)
            sage: print((n ,d))
            (-10*x^4 + 16*x^3 - 32*x^2 + 128*x + 256, 1)
            sage: print(((p*d - n) % m ).is_zero())
            True

        Over `\QQ(t)[z]`::

            sage: P = PolynomialRing(QQ, 't')
            sage: t = P.gen()
            sage: Pz = PolynomialRing(P.fraction_field(), 'z')
            sage: z = Pz.gen()
            sage: # p = (1 + t^2*z + z^4) / (1 - t*z)
            sage: p = (1 + t^2*z + z^4)*(1 - t*z).inverse_mod(z^9)
            sage: m = z^9
            sage: n, d = p.rational_reconstruct(m)
            sage: print((n ,d))
            (-1/t*z^4 - t*z - 1/t, z - 1/t)
            sage: print(((p*d - n) % m ).is_zero())
            True
            sage: w = PowerSeriesRing(P.fraction_field(), 'w').gen()
            sage: n = -10*t^2*z^4 + (-t^2 + t - 1)*z^3 + (-t - 8)*z^2 + z + 2*t^2 - t
            sage: d = z^4 + (2*t + 4)*z^3 + (-t + 5)*z^2 + (t^2 + 2)*z + t^2 + 2*t + 1
            sage: prec = 9
            sage: nc, dc = Pz((n.subs(z = w)/d.subs(z = w) + O(w^prec)).list()).rational_reconstruct(z^prec)
            sage: print( (nc, dc) == (n, d) )
            True

        Over `\QQ[t][z]`::

            sage: P = PolynomialRing(QQ, 't')
            sage: t = P.gen()
            sage: z = PolynomialRing(P, 'z').gen()
            sage: # p = (1 + t^2*z + z^4) / (1 - t*z) mod z^9
            sage: p = (1 + t^2*z + z^4) * sum((t*z)**i for i in range(9))
            sage: m = z^9
            sage: n, d = p.rational_reconstruct(m,)
            sage: print((n ,d))
            (-z^4 - t^2*z - 1, t*z - 1)
            sage: print(((p*d - n) % m ).is_zero())
            True

        Over `\QQ_5`::

            sage: x = PolynomialRing(Qp(5),'x').gen()
            sage: p = 4*x^5 + 3*x^4 + 2*x^3 + 2*x^2 + 4*x + 2
            sage: m = x^6
            sage: n, d = p.rational_reconstruct(m, 3, 2)
            sage: print(((p*d - n) % m ).is_zero())
            True

        Can also be used to obtain known Padé approximations::

            sage: z = PowerSeriesRing(QQ, 'z').gen()
            sage: P = PolynomialRing(QQ,'x')
            sage: x = P.gen()
            sage: p = P(exp(z).list())
            sage: m = x^5
            sage: n, d = p.rational_reconstruct(m, 4, 0)
            sage: print((n ,d))
            (1/24*x^4 + 1/6*x^3 + 1/2*x^2 + x + 1, 1)
            sage: print(((p*d - n) % m ).is_zero())
            True
            sage: m = x^3
            sage: n, d = p.rational_reconstruct(m, 1, 1)
            sage: print((n ,d))
            (-x - 2, x - 2)
            sage: print(((p*d - n) % m ).is_zero())
            True
            sage: p = P(log(1-z).list())
            sage: m = x^9
            sage: n, d = p.rational_reconstruct(m, 4, 4)
            sage: print((n ,d))
            (25/6*x^4 - 130/3*x^3 + 105*x^2 - 70*x, x^4 - 20*x^3 + 90*x^2 - 140*x + 70)
            sage: print(((p*d - n) % m ).is_zero())
            True
            sage: p = P(sqrt(1+z).list())
            sage: m = x^6
            sage: n, d = p.rational_reconstruct(m, 3, 2)
            sage: print((n ,d))
            (1/6*x^3 + 3*x^2 + 8*x + 16/3, x^2 + 16/3*x + 16/3)
            sage: print(((p*d - n) % m ).is_zero())
            True
            sage: p = P(exp(2*z).list())
            sage: m = x^7
            sage: n, d = p.rational_reconstruct(m, 3, 3)
            sage: print((n ,d))
            (-x^3 - 6*x^2 - 15*x - 15, x^3 - 6*x^2 + 15*x - 15)
            sage: print(((p*d - n) % m ).is_zero())
            True

        Over `\RR[z]`::

            sage: z = PowerSeriesRing(RR, 'z').gen()
            sage: P = PolynomialRing(RR,'x')
            sage: x = P.gen()
            sage: p = P(exp(2*z).list())
            sage: m = x^7
            sage: n, d = p.rational_reconstruct( m, 3, 3)
            sage: print((n ,d)) # absolute tolerance 1e-10
            (-x^3 - 6.0*x^2 - 15.0*x - 15.0, x^3 - 6.0*x^2 + 15.0*x - 15.0)

        .. SEEALSO::

            * :mod:`sage.matrix.berlekamp_massey`,
            * :meth:`sage.rings.polynomial.polynomial_zmod_flint.Polynomial_zmod_flint.rational_reconstruct`
        """
        P = self.parent()
        if not P.base_ring().is_field():
            if not P.base_ring().is_integral_domain():
                raise NotImplementedError("rational_reconstruct() "
                        "is only implemented when the base ring is a field "
                        "or a integral domain, "
                        "a workaround is to do a multimodular approach")
            Pf = P.base_extend(P.base_ring().fraction_field())
            sF = Pf(self)
            mF = Pf(m)
            n, d = sF.rational_reconstruct( mF, n_deg, d_deg)
            l = lcm([n.denominator(), d.denominator()])
            n *= l
            d *= l
            return  P(n), P(d)

        # n and d are unique if m.degree() > (n.degree() + d.degree())
        if n_deg is None:
            n_deg = (m.degree() - 1) // 2
        if d_deg is None:
            d_deg = (m.degree() - 1) // 2

        if n_deg < 0 or d_deg < 0:
            raise ValueError("the degree bounds "
                    "n_deg and d_deg should be positive")

        #XGCD until degree the degree of t1 surpasses the degree of n
        s0 = P(0)
        t0 = P(1)
        s1 = P(m)
        t1 = self.mod(s1)

        while n_deg < t1.degree() and t1 != 0:
            q, r1 = s1.quo_rem(t1)
            r0 = s0 - q*t0
            s0 = t0
            s1 = t1
            t0 = r0
            t1 = r1

        assert t0 != 0
        if d_deg < t0.degree():
            raise ValueError("could not complete rational reconstruction")

        # make the denominator monic
        c = t0.leading_coefficient()
        t0 = t0.monic()
        t1 = t1 / c
        return t1, t0

    def variables(self):
        """
        Return the tuple of variables occurring in this polynomial.

        EXAMPLES::

            sage: R.<x> = QQ[]
            sage: x.variables()
            (x,)

        A constant polynomial has no variables.

        ::

            sage: R(2).variables()
            ()
        """
        if self.is_constant():
            return ()
        else:
            return self._parent.gens()

    def args(self):
        """
        Return the generator of this polynomial ring, which is the (only)
        argument used when calling self.

        EXAMPLES::

            sage: R.<x> = QQ[]
            sage: x.args()
            (x,)

        A constant polynomial has no variables, but still takes a single
        argument.

        ::

            sage: R(2).args()
            (x,)
        """
        return self._parent.gens()

    def valuation(self, p=None):
        r"""
        If `f = a_r x^r + a_{r+1}x^{r+1} + \cdots`, with
        `a_r` nonzero, then the valuation of `f` is
        `r`. The valuation of the zero polynomial is
        `\infty`.

        If a prime (or non-prime) `p` is given, then the valuation
        is the largest power of `p` which divides self.

        The valuation at `\infty` is -self.degree().

        EXAMPLES::

            sage: P.<x> = ZZ[]
            sage: (x^2+x).valuation()
            1
            sage: (x^2+x).valuation(x+1)
            1
            sage: (x^2+1).valuation()
            0
            sage: (x^3+1).valuation(infinity)
            -3
            sage: P(0).valuation()
            +Infinity
        """
        cdef int k

        if not self:
            return infinity.infinity

        if p is infinity.infinity:
            return -self.degree()

        if p is None:
            for k from 0 <= k <= self.degree():
                if self.get_unsafe(k):
                    return ZZ(k)
        if isinstance(p, Polynomial):
            p = self._parent.coerce(p)
        elif is_Ideal(p) and p.ring() is self._parent: # eventually need to handle fractional ideals in the fraction field
            if self._parent.base_ring().is_field(): # common case
                p = p.gen()
            else:
                raise NotImplementedError
        else:
            from sage.rings.fraction_field import is_FractionField
            if is_FractionField(p.parent()) and self._parent.has_coerce_map_from(p.parent().ring()):
                p = self._parent.coerce(p.parent().ring()(p)) # here we require that p be integral.
            else:
                raise TypeError("The polynomial, p, must have the same parent as self.")

        if p.degree() == 0:
            raise ArithmeticError("The polynomial, p, must have positive degree.")
        k = 0
        while self % p == 0:
            k = k + 1
            self //= p
        return sage.rings.integer.Integer(k)

    def ord(self, p=None):
        r"""
        This is the same as the valuation of self at p. See the
        documentation for ``self.valuation``.

        EXAMPLES::

            sage: R.<x> = ZZ[]
            sage: (x^2+x).ord(x+1)
            1
        """
        return self.valuation(p)

    def add_bigoh(self, prec):
        r"""
        Return the power series of precision at most prec got by adding
        `O(q^\text{prec})` to self, where q is its variable.

        EXAMPLES::

            sage: R.<x> = ZZ[]
            sage: f = 1 + 4*x + x^3
            sage: f.add_bigoh(7)
            1 + 4*x + x^3 + O(x^7)
            sage: f.add_bigoh(2)
            1 + 4*x + O(x^2)
            sage: f.add_bigoh(2).parent()
            Power Series Ring in x over Integer Ring
        """
        return self._parent.completion(self._parent.gen())(self).add_bigoh(prec)

    @cached_method
    def is_irreducible(self):
        r"""
        Return whether this polynomial is irreducible.

        EXAMPLES::

            sage: R.<x> = ZZ[]
            sage: (x^3 + 1).is_irreducible()
            False
            sage: (x^2 - 1).is_irreducible()
            False
            sage: (x^3 + 2).is_irreducible()
            True
            sage: R(0).is_irreducible()
            False

        The base ring does matter:  for example, `2x` is irreducible as a
        polynomial in `\QQ[x]`, but not in `\ZZ[x]`::

            sage: R.<x> = ZZ[]
            sage: R(2*x).is_irreducible()
            False
            sage: R.<x> = QQ[]
            sage: R(2*x).is_irreducible()
            True

        TESTS::

            sage: F.<t> = NumberField(x^2-5)
            sage: Fx.<xF> = PolynomialRing(F)
            sage: f = Fx([2*t - 5, 5*t - 10, 3*t - 6, -t, -t + 2, 1])
            sage: f.is_irreducible()
            False
            sage: f = Fx([2*t - 3, 5*t - 10, 3*t - 6, -t, -t + 2, 1])
            sage: f.is_irreducible()
            True

        If the base ring implements `_is_irreducible_univariate_polynomial`,
        then this method gets used instead of the generic algorithm which just
        factors the input::

            sage: R.<x> = QQbar[]
            sage: hasattr(QQbar, "_is_irreducible_univariate_polynomial")
            True
            sage: (x^2 + 1).is_irreducible()
            False

        Constants can be irreducible if they are not units::

            sage: R.<x> = ZZ[]
            sage: R(1).is_irreducible()
            False
            sage: R(4).is_irreducible()
            False
            sage: R(5).is_irreducible()
            True

        Check that caching works::

            sage: R.<x> = ZZ[]
            sage: x.is_irreducible()
            True
            sage: x.is_irreducible.cache
            True


        """
        if self.is_zero():
            return False
        if self.is_unit():
            return False
        if self.degree() == 0:
            return self.base_ring()(self).is_irreducible()

        B = self.parent().base_ring()
        if hasattr(B, '_is_irreducible_univariate_polynomial'):
            return B._is_irreducible_univariate_polynomial(self)

        F = self.factor()
        if len(F) > 1 or F[0][1] > 1:
            return False
        return True

    def shift(self, n):
        r"""
        Return this polynomial multiplied by the power `x^n`. If
        `n` is negative, terms below `x^n` will be
        discarded. Does not change this polynomial (since polynomials are
        immutable).

        EXAMPLES::

            sage: R.<x> = QQ[]
            sage: p = x^2 + 2*x + 4
            sage: p.shift(0)
             x^2 + 2*x + 4
            sage: p.shift(-1)
             x + 2
            sage: p.shift(-5)
             0
            sage: p.shift(2)
             x^4 + 2*x^3 + 4*x^2

        One can also use the infix shift operator::

            sage: f = x^3 + x
            sage: f >> 2
            x
            sage: f << 2
            x^5 + x^3

        TESTS::

            sage: p = R(0)
            sage: p.shift(3).is_zero()
            True
            sage: p.shift(-3).is_zero()
            True

        AUTHORS:

        - David Harvey (2006-08-06)

        - Robert Bradshaw (2007-04-18): Added support for infix
          operator.
        """
        if n == 0 or self.degree() < 0:
            return self   # safe because immutable.
        if n > 0:
            output = [self.base_ring().zero()] * n
            output.extend(self.coefficients(sparse=False))
            return self._new_generic(output)
        if n < 0:
            if n > self.degree():
                return self._new_generic([])
            else:
                return self._new_generic(self.coefficients(sparse=False)[-int(n):])

    def __lshift__(self, k):
        """
        EXAMPLES::

            sage: R.<x> = ZZ[]
            sage: f = x + 2
            sage: f << 3
            x^4 + 2*x^3
        """
        return self.shift(k)

    def __rshift__(self, k):
        """
        EXAMPLES::

            sage: R.<x> = ZZ[]
            sage: f = x^4 + 2*x^3
            sage: f >> 3
            x + 2
        """
        return self.shift(-k)

    cpdef Polynomial truncate(self, long n):
        r"""
        Return the polynomial of degree ` < n` which is equivalent
        to self modulo `x^n`.

        EXAMPLES::

            sage: R.<x> = ZZ[]; S.<y> = PolynomialRing(R, sparse=True)
            sage: f = y^3 + x*y -3*x; f
            y^3 + x*y - 3*x
            sage: f.truncate(2)
            x*y - 3*x
            sage: f.truncate(1)
            -3*x
            sage: f.truncate(0)
            0
        """
        # __getitem__ already returns a polynomial!!
        # We must not have check=False, since 0 must not have __coeffs = [0].
        return <Polynomial>self._parent(self[:n])#, check=False)

    cdef _inplace_truncate(self, long prec):
        return self.truncate(prec)

    @cached_method
    def is_squarefree(self):
        """
        Return False if this polynomial is not square-free, i.e., if there is a
        non-unit `g` in the polynomial ring such that `g^2` divides ``self``.

        .. WARNING::

            This method is not consistent with
            :meth:`.squarefree_decomposition` since the latter does not factor
            the content of a polynomial. See the examples below.

        EXAMPLES::

            sage: R.<x> = QQ[]
            sage: f = (x-1)*(x-2)*(x^2-5)*(x^17-3); f
            x^21 - 3*x^20 - 3*x^19 + 15*x^18 - 10*x^17 - 3*x^4 + 9*x^3 + 9*x^2 - 45*x + 30
            sage: f.is_squarefree()
            True
            sage: (f*(x^2-5)).is_squarefree()
            False

        A generic implementation is available, which relies on gcd
        computations::

            sage: R.<x> = ZZ[]
            sage: (2*x).is_squarefree()
            True
            sage: (4*x).is_squarefree()
            False
            sage: (2*x^2).is_squarefree()
            False
            sage: R(0).is_squarefree()
            False
            sage: S.<y> = QQ[]
            sage: R.<x> = S[]
            sage: (2*x*y).is_squarefree()
            True
            sage: (2*x*y^2).is_squarefree()
            False

        In positive characteristic, we compute the square-free
        decomposition or a full factorization, depending on which is
        available::

            sage: K.<t> = FunctionField(GF(3))
            sage: R.<x> = K[]
            sage: (x^3-x).is_squarefree()
            True
            sage: (x^3-1).is_squarefree()
            False
            sage: (x^3+t).is_squarefree()
            True
            sage: (x^3+t^3).is_squarefree()
            False

        In the following example, `t^2` is a unit in the base field::

            sage: R(t^2).is_squarefree()
            True

        This method is not consistent with :meth:`.squarefree_decomposition`::

            sage: R.<x> = ZZ[]
            sage: f = 4 * x
            sage: f.is_squarefree()
            False
            sage: f.squarefree_decomposition()
            (4) * x

        If you want this method equally not to consider the content, you can
        remove it as in the following example::

            sage: c = f.content()
            sage: (f/c).is_squarefree()
            True

        If the base ring is not an integral domain, the question is not
        mathematically well-defined::

            sage: R.<x> = IntegerModRing(9)[]
            sage: pol = (x + 3)*(x + 6); pol
            x^2
            sage: pol.is_squarefree()
            Traceback (most recent call last):
            ...
            TypeError: is_squarefree() is not defined for polynomials over Ring of integers modulo 9

        TESTS:

        Check that the results are cached::

            sage: R.<x> = ZZ[]
            sage: f = x^2
            sage: f.is_squarefree()
            False
            sage: f.is_squarefree.cache
            False

        If the base ring implements `_is_squarefree_univariate_polynomial`,
        then this method gets used instead of the generic algorithm in
        :meth:`_is_squarefree_generic`::

            sage: R.<x> = QQbar[]
            sage: (x^2).is_squarefree()
            False
            sage: hasattr(QQbar, '_is_squarefree_univariate_polynomial')
            False
            sage: QQbar._is_squarefree_univariate_polynomial = lambda self: True
            sage: (x^2).is_squarefree()
            True
            sage: del(QQbar._is_squarefree_univariate_polynomial)

        """
        B = self._parent.base_ring()
        if B not in sage.categories.integral_domains.IntegralDomains():
            raise TypeError("is_squarefree() is not defined for polynomials over {}".format(B))

        B = self.parent().base_ring()
        if hasattr(B, '_is_squarefree_univariate_polynomial'):
            return B._is_squarefree_univariate_polynomial(self)

        return self._is_squarefree_generic()

    def _is_squarefree_generic(self):
        r"""
        Return False if this polynomial is not square-free, i.e., if there is a
        non-unit `g` in the polynomial ring such that `g^2` divides ``self``.

        EXAMPLES::

            sage: R.<x> = QQbar[]
            sage: (x^2*(x + 1)).is_squarefree() # indirect doctest
            False
            sage: (x*(x+1)).is_squarefree() # indirect doctest
            True

        """
        B = self.parent().base_ring()

        # a square-free polynomial has a square-free content
        if not B.is_field():
            content = self.content_ideal().gen()
            if not content.is_squarefree():
                return False

        # separable polynomials are square-free
        if self.derivative().gcd(self).is_constant():
            return True

        # for characteristic zero rings, square-free polynomials have to be separable
        if B.characteristic().is_zero():
            return False

        # over rings of positive characteristic, we rely on the square-free decomposition if available
        try:
            F = self.squarefree_decomposition()
        # We catch:
        # - NotImplementedError in case squarefree decomposition is not implemented
        # - AttributeError in case p-th roots are not (or do not exist)
        except (NotImplementedError, AttributeError):
            F = self.factor()
        return all(e <= 1 for (f, e) in F)

    def radical(self):
        """
        Return the radical of self.

        Over a field, this is the product of
        the distinct irreducible factors of self. (This is also sometimes
        called the "square-free part" of self, but that term is ambiguous;
        it is sometimes used to mean the quotient of self by its maximal
        square factor.)

        EXAMPLES::

            sage: P.<x> = ZZ[]
            sage: t = (x^2-x+1)^3 * (3*x-1)^2
            sage: t.radical()
            3*x^3 - 4*x^2 + 4*x - 1
            sage: radical(12 * x^5)
            6*x

        If self has a factor of multiplicity divisible by the characteristic (see :trac:`8736`)::

            sage: P.<x> = GF(2)[]
            sage: (x^3 + x^2).radical()
            x^2 + x
        """
        P = self._parent
        R = P.base_ring()
        p = R.characteristic()
        if p == 0 or p > self.degree():
            if R.is_field():
                return self // self.gcd(self.derivative())
            else:
                # Be careful with the content: return the
                # radical of the content times the radical of
                # (self/content)
                content = self.content_ideal().gen()
                self_1 = (self//content)
                return (self_1 // self_1.gcd(self_1.derivative())) * content.radical()
        else:  # The above method is not always correct (see Trac 8736)
            return self.factor().radical_value()

    def content_ideal(self):
        """
        Return the content ideal of this polynomial, defined as the ideal
        generated by its coefficients.

        EXAMPLES::

            sage: R.<x> = IntegerModRing(4)[]
            sage: f = x^4 + 3*x^2 + 2
            sage: f.content_ideal()
            Ideal (2, 3, 1) of Ring of integers modulo 4

        When the base ring is a gcd ring, the content as a ring element is
        the generator of the content ideal::

            sage: R.<x> = ZZ[]
            sage: f = 2*x^3 - 4*x^2 + 6*x - 10
            sage: f.content_ideal().gen()
            2
        """
        return self.base_ring().ideal(self.coefficients())

    def norm(self, p):
        r"""
        Return the `p`-norm of this polynomial.

        DEFINITION: For integer `p`, the `p`-norm of a
        polynomial is the `p`\th root of the sum of the
        `p`\th powers of the absolute values of the coefficients of
        the polynomial.

        INPUT:


        -  ``p`` - (positive integer or +infinity) the degree
           of the norm


        EXAMPLES::

            sage: R.<x> = RR[]
            sage: f = x^6 + x^2 + -x^4 - 2*x^3
            sage: f.norm(2)
            2.64575131106459
            sage: (sqrt(1^2 + 1^2 + (-1)^2 + (-2)^2)).n()
            2.64575131106459

        ::

            sage: f.norm(1)
            5.00000000000000
            sage: f.norm(infinity)
            2.00000000000000

        ::

            sage: f.norm(-1)
            Traceback (most recent call last):
            ...
            ValueError: The degree of the norm must be positive

        TESTS::

            sage: R.<x> = RR[]
            sage: f = x^6 + x^2 + -x^4 -x^3
            sage: f.norm(int(2))
            2.00000000000000

        Check that :trac:`18600` is fixed::

            sage: R.<x> = PolynomialRing(ZZ, sparse=True)
            sage: (x^2^100 + 1).norm(1)
            2.00000000000000

        AUTHORS:

        - Didier Deshommes
        - William Stein: fix bugs, add definition, etc.
        """
        if p <= 0 :
            raise ValueError("The degree of the norm must be positive")

        coeffs = self.coefficients()
        if p == infinity.infinity:
            return RR(max([abs(i) for i in coeffs]))

        p = sage.rings.integer.Integer(p)  # because we'll do 1/p below.

        if p == 1:
            return RR(sum([abs(i) for i in coeffs]))

        return RR(sum([abs(i)**p for i in coeffs]))**(1/p)

    cpdef long number_of_terms(self):
        """
        Return the number of non-zero coefficients of ``self``.

        Also called weight, Hamming weight or sparsity.

        EXAMPLES::

            sage: R.<x> = ZZ[]
            sage: f = x^3 - x
            sage: f.number_of_terms()
            2
            sage: R(0).number_of_terms()
            0
            sage: f = (x+1)^100
            sage: f.number_of_terms()
            101
            sage: S = GF(5)['y']
            sage: S(f).number_of_terms()
            5
            sage: cyclotomic_polynomial(105).number_of_terms()
            33

        The method :meth:`hamming_weight` is an alias::

            sage: f.hamming_weight()
            101
        """
        cdef long w = 0
        for a in self.coefficients(sparse=False):
            if a:
                w += 1
        return w

    # alias hamming_weight for number_of_terms:
    hamming_weight = number_of_terms

    def map_coefficients(self, f, new_base_ring=None):
        """
        Return the polynomial obtained by applying ``f`` to the non-zero
        coefficients of ``self``.

        If ``f`` is a :class:`sage.categories.map.Map`, then the resulting
        polynomial will be defined over the codomain of ``f``. Otherwise, the
        resulting polynomial will be over the same ring as self. Set
        ``new_base_ring`` to override this behaviour.

        INPUT:

        - ``f`` -- a callable that will be applied to the coefficients of self.

        - ``new_base_ring`` (optional) -- if given, the resulting polynomial
          will be defined over this ring.

        EXAMPLES::

            sage: R.<x> = SR[]
            sage: f = (1+I)*x^2 + 3*x - I
            sage: f.map_coefficients(lambda z: z.conjugate())
            (-I + 1)*x^2 + 3*x + I
            sage: R.<x> = ZZ[]
            sage: f = x^2 + 2
            sage: f.map_coefficients(lambda a: a + 42)
            43*x^2 + 44
            sage: R.<x> = PolynomialRing(SR, sparse=True)
            sage: f = (1+I)*x^(2^32) - I
            sage: f.map_coefficients(lambda z: z.conjugate())
            (-I + 1)*x^4294967296 + I
            sage: R.<x> = PolynomialRing(ZZ, sparse=True)
            sage: f = x^(2^32) + 2
            sage: f.map_coefficients(lambda a: a + 42)
            43*x^4294967296 + 44

        Examples with different base ring::

            sage: R.<x> = ZZ[]
            sage: k = GF(2)
            sage: residue = lambda x: k(x)
            sage: f = 4*x^2+x+3
            sage: g = f.map_coefficients(residue); g
            x + 1
            sage: g.parent()
            Univariate Polynomial Ring in x over Integer Ring
            sage: g = f.map_coefficients(residue, new_base_ring = k); g
            x + 1
            sage: g.parent()
            Univariate Polynomial Ring in x over Finite Field of size 2 (using GF2X)
            sage: residue = k.coerce_map_from(ZZ)
            sage: g = f.map_coefficients(residue); g
            x + 1
            sage: g.parent()
            Univariate Polynomial Ring in x over Finite Field of size 2 (using GF2X)
        """
        R = self._parent
        if new_base_ring is not None:
            R = R.change_ring(new_base_ring)
        elif isinstance(f, Map):
            R = R.change_ring(f.codomain())
        return R({k: f(v) for (k,v) in self.dict().items()})

    def is_cyclotomic(self, certificate=False, algorithm="pari"):
        r"""
        Test if this polynomial is a cyclotomic polynomial.

        A *cyclotomic polynomial* is a monic, irreducible polynomial such that
        all roots are roots of unity.

        By default the answer is a boolean. But if ``certificate`` is ``True``,
        the result is a non-negative integer: it is ``0`` if ``self`` is not
        cyclotomic, and a positive integer ``n`` if ``self`` is the `n`-th
        cyclotomic polynomial.

        .. SEEALSO::

            :meth:`is_cyclotomic_product`
            :meth:`cyclotomic_part`
            :meth:`has_cyclotomic_factor`

        INPUT:

        - ``certificate`` -- boolean, default to ``False``. Only works with
          ``algorithm`` set to "pari".

        - ``algorithm`` -- either "pari" or "sage" (default is "pari")

        ALGORITHM:

        The native algorithm implemented in Sage uses the first
        algorithm of [BD1989]_. The algorithm in pari (using
        :pari:`poliscyclo`) is more subtle since it does compute the
        inverse of the Euler `\phi` function to determine the `n` such
        that the polynomial is the `n`-th cyclotomic polynomial.

        EXAMPLES:

        Quick tests::

            sage: P.<x> = ZZ['x']
            sage: (x - 1).is_cyclotomic()
            True
            sage: (x + 1).is_cyclotomic()
            True
            sage: (x^2 - 1).is_cyclotomic()
            False
            sage: (x^2 + x + 1).is_cyclotomic(certificate=True)
            3
            sage: (x^2 + 2*x + 1).is_cyclotomic(certificate=True)
            0

        Test first 100 cyclotomic polynomials::

            sage: all(cyclotomic_polynomial(i).is_cyclotomic() for i in range(1,101))
            True

        Some more tests::

            sage: (x^16 + x^14 - x^10 + x^8 - x^6 + x^2 + 1).is_cyclotomic(algorithm="pari")
            False
            sage: (x^16 + x^14 - x^10 + x^8 - x^6 + x^2 + 1).is_cyclotomic(algorithm="sage")
            False

            sage: (x^16 + x^14 - x^10 - x^8 - x^6 + x^2 + 1).is_cyclotomic(algorithm="pari")
            True
            sage: (x^16 + x^14 - x^10 - x^8 - x^6 + x^2 + 1).is_cyclotomic(algorithm="sage")
            True

            sage: y = polygen(QQ)
            sage: (y/2 - 1/2).is_cyclotomic()
            False
            sage: (2*(y/2 - 1/2)).is_cyclotomic()
            True

        Invalid arguments::

            sage: (x - 3).is_cyclotomic(algorithm="sage", certificate=True)
            Traceback (most recent call last):
            ...
            ValueError: no implementation of the certificate within Sage

        Test using other rings::

            sage: z = polygen(GF(5))
            sage: (z - 1).is_cyclotomic()
            Traceback (most recent call last):
            ...
            NotImplementedError: not implemented in non-zero characteristic

        TESTS::

            sage: R = ZZ['x']
            sage: for _ in range(20):
            ....:     p = R.random_element(degree=randint(10,20))
            ....:     ans_pari = p.is_cyclotomic(algorithm="pari")
            ....:     ans_sage = p.is_cyclotomic(algorithm="sage")
            ....:     assert ans_pari == ans_sage, "problem with p={}".format(p)
            sage: for d in range(2,20):
            ....:     p = cyclotomic_polynomial(d)
            ....:     assert p.is_cyclotomic(algorithm="pari"), "pari problem with p={}".format(p)
            ....:     assert p.is_cyclotomic(algorithm="sage"), "sage problem with p={}".format(p)

        Test the output type when ``certificate=True``::

            sage: type((x^2 - 2).is_cyclotomic(certificate=True))
            <type 'sage.rings.integer.Integer'>
            sage: type((x -1).is_cyclotomic(certificate=True))
            <type 'sage.rings.integer.Integer'>

        Check that the arguments are forwarded when the input is not a
        polynomial with coefficients in `\ZZ`::

            sage: x = polygen(QQ)
            sage: (x-1).is_cyclotomic(certificate=True)
            1
        """
        S = self.base_ring()
        if S.characteristic() != 0:
            raise NotImplementedError("not implemented in non-zero characteristic")
        if S != ZZ:
            try:
                f = self.change_ring(ZZ)
            except TypeError:
                return False
            return f.is_cyclotomic(certificate=certificate, algorithm=algorithm)

        if algorithm == "pari":
            ans = self.__pari__().poliscyclo()
            return Integer(ans) if certificate else bool(ans)

        elif algorithm != "sage":
            raise ValueError("algorithm must be either 'pari' or 'sage'")

        elif certificate:
            raise ValueError("no implementation of the certificate within Sage")

        if not self.is_monic():
            return False

        P = self._parent
        gen = P.gen()

        if self == gen - 1:  # the first cyc. pol. is treated apart
            return True

        if self.constant_coefficient() != 1:
            return False

        if not self.is_irreducible():
            return False

        coefs = self.coefficients(sparse=False)

        # compute the graeffe transform of self
        po_odd = P(coefs[1::2])
        po_even = P(coefs[0::2])
        f1 = po_even * po_even - gen * (po_odd * po_odd)

        # first case
        if f1 == self:
            return True

        # second case
        selfminus = self(-gen)
        if f1 == selfminus:
            if selfminus.leading_coefficient() < 0 and (-selfminus).is_cyclotomic(algorithm="sage"):
                return True
            elif selfminus.is_cyclotomic(algorithm="sage"):
                return True

        # third case, we need to take a square root
        ans, ff1 = f1.is_square(True)
        return ans and ff1.is_cyclotomic(algorithm="sage")

    def is_cyclotomic_product(self):
        r"""
        Test whether this polynomial is a product of cyclotomic polynomials.

        This method simply calls the function :pari:`poliscycloprod`
        from the Pari library.

        .. SEEALSO::

            :meth:`is_cyclotomic`
            :meth:`cyclotomic_part`
            :meth:`has_cyclotomic_factor`

        EXAMPLES::

            sage: x = polygen(ZZ)
            sage: (x^5 - 1).is_cyclotomic_product()
            True
            sage: (x^5 + x^4 - x^2 + 1).is_cyclotomic_product()
            False

            sage: p = prod(cyclotomic_polynomial(i) for i in [2,5,7,12])
            sage: p.is_cyclotomic_product()
            True

            sage: (x^5 - 1/3).is_cyclotomic_product()
            False

            sage: x = polygen(Zmod(5))
            sage: (x-1).is_cyclotomic_product()
            Traceback (most recent call last):
            ...
            NotImplementedError: not implemented in non-zero characteristic
        """
        if self.base_ring().characteristic() != 0:
            raise NotImplementedError("not implemented in non-zero characteristic")
        if self.base_ring() != ZZ:
            try:
                f = self.change_ring(ZZ)
            except TypeError:
                return False
            return f.is_cyclotomic_product()

        return bool(self.__pari__().poliscycloprod())

    def cyclotomic_part(self):
        r"""
        Return the product of the irreducible factors of this polynomial
        which are cyclotomic polynomials.

        The algorithm assumes that the polynomial has rational coefficients.

        .. SEEALSO::

            :meth:`is_cyclotomic`
            :meth:`is_cyclotomic_product`
            :meth:`has_cyclotomic_factor`

        EXAMPLES::

            sage: P.<x> = PolynomialRing(Integers())
            sage: pol = 2*(x^4 + 1)
            sage: pol.cyclotomic_part()
            x^4 + 1
            sage: pol = x^4 + 2
            sage: pol.cyclotomic_part()
            1
            sage: pol = (x^4 + 1)^2 * (x^4 + 2)
            sage: pol.cyclotomic_part()
            x^8 + 2*x^4 + 1

            sage: P.<x> = PolynomialRing(QQ)
            sage: pol = (x^4 + 1)^2 * (x^4 + 2)
            sage: pol.cyclotomic_part()
            x^8 + 2*x^4 + 1

            sage: pol = (x - 1) * x * (x + 2)
            sage: pol.cyclotomic_part()
            x - 1

        TESTS::

            sage: P.<x> = PolynomialRing(RR)
            sage: pol = (x^4 + 1)^2 * (x^4 + 2)
            sage: pol.cyclotomic_part()
            Traceback (most recent call last):
            ...
            NotImplementedError: not implemented for inexact base rings

            sage: x = polygen(Zmod(5))
            sage: (x-1).cyclotomic_part()
            Traceback (most recent call last):
            ...
            NotImplementedError: not implemented in non-zero characteristic
        """
        S = self.base_ring()
        if S.characteristic():
            raise NotImplementedError("not implemented in non-zero characteristic")
        if not S.is_exact():
            raise NotImplementedError("not implemented for inexact base rings")
        R = self._parent
        x = R.gen()
        # Extract Phi_n when n is odd.
        t1 = self
        while True:
            t2 = t1.gcd(t1(x**2))
            if t1.degree() == t2.degree():
                break
            t1 = t2
        ans = t1
        ans //= x**ans.valuation()
        # Extract Phi_n when v_2(n) = 1, 2, ...
        t0 = self // t1
        i = 0
        while t0.degree():
            t1 = t0
            while True:
                t2 = t1.gcd(t1(-x**2))
                if t1.degree() == t2.degree():
                    break
                t1 = t2
            ans *= t1(x**(2**i))
            t0 = t0 // t1
            t1 = t0.gcd(t0(-x))
            t0 = R(list(t1)[::2])
            i += 1
        return ans // ans.leading_coefficient()

    def has_cyclotomic_factor(self):
        r"""
        Return True if the given polynomial has a nontrivial cyclotomic factor.

        The algorithm assumes that the polynomial has rational coefficients.

        If the polynomial is known to be irreducible, it may be slightly more
        efficient to call `is_cyclotomic` instead.

        .. SEEALSO::

            :meth:`is_cyclotomic`
            :meth:`is_cyclotomic_product`
            :meth:`cyclotomic_part`

        EXAMPLES::

            sage: pol.<x> = PolynomialRing(Rationals())
            sage: u = x^5-1; u.has_cyclotomic_factor()
            True
            sage: u = x^5-2; u.has_cyclotomic_factor()
            False
            sage: u = pol(cyclotomic_polynomial(7)) * pol.random_element() #random
            sage: u.has_cyclotomic_factor() # random
            True
        """
        if not QQ.has_coerce_map_from(self.base_ring()):
            raise NotImplementedError("coefficients not rational")
        polRing = self.parent()
        x = polRing.gen()

        pol1 = self
        # First, while pol1 has a nontrivial even factor, replace
        # that factor with the polynomials whose roots are the squares of
        # the roots of that factor. This replaces any roots of unity of order
        # divisible by 4 with roots of unity of order not divisible by 4.

        pol2 = pol1.gcd(pol1(-x))
        while not pol2.is_constant():
            pol1 = (pol1 // pol2) * polRing(pol2.list()[::2])
            pol2 = pol1.gcd(pol1(-x))

        # Next, replace pol1 with the polynomial whose roots are the
        # squares of pol1. This replaces any roots of unity of even order
        # with roots of unity of odd order.
        pol1 = polRing((pol1*pol1(-x)).list()[::2])

        # Finally, find the largest factor of pol1 whose roots are
        # stable under squaring. This factor is constant if and only if
        # the original polynomial has no cyclotomic factor.
        while True:
            if pol1.is_constant():
                return False
            pol2 = pol1.gcd(polRing((pol1*pol1(-x)).list()[::2]))
            if pol1.degree() == pol2.degree():
                return True
            pol1 = pol2

    def homogenize(self, var='h'):
        r"""
        Return the homogenization of this polynomial.

        The polynomial itself is returned if it is homogeneous already. Otherwise,
        its monomials are multiplied with the smallest powers of ``var`` such
        that they all have the same total degree.

        INPUT:

        - ``var`` -- a variable in the polynomial ring (as a string, an element
          of the ring, or ``0``) or a name for a new variable (default:
          ``'h'``)

        OUTPUT:

        If ``var`` specifies the variable in the polynomial ring, then a
        homogeneous element in that ring is returned. Otherwise, a homogeneous
        element is returned in a polynomial ring with an extra last variable
        ``var``.

        EXAMPLES::

            sage: R.<x> = QQ[]
            sage: f = x^2 + 1
            sage: f.homogenize()
            x^2 + h^2

        The parameter ``var`` can be used to specify the name of the variable::

            sage: g = f.homogenize('z'); g
            x^2 + z^2
            sage: g.parent()
            Multivariate Polynomial Ring in x, z over Rational Field

        However, if the polynomial is homogeneous already, then that parameter
        is ignored and no extra variable is added to the polynomial ring::

            sage: f = x^2
            sage: g = f.homogenize('z'); g
            x^2
            sage: g.parent()
            Univariate Polynomial Ring in x over Rational Field

        For compatibility with the multivariate case, if ``var`` specifies the
        variable of the polynomial ring, then the monomials are multiplied with
        the smallest powers of ``var`` such that the result is homogeneous; in
        other words, we end up with a monomial whose leading coefficient is the
        sum of the coefficients of the polynomial::

            sage: f = x^2 + x + 1
            sage: f.homogenize('x')
            3*x^2

        In positive characteristic, the degree can drop in this case::

            sage: R.<x> = GF(2)[]
            sage: f = x + 1
            sage: f.homogenize(x)
            0

        For compatibility with the multivariate case, the parameter ``var`` can
        also be 0 to specify the variable in the polynomial ring::

            sage: R.<x> = QQ[]
            sage: f = x^2 + x + 1
            sage: f.homogenize(0)
            3*x^2

        """
        if self.is_homogeneous():
            return self

        x, = self.variables()

        if isinstance(var, int) or isinstance(var, Integer):
            if var:
                raise TypeError("Variable index %d must be < 1." % var)
            else:
                return sum(self.coefficients())*x**self.degree()

        x_name = self.variable_name()
        var = str(var)

        if var == x_name:
            return sum(self.coefficients())*x**self.degree()

        P = PolynomialRing(self.base_ring(), [x_name, var])
        return P(self)._homogenize(1)

    def is_homogeneous(self):
        r"""
        Return ``True`` if this polynomial is homogeneous.

        EXAMPLES::

            sage: P.<x> = PolynomialRing(QQ)
            sage: x.is_homogeneous()
            True
            sage: P(0).is_homogeneous()
            True
            sage: (x+1).is_homogeneous()
            False
        """
        return len(self.exponents()) < 2

    def nth_root(self, n):
        r"""
        Return a `n`-th root of this polynomial.

        This is computed using Newton method in the ring of power series. This
        method works only when the base ring is an integral domain. Morever, for
        polynomial whose coefficient of lower degree is different from 1, the
        elements of the base ring should have a method ``nth_root`` implemented.

        EXAMPLES::

            sage: R.<x> = ZZ[]
            sage: a = 27 * (x+3)**6 * (x+5)**3
            sage: a.nth_root(3)
            3*x^3 + 33*x^2 + 117*x + 135

            sage: b = 25 * (x^2 + x + 1)
            sage: b.nth_root(2)
            Traceback (most recent call last):
            ...
            ValueError: not a 2nd power
            sage: R(0).nth_root(3)
            0
            sage: R.<x> = QQ[]
            sage: a = 1/4 * (x/7 + 3/2)^2 * (x/2 + 5/3)^4
            sage: a.nth_root(2)
            1/56*x^3 + 103/336*x^2 + 365/252*x + 25/12

            sage: K.<sqrt2> = QuadraticField(2)
            sage: R.<x> = K[]
            sage: a = (x + sqrt2)^3 * ((1+sqrt2)*x - 1/sqrt2)^6
            sage: b = a.nth_root(3); b
            (2*sqrt2 + 3)*x^3 + (2*sqrt2 + 2)*x^2 + (-2*sqrt2 - 3/2)*x + 1/2*sqrt2
            sage: b^3 == a
            True

            sage: R.<x> = QQbar[]
            sage: p = x**3 + QQbar(2).sqrt() * x - QQbar(3).sqrt()
            sage: r = (p**5).nth_root(5)
            sage: r * p[0] == p * r[0]
            True
            sage: p = (x+1)^20 + x^20
            sage: p.nth_root(20)
            Traceback (most recent call last):
            ...
            ValueError: not a 20th power

            sage: z = GF(4).gen()
            sage: R.<x> = GF(4)[]
            sage: p = z*x**4 + 2*x - 1
            sage: r = (p**15).nth_root(15)
            sage: r * p[0] == p * r[0]
            True
            sage: ((x+1)**2).nth_root(2)
            x + 1
            sage: ((x+1)**4).nth_root(4)
            x + 1
            sage: ((x+1)**12).nth_root(12)
            x + 1
            sage: (x^4 + x^3 + 1).nth_root(2)
            Traceback (most recent call last):
            ...
            ValueError: not a 2nd power
            sage: p = (x+1)^17 + x^17
            sage: r = p.nth_root(17)
            Traceback (most recent call last):
            ...
            ValueError: not a 17th power

            sage: R1.<x> = QQ[]
            sage: R2.<y> = R1[]
            sage: R3.<z> = R2[]
            sage: (((y**2+x)*z^2 + x*y*z + 2*x)**3).nth_root(3)
            (y^2 + x)*z^2 + x*y*z + 2*x
            sage: ((x+y+z)**5).nth_root(5)
            z + y + x

        Here we consider a base ring without ``nth_root`` method. The third
        example with a non-trivial coefficient of lowest degree raises an error::

            sage: R.<x> = QQ[]
            sage: R2 = R.quotient(x**2 + 1)
            sage: x = R2.gen()
            sage: R3.<y> = R2[]
            sage: (y**2 - 2*y + 1).nth_root(2)
            -y + 1
            sage: (y**3).nth_root(3)
            y
            sage: (y**2 + x).nth_root(2)
            Traceback (most recent call last):
            ...
            AttributeError: ... has no attribute 'nth_root'

        TESTS::

            sage: R.<x> = ZZ[]
            sage: (x^12).nth_root(6)
            x^2
            sage: ((3*x)^15).nth_root(5)
            27*x^3
            sage: parent(R.one().nth_root(3))
            Univariate Polynomial Ring in x over Integer Ring
            sage: p = (x+1)**20 + x^20
            sage: p.nth_root(20)
            Traceback (most recent call last):
            ...
            ValueError: not a 20th power
            sage: (x^3 - 1).nth_root(2)
            Traceback (most recent call last):
            ...
            ValueError: not a 2nd power
            sage: (x^3 - 1).nth_root(2)
            Traceback (most recent call last):
            ...
            ValueError: not a 2nd power

            sage: Zmod(4)['x'].one().nth_root(4)
            Traceback (most recent call last):
            ...
            ValueError: n-th root of polynomials over rings with zero divisors
            not implemented

        Some random tests::

            sage: for R in [QQ['x'], GF(4)['x']]:
            ....:     for _ in range(30):
            ....:         p = R.random_element(degree=randint(10,20))
            ....:         n = ZZ.random_element(2,20)
            ....:         r = (p**n).nth_root(n)
            ....:         assert r.parent() is R, "R={}\nn={}\np={}".format(R,n,p)
            ....:         pl = p.leading_coefficient()
            ....:         rl = r.leading_coefficient()
            ....:         assert p == r * pl/rl, "R={}\np={}\nr={}".format(R,p,r)
        """
        R = self.base_ring()
        S = self.parent()
        if R not in sage.categories.integral_domains.IntegralDomains():
            raise ValueError("n-th root of polynomials over rings with zero divisors not implemented")

        if n <= 0:
            raise ValueError("n (={}) must be positive".format(n))
        elif n == 1 or self.is_zero() or self.is_one():
            return self
        elif self.degree() % n:
            raise ValueError("not a %s power"%Integer(n).ordinal_str())
        elif self.get_unsafe(0).is_zero(): # We know that self is not 0, so it must have degree >= 0
            # p = x^k q
            # p^(1/n) = x^(k/n) q^(1/n)
            i = self.valuation()
            if i%n:
                raise ValueError("not a %s power"%Integer(n).ordinal_str())
            return (self >> i).nth_root(n) << (i // n)

        if self.get_unsafe(0).is_one():
            start = S.one()
        else:
            start = S(self.get_unsafe(0).nth_root(n))

        cdef Polynomial p, q
        p = self.change_ring(R.fraction_field())
        q = p._nth_root_series(n, self.degree() // n + 1, start)

        # (possible) TODO: below we check that the result is the
        # n-th root. But in ZZ[x] that can be anticipated: we can
        # detect that a given polynomial is not a n-th root inside
        # the iteration of Newton method by looking at denominators.
        if q**n == p:
            return S(q)
        else:
            raise ValueError("not a %s power"%Integer(n).ordinal_str())

    def _nth_root_series(self, long n, long prec, start=None):
        r"""
        Return the first ``prec`` coefficients of the ``n``-th root series of this polynomial.

        The method might fail if the exponent ``n`` or the coefficient of
        lowest degree is not invertible in the base ring. In both cases an
        ``ArithmeticError`` is raised.

        INPUT:

        - ``n`` -- positive integer; the exponent of the root

        - ``prec`` -- positive integer; the precision of the result

        - ``start`` -- optional; the first term of the result. This
          is only considered when the valuation is zero, i.e. when the
          polynomial has a nonzero constant term.

        .. ALGORITHM::

            Let us denote by `a` the polynomial from which we wish to extract
            a `n`-th root. The algorithm uses the Newton method for the fixed
            point of `F(x) = x^{-n} - a^{-1}`. The advantage of this approach
            compared to the more naive `x^n - a` is that it does require only
            one polynomial inversion instead of one per iteration of the Newton
            method.

        EXAMPLES::

            sage: R.<x> = QQ[]
            sage: (1 + x)._nth_root_series(2, 5)
            -5/128*x^4 + 1/16*x^3 - 1/8*x^2 + 1/2*x + 1
            sage: R.zero()._nth_root_series(3, 5)
            0
            sage: R.one()._nth_root_series(3, 5)
            1

            sage: R.<x> = QQbar[]
            sage: p = 2 + 3*x^2
            sage: q = p._nth_root_series(3, 20)
            sage: (q**3).truncate(20)
            3*x^2 + 2

        The exponent must be invertible in the base ring::

            sage: R.<x> = ZZ[x]
            sage: (1 + x)._nth_root_series(2, 5)
            Traceback (most recent call last):
            ...
            ArithmeticError: exponent not invertible in base ring

        Though, the base ring needs not be a field::

            sage: Ru.<u> = QQ[]
            sage: Rux.<x> = Ru[]
            sage: (4 + u*x)._nth_root_series(2,5)
            -5/16384*u^4*x^4 + 1/512*u^3*x^3 - 1/64*u^2*x^2 + 1/4*u*x + 2
            sage: ((4 + u*x)._nth_root_series(2,5)**2).truncate(5)
            u*x + 4

        Finite characteristic::

            sage: R.<x> = GF(2)[]
            sage: (1 + x)._nth_root_series(3, 10)
            x^9 + x^8 + x^3 + x^2 + x + 1
            sage: (1 + x^2)._nth_root_series(2, 10)
            x + 1
            sage: (1 + x)._nth_root_series(2, 10)
            Traceback (most recent call last):
            ...
            ValueError: not a 2nd power

        TESTS::

            sage: QQ['x'].zero()._nth_root_series(3, 5).parent()
            Univariate Polynomial Ring in x over Rational Field
            sage: QQ['x'].one()._nth_root_series(3, 5).parent()
            Univariate Polynomial Ring in x over Rational Field
        """
        cdef Integer c, cc, e, m, mp1
        cdef Polynomial p, q

        R = self.base_ring()
        S = self.parent()

        m = ZZ.coerce(n)
        if m <= 0:
            raise ValueError("n (={}) must be positive".format(m))
        elif m.is_one() or self.is_zero() or self.is_one():
            return self
        elif self.get_unsafe(0).is_zero(): # we know that self is not zero, so the degree >= 0
            # p = x^i q
            # p^(1/m) = x^(i/m) q^(1/m)
            i = self.valuation()
            if i % m:
                raise ValueError("not a %s power"%m.ordinal_str())
            return (self >> i)._nth_root_series(m, prec - i // m) << (i // m)
        else:
            c = R.characteristic()
            if c and not n % c:
                # characteristic divides n
                e = m.valuation(c)
                cc = c**e
                ans = {}
                for i in range(self.degree()+1):
                    if self.get_unsafe(i):
                        if i % cc:
                            raise ValueError("not a %s power"%m.ordinal_str())
                        ans[i//cc] = self.get_unsafe(i).nth_root(cc)
                p = self._parent(ans)
                m = m // cc
                if m.is_one():
                    return p
            else:
                p = self

            # beginning of Newton method
            # (we can safely assume that the valuation is 0)
            S = p.parent()

            if start is not None:
                a = R(start)
            elif p[0].is_one():
                a = R.one()
            else:
                a = p[0].nth_root(m)

            try:
                q = S(a.inverse_of_unit())
            except ArithmeticError:
                raise ArithmeticError("constant coefficient not invertible in base ring")

            try:
                mi = R(m).inverse_of_unit()
            except ArithmeticError:
                raise ArithmeticError("exponent not invertible in base ring")

            from sage.misc.misc import newton_method_sizes
            mp1 = m + 1
            for i in newton_method_sizes(prec):
                q = mi * (mp1 * q - p._mul_trunc_(q._power_trunc(mp1, i), i))
            return q.inverse_series_trunc(prec)

    @coerce_binop
    def divides(self, p):
        r"""
        Return `True` if this polynomial divides `p`.

        This method is only implemented for polynomials over an integral domain.

        EXAMPLES::

            sage: R.<x> = ZZ[]
            sage: (2*x + 1).divides(4*x**2 - 1)
            True
            sage: (2*x + 1).divides(4*x**2 + 1)
            False
            sage: (2*x + 1).divides(R(0))
            True
            sage: R(0).divides(2*x + 1)
            False
            sage: R(0).divides(R(0))
            True
            sage: S.<y> = R[]
            sage: p = x * y**2 + (2*x + 1) * y + x + 1
            sage: q = (x + 1) * y + (3*x + 2)
            sage: q.divides(p)
            False
            sage: q.divides(p * q)
            True
            sage: R.<x> = Zmod(6)[]
            sage: p = 4*x + 3
            sage: q = 5*x**2 + x + 2
            sage: p.divides(q)
            Traceback (most recent call last):
            ...
            NotImplementedError: divisibility test only implemented for polynomials over an integral domain

        TESTS::

            sage: R.<x> = PolynomialRing(ZZ, implementation="NTL")
            sage: (2*x + 1).divides(4*x**2 + 1)
            False
            sage: K.<z> = GF(4)
            sage: R.<x> = K[]
            sage: S.<y> = R[]
            sage: p = ((3*z + 2)*x + 2*z - 1) * y + 2*x + z
            sage: q = y^2 + z*y*x + 2*y + z
            sage: p.divides(q), p.divides(p*q)
            (False, True)
            sage: R.<x,y> = GF(2)[]
            sage: S.<z> = R[]
            sage: p = (x+y+1) * z + x*y
            sage: q = (y^2-x^2) * z^2 + z + x-y
            sage: p.divides(q), p.divides(p*q)
            (False, True)
        """
        if not self.base_ring().is_integral_domain():
            raise NotImplementedError("divisibility test only implemented for polynomials over an integral domain")

        if p.is_zero(): return True          # everything divides 0
        if self.is_zero(): return False      # 0 only divides 0
        try:
            if self.is_unit(): return True   # units divide everything
        except NotImplementedError:
            if self.is_one(): return True    # if is_unit is not implemented

        if self.degree() > p.degree():
            return False

        if not self.leading_coefficient().divides(p.leading_coefficient()):
            return False

        try:
            return (p % self).is_zero()      # if quo_rem is defined
        except ArithmeticError:
            return False                     # if division is not exact

    def specialization(self, D=None, phi=None):
        r"""
        Specialization of this polynomial.

        Given a family of polynomials defined over a polynomial ring. A specialization
        is a particular member of that family. The specialization can be specified either
        by a dictionary or a :class:`SpecializationMorphism`.

        INPUT:

        - ``D`` -- dictionary (optional)

        - ``phi`` -- SpecializationMorphism (optional)

        OUTPUT: a new polynomial

        EXAMPLES::

            sage: R.<c> = PolynomialRing(ZZ)
            sage: S.<z> = PolynomialRing(R)
            sage: F = c*z^2 + c^2
            sage: F.specialization({c:2})
            2*z^2 + 4

        ::

            sage: A.<c> = QQ[]
            sage: R.<x> = Frac(A)[]
            sage: X = (1 + x/c).specialization({c:20})
            sage: X
            1/20*x + 1
            sage: X.parent()
            Univariate Polynomial Ring in x over Rational Field
        """
        if D is None:
            if phi is None:
                raise ValueError("either the dictionary or the specialization must be provided")
        else:
            from sage.rings.polynomial.flatten import SpecializationMorphism
            phi = SpecializationMorphism(self._parent,D)
        return phi(self)


    def _log_series(self, long n):
        r"""
        Return the power series expansion of logarithm of this polynomial,
        truncated to `O(x^n)`.

        EXAMPLES::

            sage: Pol.<x> = CBF[]
            sage: (1 + x)._log_series(3)
            -0.5000000000000000*x^2 + x
        """
        raise NotImplementedError

    def _exp_series(self, long n):
        r"""
        Return the power series expansion of exponential of this polynomial,
        truncated to `O(x^n)`.

        EXAMPLES::

            sage: Pol.<x> = CBF[]
            sage: x._exp_series(3)
            0.5000000000000000*x^2 + x + 1.000000000000000
        """
        raise NotImplementedError

    def _atan_series(self, long n):
        r"""
        Return the power series expansion of arctangent of this polynomial,
        truncated to `O(x^n)`.

        EXAMPLES::

            sage: Pol.<x> = QQ[]
            sage: x._atan_series(4)
            -1/3*x^3 + x
        """
        raise NotImplementedError

    def _atanh_series(self, long n):
        r"""
        Return the power series expansion of hyperbolic arctangent of this
        polynomial, truncated to `O(x^n)`.

        EXAMPLES::

            sage: Pol.<x> = QQ[]
            sage: x._atanh_series(4)
            1/3*x^3 + x
        """
        raise NotImplementedError

    def _asin_series(self, long n):
        r"""
        Return the power series expansion of arcsine of this polynomial,
        truncated to `O(x^n)`.

        EXAMPLES::

            sage: Pol.<x> = QQ[]
            sage: x._asin_series(4)
            1/6*x^3 + x
        """
        raise NotImplementedError

    def _asinh_series(self, long n):
        r"""
        Return the power series expansion of hyperbolic arcsine of this
        polynomial, truncated to `O(x^n)`.

        EXAMPLES::

            sage: Pol.<x> = QQ[]
            sage: x._asinh_series(4)
            -1/6*x^3 + x
        """
        raise NotImplementedError

    def _tan_series(self, long n):
        r"""
        Return the power series expansion of tangent of this polynomial,
        truncated to `O(x^n)`.

        EXAMPLES::

            sage: Pol.<x> = QQ[]
            sage: x._tan_series(4)
            1/3*x^3 + x
        """
        raise NotImplementedError

    def _sin_series(self, long n):
        r"""
        Return the power series expansion of sine of this polynomial, truncated
        to `O(x^n)`.

        EXAMPLES::

            sage: Pol.<x> = QQ[]
            sage: x._sin_series(4)
            -1/6*x^3 + x
        """
        raise NotImplementedError

    def _cos_series(self, long n):
        r"""
        Return the power series expansion of cosine of this polynomial,
        truncated to `O(x^n)`.

        EXAMPLES::

            sage: Pol.<x> = QQ[]
            sage: x._cos_series(4)
            -1/2*x^2 + 1
        """
        raise NotImplementedError

    def _sinh_series(self, long n):
        r"""
        Return the power series expansion of hyperbolic sine of this
        polynomial, truncated to `O(x^n)`.

        EXAMPLES::

            sage: Pol.<x> = QQ[]
            sage: x._sinh_series(4)
            1/6*x^3 + x
        """
        raise NotImplementedError

    def _cosh_series(self, long n):
        r"""
        Return the power series expansion of hyperbolic cosine of this
        polynomial, truncated to `O(x^n)`.

        EXAMPLES::

            sage: Pol.<x> = QQ[]
            sage: x._cosh_series(4)
            1/2*x^2 + 1
        """
        raise NotImplementedError

    def _tanh_series(self, long n):
        r"""
        Return the power series expansion of hyperbolic tangent of this
        polynomial, truncated to `O(x^n)`.

        EXAMPLES::

            sage: Pol.<x> = QQ[]
            sage: x._tanh_series(4)
            -1/3*x^3 + x
        """
        raise NotImplementedError

# ----------------- inner functions -------------
# Cython can't handle function definitions inside other function

@cython.boundscheck(False)
@cython.wraparound(False)
@cython.overflowcheck(False)
cdef list do_schoolbook_product(list x, list y, Py_ssize_t deg):
    """
    Compute the truncated multiplication of two polynomials represented by
    lists, using the schoolbook algorithm.

    This is the core of _mul_generic and the code that is used by
    _mul_karatsuba below a threshold.

    INPUT:

    - ``x``, ``y``: lists of coefficients
    - ``deg``: degree at which the output should be truncated,
      negative values mean not to truncate at all

    TESTS:

    Doctested indirectly in _mul_generic and _mul_karatsuba. For the doctest we
    use a ring such that default multiplication calls external libraries::

        sage: K = ZZ['x']
        sage: f = K.random_element(8)
        sage: g = K.random_element(8)
        sage: f*g - f._mul_generic(g)
        0
    """
    cdef Py_ssize_t i, k, start, end
    cdef Py_ssize_t d1 = len(x)-1, d2 = len(y)-1
    if deg < 0 or deg > d1 + d2 + 1:
        deg = d1 + d2 + 1
    if d1 == -1:
        return x
    elif d2 == -1:
        return y
    elif d1 == 0:
        c = x[0]
        return [c*a for a in y[:deg]] # beware of noncommutative rings
    elif d2 == 0:
        c = y[0]
        return [a*c for a in x[:deg]] # beware of noncommutative rings
    coeffs = [None]*deg
    for k in range(deg):
        start = 0 if k <= d2 else k-d2  # max(0, k-d2)
        end = k if k <= d1 else d1    # min(k, d1)
        sum = x[start] * y[k-start]
        for i from start < i <= end:
            sum = sum + x[i] * y[k-i]
        coeffs[k] = sum
    return coeffs

@cython.boundscheck(False)
@cython.wraparound(False)
@cython.overflowcheck(False)
cdef list do_karatsuba_different_size(list left, list right, Py_ssize_t K_threshold):
    """
    Multiply two polynomials of different degrees by splitting the one of
    largest degree in chunks that are multiplied with the other using the
    Karatsuba algorithm, as explained in _mul_karatsuba.

    INPUT:

        - `left`: a list representing a polynomial
        - `right`: a list representing a polynomial
        - `K_threshold`: an Integer, a threshold to pass to the classical
          quadratic algorithm. During Karatsuba recursion, if one of the lists
          has length <= K_threshold the classical product is used instead.

    TESTS:

    This method is indirectly doctested in _mul_karatsuba.

    Here, we use Fibonacci numbers that need deepest recursion in this method.

        sage: K = ZZ['x']
        sage: f = K.random_element(21)
        sage: g = K.random_element(34)
        sage: f*g - f._mul_karatsuba(g,0)
        0
    """
    cdef Py_ssize_t n = len(left), m = len(right)
    cdef Py_ssize_t r, q, i, j, mi
    if n == 0 or m == 0:
        return []
    if n == 1:
        c = left[0]
        return [c*a for a in right]
    if m == 1:
        c = right[0]
        return [a*c for a in left] # beware of noncommutative rings
    if n <= K_threshold or m <= K_threshold:
        return do_schoolbook_product(left, right, -1)
    if n == m:
        return do_karatsuba(left, right, K_threshold, 0, 0, n)
    if n > m:
        # left is the bigger list
        # n is the bigger number
        q = n // m
        r = n % m
        output = do_karatsuba(left, right, K_threshold, 0, 0, m)
        for i from 1 <= i < q:
            mi = m*i
            carry = do_karatsuba(left, right, K_threshold, mi, 0, m)
            for j from 0 <= j < m-1:
                output[mi+j] = output[mi+j] + carry[j]
            output.extend(carry[m-1:])
        if r:
            mi = m*q
            carry = do_karatsuba_different_size(left[mi:], right, K_threshold)
            for j from 0 <= j < m-1:
                output[mi+j] = output[mi+j] + carry[j]
            output.extend(carry[m-1:])
        return output
    else:
        # n < m, I need to repeat the code due to the case
        # of noncommutative rings.
        q = m // n
        r = m % n
        output = do_karatsuba(left, right, K_threshold, 0, 0, n)
        for i from 1 <= i < q:
            mi = n*i
            carry = do_karatsuba(left, right, K_threshold, 0, mi, n)
            for j from 0 <= j < n-1:
                output[mi+j] = output[mi+j] + carry[j]
            output.extend(carry[n-1:])
        if r:
            mi = n*q
            carry = do_karatsuba_different_size(left, right[mi:], K_threshold)
            for j from 0 <= j < n-1:
                output[mi+j] = output[mi+j] + carry[j]
            output.extend(carry[n-1:])
        return output

@cython.boundscheck(False)
@cython.wraparound(False)
@cython.overflowcheck(False)
cdef list do_karatsuba(list left, list right, Py_ssize_t K_threshold,Py_ssize_t start_l, Py_ssize_t start_r,Py_ssize_t num_elts):
    """
    Core routine for Karatsuba multiplication. This function works for two
    polynomials of the same degree.

    Input:

        - left: a list containing a slice representing a polynomial
        - right: a list containing the slice representing a polynomial with the
          same length as left
        - K_threshold: an integer. For lists of length <= K_threshold, the
          quadratic polynomial multiplication is used.
        - start_l: the index of left where the actual polynomial starts
        - start_r: the index of right where the actual polynomial starts
        - num_elts: the length of the polynomials.

    Thus, the actual polynomials we want to multiply are represented by the
    slices: left[ start_l: start_l+num_elts ], right[ right_l: right_l+num_elts ].
    We use this representation in order to avoid creating slices of lists and
    create smaller lists.

    Output:

        - a list representing the product of the polynomials

    Doctested indirectly in _mul_karatsuba

    TESTS::

        sage: K.<x> = ZZ[]
        sage: f = K.random_element(50) + x^51
        sage: g = K.random_element(50) + x^51
        sage: f*g - f._mul_karatsuba(g,0)
        0

    Notes on the local variables:

    - ac will always be a list of length lenac
    - bd will always be a list of length lenbd
    - a_m_b and c_m_d are lists of length ne, we only make necessary additions
    - tt1 has length lenac
    """
    cdef Py_ssize_t e, ne, lenac, lenbd, start_le, start_re, i
    if num_elts == 0:
        return []
    if num_elts == 1:
        return [left[start_l]*right[start_r]]
    if num_elts <= K_threshold:
        # Special case of degree 2, no loop, no function call
        if num_elts == 2:
            b = left[start_l]
            a = left[start_l+1]
            d = right[start_r]
            c = right[start_r+1]
            return [b*d, a*d+b*c, a*c]
        return do_schoolbook_product(left[start_l:start_l+num_elts],
                right[start_r:start_r+num_elts], -1)
    if num_elts == 2:
        # beware of noncommutative rings
        b = left[start_l]
        a = left[start_l+1]
        d = right[start_r]
        c = right[start_r+1]
        ac = a*c
        bd = b*d
        return [bd, (a+b)*(c+d)-ac-bd, ac]
    e = num_elts//2
    ne = num_elts-e
    lenac = 2*ne-1
    lenbd = 2*e-1
    start_le = start_l+e
    start_re = start_r+e
    ac = do_karatsuba(left, right, K_threshold, start_le, start_re, ne)
    bd = do_karatsuba(left, right, K_threshold, start_l,  start_r,  e)
    a_m_b = left[start_le:start_le+ne]
    c_m_d = right[start_re:start_re+ne]
    for i from 0 <= i < e:
        a_m_b[i] = a_m_b[i] + left[start_l+i]
        c_m_d[i] = c_m_d[i] + right[start_r+i]
    tt1 = do_karatsuba(a_m_b, c_m_d, K_threshold, 0, 0, ne)
    # bd might be shorter than ac, we divide the operations in two loops
    for i from 0 <= i < lenbd:
        tt1[i] = tt1[i] - (ac[i]+bd[i])
    for i from lenbd <= i < lenac:
        tt1[i] = tt1[i] - ac[i]
    # Reconstruct the product from the lists bd, tt1, ac.
    for i from 0 <= i < e-1:
        bd[e+i] = bd[e+i] + tt1[i]
    bd.append(tt1[e-1])
    for i from 0 <= i < lenac -e:
        ac[i] = ac[i] + tt1[e+i]
    return bd + ac


cdef class Polynomial_generic_dense(Polynomial):
    """
    A generic dense polynomial.

    EXAMPLES::

        sage: f = QQ['x']['y'].random_element()
        sage: loads(f.dumps()) == f
        True

    TESTS::

        sage: from sage.rings.polynomial.polynomial_element_generic import Polynomial_generic_dense
        sage: isinstance(f, Polynomial_generic_dense)
        True
        sage: f = CC['x'].random_element()
        sage: isinstance(f, Polynomial_generic_dense)
        True

    """
    def __init__(self, parent, x=None, int check=1, is_gen=False, int construct=0, **kwds):
        Polynomial.__init__(self, parent, is_gen=is_gen)
        if x is None:
            self.__coeffs = []
            return

        R = parent.base_ring()
        if isinstance(x, list):
            if check:
                self.__coeffs = [R(t) for t in x]
                self.__normalize()
            else:
                self.__coeffs = x
            return

        if sage.rings.fraction_field_element.is_FractionFieldElement(x):
            if x.denominator() != 1:
                raise TypeError("denominator must be 1")
            else:
                x = x.numerator()

        if isinstance(x, Polynomial):
            if (<Element>x)._parent is self._parent:
                x = x.list(copy=True)
            elif R.has_coerce_map_from((<Element>x)._parent):# is R or (<Element>x)._parent == R:
                try:
                    if x.is_zero():
                        self.__coeffs = []
                        return
                except (AttributeError, TypeError):
                    pass
                x = [x]
            else:
                self.__coeffs = [R(a, **kwds) for a in x.list(copy=False)]
                if check:
                    self.__normalize()
                return

        elif isinstance(x, int) and x == 0:
            self.__coeffs = []
            return

        elif isinstance(x, dict):
            x = _dict_to_list(x, R.zero())

        elif isinstance(x, pari_gen):
            x = [R(w, **kwds) for w in x.list()]
            check = 0
        elif not isinstance(x, list):
            # We trust that the element constructors do not send x=0
#            if x:
            x = [x]   # constant polynomials
#            else:
#                x = []    # zero polynomial
        if check:
            self.__coeffs = [R(z, **kwds) for z in x]
            self.__normalize()
        else:
            self.__coeffs = x

    cdef Polynomial_generic_dense _new_c(self, list coeffs, Parent P):
        cdef type t = type(self)
        cdef Polynomial_generic_dense f = <Polynomial_generic_dense>t.__new__(t)
        f._parent = P
        f.__coeffs = coeffs
        return f

    cpdef Polynomial _new_constant_poly(self, a, Parent P):
        """
        Create a new constant polynomial in P with value a.

        ASSUMPTION:

        The given value **must** be an element of the base ring. That
        assumption is not verified.

        EXAMPLES::

            sage: S.<y> = QQ[]
            sage: R.<x> = S[]
            sage: x._new_constant_poly(y+1, R)
            y + 1
            sage: parent(x._new_constant_poly(y+1, R))
            Univariate Polynomial Ring in x over Univariate Polynomial Ring in y over Rational Field
        """
        if a:
            return self._new_c([a],P)
        else:
            return self._new_c([],P)

    def __reduce__(self):
        """
        For pickling.

        TESTS::

            sage: R.<x> = QQ['a,b']['x']
            sage: f = x^3-x
            sage: loads(dumps(f)) == f
            True

        Make sure we're testing the right method::

            sage: type(f)
            <type 'sage.rings.polynomial.polynomial_element.Polynomial_generic_dense'>
        """
        return make_generic_polynomial, (self._parent, self.__coeffs)

    def __nonzero__(self):
        return bool(self.__coeffs)

    cpdef bint is_term(self) except -1:
        """
        Return ``True`` if this polynomial is a nonzero element of the
        base ring times a power of the variable.

        EXAMPLES::

            sage: R.<x> = SR[]
            sage: R(0).is_term()
            False
            sage: R(1).is_term()
            True
            sage: (3*x^5).is_term()
            True
            sage: (1+3*x^5).is_term()
            False
        """
        if not self.__coeffs:
            return False

        for c in self.__coeffs[:-1]:
            if c:
                return False
        return True

    @cython.boundscheck(False)
    @cython.wraparound(False)
    cdef Polynomial _mul_term(self, Polynomial term, bint term_on_right):
        """
        Return the product ``self * term``, where ``term`` is a polynomial
        with a single term.
        """
        cdef Py_ssize_t d = len( (<Polynomial_generic_dense> term).__coeffs ) - 1
        cdef Py_ssize_t i
        cdef list x = self.__coeffs
        cdef Py_ssize_t ell = len(x)
        c = term.get_unsafe(d)
        cdef list v = [self.base_ring().zero()] * (d + ell)
        if term_on_right:
            for i in range(ell):
                v[i+d] = x[i] * c
        else:
            for i in range(ell):
                v[i+d] = c * x[i]
        cdef Polynomial_generic_dense res = self._new_c(v, self._parent)
        #if not v[len(v)-1]:
        # "normalize" checks this anyway...
        res.__normalize()
        return res

    cdef int __normalize(self) except -1:
        """
        TESTS:

        Check that exceptions are propagated correctly (:trac:`18274`)::

            sage: class BrokenRational(Rational):
            ....:     def __bool__(self):
            ....:         raise NotImplementedError("cannot check whether number is non-zero")
            ....:     __nonzero__ = __bool__
            sage: z = BrokenRational()
            sage: R.<x> = QQ[]
            sage: from sage.rings.polynomial.polynomial_element import Polynomial_generic_dense
            sage: Polynomial_generic_dense(R, [z])
            Traceback (most recent call last):
            ...
            NotImplementedError: cannot check whether number is non-zero
        """
        cdef list x = self.__coeffs
        cdef Py_ssize_t n = len(x) - 1
        while n >= 0 and not x[n]:
            del x[n]
            n -= 1

    def __hash__(self):
        return self._hash_c()

    @cython.boundscheck(False)
    @cython.wraparound(False)
    cdef get_unsafe(self, Py_ssize_t n):
        """
        Return the `n`-th coefficient of ``self``.

        EXAMPLES::

            sage: R.<x> = RDF[]
            sage: f = (1+2*x)^5; f
            32.0*x^5 + 80.0*x^4 + 80.0*x^3 + 40.0*x^2 + 10.0*x + 1.0
            sage: f[-1]
            0.0
            sage: f[2]
            40.0
            sage: f[6]
            0.0
            sage: f[:3]
            40.0*x^2 + 10.0*x + 1.0
        """
        return self.__coeffs[n]

    def _unsafe_mutate(self, n, value):
        """
        Never use this unless you really know what you are doing.

        .. warning::

           This could easily introduce subtle bugs, since Sage assumes
           everywhere that polynomials are immutable. It's OK to use
           this if you really know what you're doing.

        EXAMPLES::

            sage: R.<x> = ZZ[]
            sage: f = (1+2*x)^2; f
            4*x^2 + 4*x + 1
            sage: f._unsafe_mutate(1, -5)
            sage: f
            4*x^2 - 5*x + 1
        """
        n = int(n)
        value = self.base_ring()(value)
        if n >= 0 and n < len(self.__coeffs):
            self.__coeffs[n] = value
            if n == len(self.__coeffs) and value == 0:
                self.__normalize()
        elif n < 0:
            raise IndexError("polynomial coefficient index must be nonnegative")
        elif value != 0:
            zero = self.base_ring().zero()
            for _ in xrange(len(self.__coeffs), n):
                self.__coeffs.append(zero)
            self.__coeffs.append(value)

    def __floordiv__(self, right):
        """
        Return the quotient upon division (no remainder).

        EXAMPLES::

            sage: R.<x> = QQbar[]
            sage: f = (1+2*x)^3 + 3*x; f
            8*x^3 + 12*x^2 + 9*x + 1
            sage: g = f // (1+2*x); g
            4*x^2 + 4*x + 5/2
            sage: f - g * (1+2*x)
            -3/2
            sage: f.quo_rem(1+2*x)
            (4*x^2 + 4*x + 5/2, -3/2)

        TESTS:

        Check that :trac:`13048` and :trac:`2034` are fixed::

            sage: R.<x> = QQbar[]
            sage: x // x
            1
            sage: x // 1
            x
            sage: x // int(1)
            x
            sage: x //= int(1); x
            x
            sage: int(1) // x  # check that this doesn't segfault
            Traceback (most recent call last):
            ...
            AttributeError: type object 'int' has no attribute 'base_ring'
        """
        if have_same_parent(self, right):
            return (<Polynomial_generic_dense>self)._floordiv_(<Polynomial_generic_dense>right)
        P = parent(self)
        d = P.base_ring()(right)
        cdef Polynomial_generic_dense res = (<Polynomial_generic_dense>self)._new_c([c // d for c in (<Polynomial_generic_dense>self).__coeffs], P)
        res.__normalize()
        return res

    cpdef _add_(self, right):
        r"""
        Add two polynomials.

        EXAMPLES::

            sage: R.<y> = QQ[]
            sage: S.<x> = R[]
            sage: S([0,1,y,2*y]) + S([1,-2*y,3])   # indirect doctest
            2*y*x^3 + (y + 3)*x^2 + (-2*y + 1)*x + 1
        """
        cdef Polynomial_generic_dense res
        cdef Py_ssize_t check=0, i, min
        x = (<Polynomial_generic_dense>self).__coeffs
        y = (<Polynomial_generic_dense>right).__coeffs
        if len(x) > len(y):
            min = len(y)
            high = x[min:]
        elif len(x) < len(y):
            min = len(x)
            high = y[min:]
        else:
            min = len(x)
        cdef list low = [x[i] + y[i] for i from 0 <= i < min]
        if len(x) == len(y):
            res = self._new_c(low, self._parent)
            res.__normalize()
            return res
        else:
            return self._new_c(low + high, self._parent)

    cpdef _sub_(self, right):
        cdef Polynomial_generic_dense res
        cdef Py_ssize_t check=0, i, min
        x = (<Polynomial_generic_dense>self).__coeffs
        y = (<Polynomial_generic_dense>right).__coeffs
        if len(x) > len(y):
            min = len(y)
            high = x[min:]
        elif len(x) < len(y):
            min = len(x)
            high = [-y[i] for i from min <= i < len(y)]
        else:
            min = len(x)
        low = [x[i] - y[i] for i from 0 <= i < min]
        if len(x) == len(y):
            res = self._new_c(low, self._parent)
            res.__normalize()
            return res
        else:
            return self._new_c(low + high, self._parent)

    cpdef _rmul_(self, Element c):
        if not self.__coeffs:
            return self
        if c._parent is not (<Element>self.__coeffs[0])._parent:
            c = (<Element>self.__coeffs[0])._parent._coerce_c(c)
        v = [c * a for a in self.__coeffs]
        cdef Polynomial_generic_dense res = self._new_c(v, self._parent)
        #if not v[len(v)-1]:
        # "normalize" checks this anyway...
        res.__normalize()
        return res

    cpdef _lmul_(self, Element c):
        if not self.__coeffs:
            return self
        if c._parent is not (<Element>self.__coeffs[0])._parent:
            c = (<Element>self.__coeffs[0])._parent._coerce_c(c)
        v = [a * c for a in self.__coeffs]
        cdef Polynomial_generic_dense res = self._new_c(v, self._parent)
        #if not v[len(v)-1]:
        # "normalize" checks this anyway...
        res.__normalize()
        return res

    cpdef constant_coefficient(self):
        """
        Return the constant coefficient of this polynomial.

        OUTPUT:
            element of base ring

        EXAMPLES::

            sage: R.<t> = QQ[]
            sage: S.<x> = R[]
            sage: f = x*t + x + t
            sage: f.constant_coefficient()
            t
        """
        if not self.__coeffs:
            return self.base_ring().zero()
        else:
            return self.__coeffs[0]

    cpdef list list(self, bint copy=True):
        """
        Return a new copy of the list of the underlying elements of ``self``.

        EXAMPLES::

            sage: R.<x> = GF(17)[]
            sage: f = (1+2*x)^3 + 3*x; f
            8*x^3 + 12*x^2 + 9*x + 1
            sage: f.list()
            [1, 9, 12, 8]
        """
        if copy:
            return list(self.__coeffs)
        else:
            return self.__coeffs

    def degree(self, gen=None):
        """
        EXAMPLES::

            sage: R.<x> = RDF[]
            sage: f = (1+2*x^7)^5
            sage: f.degree()
            35

        TESTS:

        Check that :trac:`12552` is fixed::

            sage: type(f.degree())
            <type 'sage.rings.integer.Integer'>

        """
        return smallInteger(len(self.__coeffs) - 1)

    def shift(self, Py_ssize_t n):
        r"""
        Return this polynomial multiplied by the power `x^n`.

        If `n` is negative, terms below `x^n` will be discarded. Does
        not change this polynomial.

        EXAMPLES::

            sage: R.<x> = PolynomialRing(PolynomialRing(QQ,'y'), 'x')
            sage: p = x^2 + 2*x + 4
            sage: type(p)
            <type 'sage.rings.polynomial.polynomial_element.Polynomial_generic_dense'>
            sage: p.shift(0)
             x^2 + 2*x + 4
            sage: p.shift(-1)
             x + 2
            sage: p.shift(2)
             x^4 + 2*x^3 + 4*x^2

        TESTS::

            sage: p = R(0)
            sage: p.shift(3).is_zero()
            True
            sage: p.shift(-3).is_zero()
            True

        AUTHORS:

        - David Harvey (2006-08-06)
        """
        if n == 0 or self.degree() < 0:
            return self
        if n > 0:
            output = [self.base_ring().zero()] * n
            output.extend(self.__coeffs)
            return self._new_c(output, self._parent)
        if n < 0:
            if n > len(self.__coeffs) - 1:
                return self._parent([])
            else:
                return self._new_c(self.__coeffs[-int(n):], self._parent)

    @coerce_binop
    def quo_rem(self, other):
        """
        Return the quotient and remainder of the Euclidean division of
        ``self`` and ``other``.

        Raises a ``ZerodivisionError`` if ``other`` is zero. Raises an
        ``ArithmeticError`` if the division is not exact.

        AUTHORS:

        - Kwankyu Lee (2013-06-02)

        - Bruno Grenet (2014-07-13)

        EXAMPLES::

            sage: P.<x> = QQ[]
            sage: R.<y> = P[]
            sage: f = R.random_element(10)
            sage: g = y^5+R.random_element(4)
            sage: q,r = f.quo_rem(g)
            sage: f == q*g + r
            True
            sage: g = x*y^5
            sage: f.quo_rem(g)
            Traceback (most recent call last):
            ...
            ArithmeticError: division non exact (consider coercing to polynomials over the fraction field)
            sage: g = 0
            sage: f.quo_rem(g)
            Traceback (most recent call last):
            ...
            ZeroDivisionError: division by zero polynomial

        TESTS:

        The following shows that :trac:`16649` is indeed fixed. ::

            sage: P.<x> = QQ[]
            sage: R.<y> = P[]
            sage: f = (2*x^3+1)*y^2 + (x^2-x+3)*y + (3*x+2)
            sage: g = (-1/13*x^2 - x)*y^2 + (-x^2 + 3*x - 155/4)*y - x - 1
            sage: h = f * g
            sage: h.quo_rem(f)
            ((-1/13*x^2 - x)*y^2 + (-x^2 + 3*x - 155/4)*y - x - 1, 0)
            sage: h += (2/3*x^2-3*x+1)*y + 7/17*x+6/5
            sage: q,r = h.quo_rem(f)
            sage: h == q*f + r and r.degree() < f.degree()
            True

        :trac:`26907`::

            sage: P.<x> = ZZ[]
            sage: R.<y> = P[]
            sage: a = 3*y + 1
            sage: a//a
            1
        """
        if other.is_zero():
            raise ZeroDivisionError("division by zero polynomial")
        if self.is_zero():
            return self, self

        R = self._parent.base_ring()
        cdef list x = list((<Polynomial_generic_dense>self).__coeffs) # make a copy
        cdef list y = (<Polynomial_generic_dense>other).__coeffs
        cdef Py_ssize_t m = len(x)  # deg(self)=m-1
        cdef Py_ssize_t n = len(y)  # deg(other)=n-1
        if m < n:
            return self._parent.zero(), self

        cdef list quo = []
        cdef bint convert = False
        cdef Py_ssize_t j, k
        try:
            inv = y[n-1].inverse_of_unit()
        except (ArithmeticError, ValueError):
            inv = ~(y[n-1])
            convert = True
        if convert:
            for k from m-n >= k >= 0:
                q = inv * x[n+k-1]
                try:
                    q = R(q)
                except TypeError:
                    raise ArithmeticError("division non exact (consider coercing to polynomials over the fraction field)")
                for j from n+k-2 >= j >= k:
                    x[j] -= q * y[j-k]
                quo.append(q)
        else:
            for k from m-n >= k >= 0:
                q = inv * x[n+k-1]
                for j from n+k-2 >= j >= k:
                    x[j] -= q * y[j-k]
                quo.append(q)
        quo.reverse()

        return self._new_c(quo,self._parent), self._new_c(x,self._parent)._inplace_truncate(n-1)

    cpdef Polynomial truncate(self, long n):
        r"""
        Return the polynomial of degree ` < n` which is equivalent
        to self modulo `x^n`.

        EXAMPLES::

            sage: S.<q> = QQ['t']['q']
            sage: f = (1+q^10+q^11+q^12).truncate(11); f
            q^10 + 1
            sage: f = (1+q^10+q^100).truncate(50); f
            q^10 + 1
            sage: f.degree()
            10
            sage: f = (1+q^10+q^100).truncate(500); f
            q^100 + q^10 + 1

        TESTS:

        Make sure we're not actually testing a specialized
        implementation.

        ::

            sage: type(f)
            <type 'sage.rings.polynomial.polynomial_element.Polynomial_generic_dense'>
        """
        l = len(self.__coeffs)
        if n > l:
            n = l
        while n > 0 and not self.__coeffs[n-1]:
            n -= 1
        return self._new_c(self.__coeffs[:n], self._parent)

    cdef _inplace_truncate(self, long n):
        if n < len(self.__coeffs):
            while n > 0 and not self.__coeffs[n-1]:
                n -= 1
        self.__coeffs = self.__coeffs[:n]
        return self

def make_generic_polynomial(parent, coeffs):
    return parent(coeffs)


@cached_function
def universal_discriminant(n):
    r"""
    Return the discriminant of the 'universal' univariate polynomial
    `a_n x^n + \cdots + a_1 x + a_0` in `\ZZ[a_0, \ldots, a_n][x]`.

    INPUT:

    - ``n`` - degree of the polynomial

    OUTPUT:

    The discriminant as a polynomial in `n + 1` variables over `\ZZ`.
    The result will be cached, so subsequent computations of
    discriminants of the same degree will be faster.

    EXAMPLES::

        sage: from sage.rings.polynomial.polynomial_element import universal_discriminant
        sage: universal_discriminant(1)
        1
        sage: universal_discriminant(2)
        a1^2 - 4*a0*a2
        sage: universal_discriminant(3)
        a1^2*a2^2 - 4*a0*a2^3 - 4*a1^3*a3 + 18*a0*a1*a2*a3 - 27*a0^2*a3^2
        sage: universal_discriminant(4).degrees()
        (3, 4, 4, 4, 3)

    .. SEEALSO::
        :meth:`Polynomial.discriminant`
    """
    pr1 = PolynomialRing(ZZ, n + 1, 'a')
    pr2 = PolynomialRing(pr1, 'x')
    p = pr2(list(pr1.gens()))
    return (1 - (n&2))*p.resultant(p.derivative())//pr1.gen(n)


cpdef Polynomial generic_power_trunc(Polynomial p, Integer n, long prec):
    r"""
    Generic truncated power algorithm

    INPUT:

    - ``p`` - a polynomial

    - ``n`` - an integer (of type :class:`sage.rings.integer.Integer`)

    - ``prec`` - a precision (should fit into a C long)

    TESTS:

    Comparison with flint for polynomials over integers and finite field::

        sage: from sage.rings.polynomial.polynomial_element import generic_power_trunc

        sage: for S in [ZZ, GF(3)]:
        ....:     R = PolynomialRing(S, 'x')
        ....:     for _ in range(100):
        ....:         p = R.random_element()
        ....:         n = ZZ.random_element(0, 100)
        ....:         prec = ZZ.random_element(0, 100)
        ....:         assert p.power_trunc(n, prec) == generic_power_trunc(p, n, prec), "p = {} n = {} prec = {}".format(p, n, prec)
    """
    if mpz_sgn(n.value) < 0:
        raise ValueError("n must be a non-negative integer")
    elif prec <= 0:
        return p._parent.zero()

    if mpz_cmp_ui(n.value, 4) < 0:
        # These cases will probably be called often
        # and don't benefit from the code below
        if mpz_cmp_ui(n.value, 0) == 0:
            return p.parent().one()
        elif mpz_cmp_ui(n.value, 1) == 0:
            return p.truncate(prec)
        elif mpz_cmp_ui(n.value, 2) == 0:
            return p._mul_trunc_(p, prec)
        elif mpz_cmp_ui(n.value, 3) == 0:
            return p._mul_trunc_(p, prec)._mul_trunc_(p, prec)

    # check for idempotence, and store the result otherwise
    cdef Polynomial a = p.truncate(prec)
    cdef Polynomial aa = a._mul_trunc_(a, prec)
    if aa == a:
        return a

    # since we've computed a^2, let's start squaring there
    # so, let's keep the least-significant bit around, just
    # in case.
    cdef int mul_to_do = mpz_tstbit(n.value, 0)
    cdef mp_bitcnt_t i = 1
    cdef mp_bitcnt_t size = mpz_sizeinbase(n.value, 2)

    # One multiplication can be saved by starting with
    # the second-smallest power needed rather than with 1
    # we've already squared a, so let's start there.
    cdef Polynomial apow = aa
    while not mpz_tstbit(n.value, i):
        apow = apow._mul_trunc_(apow, prec)
        i += 1
    cdef Polynomial power = apow
    i += 1

    # now multiply that least-significant bit in...
    if mul_to_do:
        power = power._mul_trunc_(a, prec)

    # and this is straight from the book.
    while i < size:
        apow = apow._mul_trunc_(apow, prec)
        if mpz_tstbit(n.value, i):
            power = power._mul_trunc_(apow, prec)
        i += 1

    return power

cpdef list _dict_to_list(dict x, zero):
    """
    Convert a dict to a list.

    EXAMPLES::

        sage: from sage.rings.polynomial.polynomial_element import _dict_to_list
        sage: _dict_to_list({3:-1, 0:5}, 0)
        [5, 0, 0, -1]
    """
    if not x:
        return []
    n = max(x.keys())
    cdef list v
    if isinstance(n, tuple): # a mpoly dict
        n = n[0]
        v = [zero] * (n+1)
        for i, z in x.iteritems():
            v[i[0]] = z
    else:
        v = [zero] * (n+1)
        for i, z in x.iteritems():
            v[i] = z
    return v

cdef class Polynomial_generic_dense_inexact(Polynomial_generic_dense):
    """
    A dense polynomial over an inexact ring.

    AUTHOR:

    - Xavier Caruso (2013-03)
    """
    cdef int __normalize(self) except -1:
        r"""
        TESTS::

        Coefficients indistinguishable from 0 are not removed.

            sage: R = Zp(5)
            sage: S.<x> = R[]
            sage: S([1,R(0,20)])
            O(5^20)*x + 1 + O(5^20)
        """
        cdef list x = self.__coeffs
        cdef Py_ssize_t n = len(x) - 1
        cdef RingElement c
        while n >= 0:
            c = x[n]
            if c.is_zero() and c.precision_absolute() is infinity.Infinity:
                del x[n]
                n -= 1
            else:
                break

    def degree(self, secure=False):
        r"""
        INPUT:

        - secure  -- a boolean (default: False)

        OUTPUT:

        The degree of self.

        If ``secure`` is True and the degree of this polynomial
        is not determined (because the leading coefficient is
        indistinguishable from 0), an error is raised

        If ``secure`` is False, the returned value is the largest
        `n` so that the coefficient of `x^n` does not compare equal
        to `0`.

        EXAMPLES::

            sage: K = Qp(3,10)
            sage: R.<T> = K[]
            sage: f = T + 2; f
            (1 + O(3^10))*T + 2 + O(3^10)
            sage: f.degree()
            1
            sage: (f-T).degree()
            0
            sage: (f-T).degree(secure=True)
            Traceback (most recent call last):
            ...
            PrecisionError: the leading coefficient is indistinguishable from 0

            sage: x = O(3^5)
            sage: li = [3^i * x for i in range(0,5)]; li
            [O(3^5), O(3^6), O(3^7), O(3^8), O(3^9)]
            sage: f = R(li); f
            O(3^9)*T^4 + O(3^8)*T^3 + O(3^7)*T^2 + O(3^6)*T + O(3^5)
            sage: f.degree()
            -1
            sage: f.degree(secure=True)
            Traceback (most recent call last):
            ...
            PrecisionError: the leading coefficient is indistinguishable from 0

        AUTHOR:

        - Xavier Caruso (2013-03)
        """
        coeffs = self.__coeffs
        d = len(coeffs) - 1
        while d >= 0:
            c = coeffs[d]
            if c.is_zero():
                if secure:
                    from sage.rings.padics.precision_error import PrecisionError
                    raise PrecisionError("the leading coefficient is indistinguishable from 0")
                else:
                    d -= 1
            else:
                break
        return d

    def prec_degree(self):
        r"""
        Return the largest `n` so that precision information is
        stored about the coefficient of `x^n`.

        Always greater than or equal to degree.

        EXAMPLES::

            sage: K = Qp(3,10)
            sage: R.<T> = K[]
            sage: f = T + 2; f
            (1 + O(3^10))*T + 2 + O(3^10)
            sage: f.degree()
            1
            sage: f.prec_degree()
            1

            sage: g = f - T; g
            O(3^10)*T + 2 + O(3^10)
            sage: g.degree()
            0
            sage: g.prec_degree()
            1

        AUTHOR:

        - Xavier Caruso (2013-03)
        """
        return len(self.__coeffs) - 1


cdef class ConstantPolynomialSection(Map):
    """
    This class is used for conversion from a polynomial ring to its base ring.

    Since :trac:`9944`, it calls the ``constant_coefficient`` method,
    which can be optimized for a particular polynomial type.

    EXAMPLES::

        sage: P0.<y_1> = GF(3)[]
        sage: P1.<y_2,y_1,y_0> = GF(3)[]
        sage: P0(-y_1)    # indirect doctest
        2*y_1

        sage: phi = GF(3).convert_map_from(P0); phi
        Generic map:
          From: Univariate Polynomial Ring in y_1 over Finite Field of size 3
          To:   Finite Field of size 3
        sage: type(phi)
        <type 'sage.rings.polynomial.polynomial_element.ConstantPolynomialSection'>
        sage: phi(P0.one())
        1
        sage: phi(y_1)
        Traceback (most recent call last):
        ...
        TypeError: not a constant polynomial
    """
    cpdef Element _call_(self, x):
        """
        TESTS::

            sage: from sage.rings.polynomial.polynomial_element import ConstantPolynomialSection
            sage: R.<x> = QQ[]
            sage: m = ConstantPolynomialSection(R, QQ); m
            Generic map:
              From: Univariate Polynomial Ring in x over Rational Field
              To:   Rational Field
            sage: m(x-x+1/2) # implicit
            1/2
            sage: m(x-x)
            0
            sage: m(x)
            Traceback (most recent call last):
            ...
            TypeError: not a constant polynomial
        """
        if x.degree() <= 0:
            try:
                return <Element>(x.constant_coefficient())
            except AttributeError:
                return <Element>((<Polynomial>x).constant_coefficient())
        else:
            raise TypeError("not a constant polynomial")

cdef class PolynomialBaseringInjection(Morphism):
    """
    This class is used for conversion from a ring to a polynomial
    over that ring.

    It calls the _new_constant_poly method on the generator,
    which should be optimized for a particular polynomial type.

    Technically, it should be a method of the polynomial ring, but
    few polynomial rings are cython classes, and so, as a method
    of a cython polynomial class, it is faster.

    EXAMPLES:

    We demonstrate that most polynomial ring classes use
    polynomial base injection maps for coercion. They are
    supposed to be the fastest maps for that purpose. See
    :trac:`9944`. ::

        sage: R.<x> = Qp(3)[]
        sage: R.coerce_map_from(R.base_ring())
        Polynomial base injection morphism:
          From: 3-adic Field with capped relative precision 20
          To:   Univariate Polynomial Ring in x over 3-adic Field with capped relative precision 20
        sage: R.<x,y> = Qp(3)[]
        sage: R.coerce_map_from(R.base_ring())
        Polynomial base injection morphism:
          From: 3-adic Field with capped relative precision 20
          To:   Multivariate Polynomial Ring in x, y over 3-adic Field with capped relative precision 20
        sage: R.<x,y> = QQ[]
        sage: R.coerce_map_from(R.base_ring())
        Polynomial base injection morphism:
          From: Rational Field
          To:   Multivariate Polynomial Ring in x, y over Rational Field
        sage: R.<x> = QQ[]
        sage: R.coerce_map_from(R.base_ring())
        Polynomial base injection morphism:
          From: Rational Field
          To:   Univariate Polynomial Ring in x over Rational Field

    By :trac:`9944`, there are now only very few exceptions::

        sage: PolynomialRing(QQ,names=[]).coerce_map_from(QQ)
        Call morphism:
          From: Rational Field
          To:   Multivariate Polynomial Ring in no variables over Rational Field
    """

    cdef RingElement _an_element
    cdef object _new_constant_poly_

    def __init__(self, domain, codomain):
        """
        TESTS::

            sage: from sage.rings.polynomial.polynomial_element import PolynomialBaseringInjection
            sage: PolynomialBaseringInjection(QQ, QQ['x'])
            Polynomial base injection morphism:
              From: Rational Field
              To:   Univariate Polynomial Ring in x over Rational Field
            sage: PolynomialBaseringInjection(ZZ, QQ['x'])
            Traceback (most recent call last):
            ...
            AssertionError: domain must be basering

        ::

            sage: R.<t> = Qp(2)[]
            sage: f = R.convert_map_from(R.base_ring())    # indirect doctest
            sage: f(Qp(2).one()*3)
            1 + 2 + O(2^20)
            sage: (Qp(2).one()*3)*t
            (1 + 2 + O(2^20))*t
        """
        assert codomain.base_ring() is domain, "domain must be basering"
        Morphism.__init__(self, domain, codomain)
        self._an_element = codomain.gen()
        self._repr_type_str = "Polynomial base injection"
        self._new_constant_poly_ = self._an_element._new_constant_poly

    cdef dict _extra_slots(self):
        """
        EXAMPLES::

            sage: phi = QQ['x'].coerce_map_from(QQ)   # indirect doctest
            sage: phi
            Polynomial base injection morphism:
              From: Rational Field
              To:   Univariate Polynomial Ring in x over Rational Field
            sage: phi(3/1)
            3
        """
        slots = Morphism._extra_slots(self)
        slots.update(
                _an_element=self._an_element,
                _new_constant_poly_=self._new_constant_poly_)
        return slots

    cdef _update_slots(self, dict _slots):
        """
        EXAMPLES::

            sage: phi = QQ['x'].coerce_map_from(QQ)  # indirect doctest
            sage: phi
            Polynomial base injection morphism:
              From: Rational Field
              To:   Univariate Polynomial Ring in x over Rational Field
            sage: phi(3/1)
            3
        """
        Morphism._update_slots(self, _slots)
        self._an_element = _slots['_an_element']
        self._new_constant_poly_ = _slots['_new_constant_poly_']

    cpdef Element _call_(self, x):
        """
        TESTS::

            sage: from sage.rings.polynomial.polynomial_element import PolynomialBaseringInjection
            sage: m = PolynomialBaseringInjection(ZZ, ZZ['x']); m
            Polynomial base injection morphism:
              From: Integer Ring
              To:   Univariate Polynomial Ring in x over Integer Ring
            sage: m(2) # indirect doctest
            2
            sage: parent(m(2))
            Univariate Polynomial Ring in x over Integer Ring
        """
        return self._new_constant_poly_(x, self._codomain)

    cpdef Element _call_with_args(self, x, args=(), kwds={}):
        """
        TESTS::

            sage: from sage.rings.polynomial.polynomial_element import PolynomialBaseringInjection
            sage: m = PolynomialBaseringInjection(Qp(5), Qp(5)['x'])
            sage: m(1 + O(5^11), absprec = 5)   # indirect doctest
            1 + O(5^11)
        """
        try:
            return self._codomain._element_constructor_(x, *args, **kwds)
        except AttributeError:
            # if there is no element constructor,
            # there is a custom call method.
            return self._codomain(x, *args, **kwds)

    def section(self):
        """
        TESTS::

            sage: from sage.rings.polynomial.polynomial_element import PolynomialBaseringInjection
            sage: m = PolynomialBaseringInjection(RDF, RDF['x'])
            sage: m.section()
            Generic map:
              From: Univariate Polynomial Ring in x over Real Double Field
              To:   Real Double Field
            sage: type(m.section())
            <type 'sage.rings.polynomial.polynomial_element.ConstantPolynomialSection'>
        """
        return ConstantPolynomialSection(self._codomain, self.domain())

    def is_injective(self):
        r"""
        Return whether this morphism is injective.

        EXAMPLES::

            sage: R.<x> = ZZ[]
            sage: S.<y> = R[]
            sage: S.coerce_map_from(R).is_injective()
            True

        Check that :trac:`23203` has been resolved::

            sage: R.is_subring(S) # indirect doctest
            True

        """
        return True

    def is_surjective(self):
        r"""
        Return whether this morphism is surjective.

        EXAMPLES::

            sage: R.<x> = ZZ[]
            sage: R.coerce_map_from(ZZ).is_surjective()
            False

        """
        return False<|MERGE_RESOLUTION|>--- conflicted
+++ resolved
@@ -7637,12 +7637,11 @@
             sage: eq.roots(multiplicities=False)
             [3109038, 17207405]
 
-<<<<<<< HEAD
         Test that roots in fixed modulus p-adic fields work (:trac:`17598`)::
 
             sage: len(cyclotomic_polynomial(3).roots(ZpFM(739, 566)))
             2
-=======
+
         Check that :trac:`26421` is fixed::
 
             sage: R.<t> = LaurentPolynomialRing(ZZ)
@@ -7650,7 +7649,6 @@
             sage: p = x^4 + (-5 - 2*t)*x^3 + (-2 + 10*t)*x^2 + (10 + 4*t)*x - 20*t
             sage: p.roots()
             [(5, 1), (2*t, 1)]
->>>>>>> d1a04f75
         """
         from sage.rings.finite_rings.finite_field_constructor import GF
         K = self._parent.base_ring()
