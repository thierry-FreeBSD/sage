--- conflicted
+++ resolved
@@ -1,16 +1,6 @@
 from sage.misc.sagex_ds import BinaryTree
 from sage.misc.sagex_ds cimport BinaryTree
 include "../../ext/interrupt.pxi"
-
-cdef enum:
-    pdUNIVAR
-    pdVAR
-    pdCOEFF
-    pdSQR
-    pdADD
-    pdMUL
-    pdPOW
-    pdABC
 
 
 cdef class generic_pd
@@ -27,20 +17,13 @@
 cdef class generic_pd:
     cdef object value
     cdef int refs, hits
-<<<<<<< HEAD
     cdef int label
-    cdef void eval(generic_pd, object, object)
+    cdef void eval(self, vars, coeffs)
     cdef generic_pd nodummies(generic_pd)
 
 cdef class dummy_pd(generic_pd):
     cdef generic_pd link
-    cdef void set_mul(dummy_pd, generic_pd, generic_pd)
-    cdef void set_sqr(dummy_pd, generic_pd)
-    cdef generic_pd nodummies(dummy_pd)
-=======
-    cdef void eval(self, x, coeffs)
-    cdef void accelerate(generic_pd)
->>>>>>> 95d9262f
+    cdef void fill(dummy_pd self, generic_pd link)
 
 cdef class var_pd(generic_pd):
     cdef int index
@@ -54,7 +37,6 @@
 
 cdef class unary_pd(generic_pd):
     cdef generic_pd operand
-    cdef generic_pd nodummies(unary_pd)
 
 cdef class sqr_pd(unary_pd):
     pass
@@ -65,7 +47,6 @@
 
 cdef class binary_pd(generic_pd):
     cdef generic_pd left, right
-    cdef generic_pd nodummies(binary_pd)
 
 cdef class add_pd(binary_pd):
     pass
