r"""
Skew Univariate Polynomial Rings

This module provides the :class:`~sage.rings.polynomial.skew_polynomial_ring.SkewPolynomialRing`.
In the class hierarchy in Sage, the locution *Skew Polynomial* is used for a Ore polynomial
without twisting derivation.

This module also provides:

- the class :class:`~sage.rings.polynomial.skew_polynomial_ring.SkewPolynomialRing_finite_order`
  which is a specialized class for skew polynomial rings over fields equipped with an automorphism of
  finite order. It inherits from :class:`~sage.rings.polynomial.skew_polynomial_ring.SkewPolynomialRing`
  but contains more methods and provides better algorithms.

- the class :class:`~sage.rings.polynomial.skew_polynomial_ring.SkewPolynomialRing_finite_field`
  which is a specialized class for skew polynomial rings over finite fields.

.. SEEALSO::

    :class:`~sage.rings.polynomial.ore_polynomial_ring.OrePolynomialRing`

AUTHOR:

- Xavier Caruso (2012-06-29): initial version

- Arpit Merchant (2016-08-04): improved docstrings, fixed doctests
  and refactored classes and methods

- Johan Rosenkilde (2016-08-03): changes for bug fixes, docstring and
  doctest errors

"""
# ***************************************************************************
#    Copyright (C) 2012 Xavier Caruso <xavier.caruso@normalesup.org>
#
#    This program is free software: you can redistribute it and/or modify
#    it under the terms of the GNU General Public License as published by
#    the Free Software Foundation, either version 2 of the License, or
#    (at your option) any later version.
#                  https://www.gnu.org/licenses/
# ***************************************************************************

from sage.structure.richcmp import op_EQ
from sage.structure.category_object import normalize_names

from sage.rings.ring import Field
from sage.matrix.matrix_space import MatrixSpace

from sage.rings.morphism import RingHomomorphism
from sage.categories.homset import Hom
from sage.categories.map import Section

from sage.rings.polynomial.polynomial_ring_constructor import PolynomialRing
from sage.rings.polynomial.ore_polynomial_ring import OrePolynomialRing

WORKING_CENTER_MAX_TRIES = 1000


# Helper functions

def _base_ring_to_fraction_field(S):
    """
    Return the unique skew polynomial ring over the fraction field of
    ``S.base_ring()`` which has ``S`` a sub-ring (internal method).

    INPUT:

    - ``S`` -- a skew polynomial ring.

    OUTPUT:

    - ``Q`` -- the skew polynomial ring over the fraction field of
      ``S.base_ring``.

    EXAMPLES::

        sage: from sage.rings.polynomial.skew_polynomial_ring import _base_ring_to_fraction_field
        sage: R.<t> = ZZ[]
        sage: sigma = R.hom([t+1])
        sage: S.<x> = R['x', sigma]
        sage: _base_ring_to_fraction_field(S)
        Ore Polynomial Ring in x over Fraction Field of Univariate Polynomial Ring in t over Integer Ring twisted by t |-->  t + 1
    """
    R = S.base_ring()
    if isinstance(R, Field):
        return S
    else:
        Q = R.fraction_field()
        gens = R.gens()
        sigmaS = S.twisting_morphism()
        # try:
        sigmaQ = Q.hom([Q(sigmaS(g)) for g in gens])
        return Q[S.variable_name(), sigmaQ]
        # except Exception, e:
        #     raise ValueError("unable to lift the twisting morphism to a twisting morphism over %s (error was: %s)" % (Q, e))


def _minimal_vanishing_polynomial(R, eval_pts):
    """
    Return the minimal vanishing polynomial (internal function).

    See the documentation for
    :meth:`SkewPolynomialRing.minimal_vanishing_polynomial` for a description.

    INPUT:

    - ``R`` -- A skew polynomial ring over a field.

    - ``eval_pts`` -- a list of evaluation points

    OUTPUT:

    The minimal vanishing polynomial.

    EXAMPLES::

        sage: from sage.rings.polynomial.skew_polynomial_ring import _minimal_vanishing_polynomial
        sage: k.<t> = GF(5^3)
        sage: Frob = k.frobenius_endomorphism()
        sage: S.<x> = k['x',Frob]
        sage: eval_pts = [1, t, t^2]
        sage: b = _minimal_vanishing_polynomial(S, eval_pts); b
        doctest:...: FutureWarning: This class/method/function is marked as experimental. It, its functionality or its interface might change without a formal deprecation.
        See http://trac.sagemath.org/13215 for details.
        x^3 + 4
    """
    l = len(eval_pts)
    if l == 0:
        return R.one()
    elif l == 1:
        e = eval_pts[0]
        if e.is_zero():
            return R.one()
        else:
            return R.gen() - R.twisting_morphism()(e) / e
    else:
        t = l // 2
        A = eval_pts[:t]
        B = eval_pts[t:]
        M_A = _minimal_vanishing_polynomial(R, A)
        B_moved = M_A.multi_point_evaluation(B)
        M_at_B_moved = _minimal_vanishing_polynomial(R, B_moved)
        return M_at_B_moved * M_A


def _lagrange_polynomial(R, eval_pts, values):
    """
    Return the Lagrange polynomial of the given points if it exists.

    Otherwise return an unspecified polynomial (internal method).

    See the documentation for
    :meth:`SkewPolynomialRing.lagrange_polynomial` for a description
    of Lagrange polynomial.

    INPUT:

    - ``R`` -- a skew polynomial ring over a field

    - ``eval_pts`` -- list of evaluation points

    - ``values`` -- list of values that the Lagrange polynomial takes
        at the respective ``eval_pts``

    OUTPUT:

    - the Lagrange polynomial.

    EXAMPLES::

        sage: from sage.rings.polynomial.skew_polynomial_ring import _lagrange_polynomial
        sage: k.<t> = GF(5^3)
        sage: Frob = k.frobenius_endomorphism()
        sage: S.<x> = k['x',Frob]
        sage: eval_pts = [ t , t^2 ]
        sage: values = [ 3*t^2 + 4*t + 4 , 4*t ]
        sage: d = _lagrange_polynomial(S, eval_pts, values); d
        x + t
        sage: d.multi_point_evaluation(eval_pts) == values
        True

    The following restrictions are impossible to satisfy because the evaluation
    points are linearly dependent over the fixed field of the twisting morphism, and the
    corresponding values do not match::

        sage: eval_pts = [ t, 2*t ]
        sage: values = [ 1, 3 ]
        sage: _lagrange_polynomial(S, eval_pts, values)
        Traceback (most recent call last):
        ...
        ValueError: the given evaluation points are linearly dependent over the fixed field of the twisting morphism,
        so a Lagrange polynomial could not be determined (and might not exist).
    """
    l = len(eval_pts)
    if l == 1:
        if eval_pts[0].is_zero():
            # This is due to linear dependence among the eval_pts.
            raise ValueError("the given evaluation points are linearly dependent over the fixed field of the twisting morphism, so a Lagrange polynomial could not be determined (and might not exist).")
        return (values[0] / eval_pts[0]) * R.one()
    else:
        t = l // 2
        A = eval_pts[:t]
        B = eval_pts[t:]
        M_A = _minimal_vanishing_polynomial(R, A)
        M_B = _minimal_vanishing_polynomial(R, B)
        A_ = M_B.multi_point_evaluation(A)
        B_ = M_A.multi_point_evaluation(B)
        I_1 = _lagrange_polynomial(R, A_, values[:t])
        I_2 = _lagrange_polynomial(R, B_, values[t:])
        return I_1 * M_B + I_2 * M_A


# Generic implementation of skew polynomial rings
#################################################

class SkewPolynomialRing(OrePolynomialRing):
    def __init__(self, base_ring, morphism, derivation, name, sparse, category=None):
        r"""
        Initialize ``self``.

        INPUT:

        - ``base_ring`` -- a commutative ring

        - ``twisting_morphism`` -- an automorphism of the base ring

        - ``name`` -- string or list of strings representing the name of
          the variables of ring

        - ``sparse`` -- boolean (default: ``False``)

        - ``category`` -- a category

        EXAMPLES::

            sage: R.<t> = ZZ[]
            sage: sigma = R.hom([t+1])
            sage: S.<x> = SkewPolynomialRing(R,sigma)
            sage: S.category()
            Category of algebras over Univariate Polynomial Ring in t over Integer Ring
            sage: S([1]) + S([-1])
            0
            sage: TestSuite(S).run()
        """
        if derivation is not None:
            raise NotImplementedError
        if self.Element is None:
            import sage.rings.polynomial.skew_polynomial_element
            self.Element = sage.rings.polynomial.skew_polynomial_element.SkewPolynomial_generic_dense
<<<<<<< HEAD
        OrePolynomialRing.__init__(self, base_ring, morphism, None, name, sparse, category)
=======
        self.__is_sparse = sparse
        self._map = twist_map
        self._maps = {0: IdentityMorphism(base_ring), 1: self._map}
        category = Algebras(base_ring).or_subcategory(category)
        Algebra.__init__(self, base_ring, names=name, normalize=True, category=category)

    def _element_constructor_(self, a=None, check=True, construct=False, **kwds):
        r"""
        Convert a base ring element ``a`` into a constant of this univariate
        skew polynomial ring, possibly non-canonically.

        INPUT:

        - ``a`` -- (default: ``None``) an element of the base ring
          of ``self`` or a ring that has a coerce map from ``self``

        - ``check`` -- boolean (default: ``True``)

        - ``construct`` -- boolean (default: ``False``)

        OUTPUT:

        An zero-degree skew polynomial in ``self``, equal to ``a``.

        EXAMPLES::

            sage: R.<t> = ZZ[]
            sage: sigma = R.hom([t+1])
            sage: S.<x> = SkewPolynomialRing(R,sigma)
            sage: S(1 + x + x^2 + x^3)
            x^3 + x^2 + x + 1
            sage: S(1 + t)
            t + 1
            sage: S(1 + t).degree()
            0
            sage: S(0).list()
            []

        TESTS::

            sage: S(x, check=True)
            x
        """
        C = self.Element
        if isinstance(a, list):
            return C(self, a, check=check, construct=construct)
        if isinstance(a, sage.structure.element.Element):
            P = a.parent()

            def build(check):
                if a.is_zero():
                    return P.zero()
                else:
                    return C(self, [a], check=check, construct=construct)
            if P is self:
                return a
            elif P is self.base_ring():
                build(False)
            elif P == self.base_ring() or self.base_ring().has_coerce_map_from(P):
                build(True)
        try:
            return a._polynomial_(self)
        except AttributeError:
            pass
        if isinstance(a, str):
            try:
                from sage.misc.parser import Parser, LookupNameMaker
                R = self.base_ring()
                p = Parser(Integer, R, LookupNameMaker({self.variable_name(): self.gen()}, R))
                return self(p.parse(a))
            except NameError:
                raise TypeError("unable to coerce string")
        return C(self, a, check, construct=construct, **kwds)

    def _coerce_map_from_base_ring(self):
        """
        Return a coercion map from the base ring of ``self``.

        EXAMPLES::

            sage: R.<t> = ZZ[]
            sage: S.<x> = SkewPolynomialRing(R, R.hom([t + 1]))
            sage: S.coerce_map_from(R)
            Skew Polynomial base injection morphism:
              From: Univariate Polynomial Ring in t over Integer Ring
              To:   Skew Polynomial Ring in x over Univariate Polynomial Ring in t over Integer Ring twisted by t |--> t + 1
            sage: x.parent()
            Skew Polynomial Ring in x over Univariate Polynomial Ring in t over Integer Ring twisted by t |--> t + 1
            sage: t.parent()
            Univariate Polynomial Ring in t over Integer Ring
            sage: y = x + t  # indirect doctest
            sage: y
            x + t
            sage: y.parent() is S
            True
        """
        return SkewPolynomialBaseringInjection(self.base_ring(), self)

    def _coerce_map_from_(self, P):
        r"""
        Check whether ``self`` has a coerce map from ``P``.

        The rings that canonically coerce into this ring are:

        - this ring itself

        - any ring that canonically coerces to the base ring of this ring

        - skew polynomial rings in the same variable and automorphism over
          any base ring that canonically coerces to the base ring of this ring

        INPUT:

        - ``P`` -- a ring

        EXAMPLES::

            sage: R.<t> = ZZ[]
            sage: sigma = R.hom([t+1])
            sage: S.<x> = SkewPolynomialRing(R,sigma)
            sage: S.has_coerce_map_from(S)
            True
            sage: S.has_coerce_map_from(R)
            True
            sage: S.has_coerce_map_from(ZZ)
            True
            sage: S.has_coerce_map_from(GF(5^3))
            False

            sage: S.coerce_map_from(ZZ)
            Composite map:
                From: Integer Ring
                To:   Skew Polynomial Ring in x over Univariate Polynomial Ring in t over Integer Ring twisted by t |--> t + 1
                Defn:   Polynomial base injection morphism:
                        From: Integer Ring
                        To:   Univariate Polynomial Ring in t over Integer Ring
                    then
                        Skew Polynomial base injection morphism:
                        From: Univariate Polynomial Ring in t over Integer Ring
                        To:   Skew Polynomial Ring in x over Univariate Polynomial Ring in t over Integer Ring twisted by t |--> t + 1
            sage: S.coerce_map_from(S)
            Identity endomorphism of Skew Polynomial Ring in x over Univariate Polynomial Ring in t over Integer Ring twisted by t |--> t + 1
        """
        base_ring = self.base_ring()
        try:
            connecting = base_ring.coerce_map_from(P)
            if connecting is not None:
                return self.coerce_map_from(base_ring) * connecting
        except TypeError:
            pass
        if isinstance(P, SkewPolynomialRing):
            if self.__is_sparse and not P.is_sparse():
                return False
            if P.variable_name() == self.variable_name():
                return base_ring.has_coerce_map_from(P.base_ring())

    def _repr_(self):
        r"""
        Return a string representation of ``self``.

        EXAMPLES::

            sage: R.<t> = ZZ[]
            sage: sigma = R.hom([t+1])
            sage: S.<x> = SkewPolynomialRing(R,sigma)
            sage: S
            Skew Polynomial Ring in x over Univariate Polynomial Ring in t over Integer Ring twisted by t |--> t + 1
        """
        s = "Skew Polynomial Ring in %s over %s twisted by %s" % (self.variable_name(),
                                                                  self.base_ring(),
                                                                  self._map._repr_short())
        if self.is_sparse():
            s = "Sparse " + s
        return s

    def _latex_(self):
        r"""
        Return a latex representation of ``self``.

        EXAMPLES::

            sage: R.<t> = ZZ[]
            sage: sigma = R.hom([t+1])
            sage: S.<x> = SkewPolynomialRing(R,sigma)
            sage: latex(S)
            \Bold{Z}[t][x,\begin{array}{l}
            \text{\texttt{Ring{ }endomorphism...}}
            \end{array}]
        """
        from sage.misc.latex import latex
        return "%s[%s,%s]" % (latex(self.base_ring()), self.latex_variable_names()[0],
                              latex(self._map))

    def change_var(self, var):
        r"""
        Return the skew polynomial ring in variable ``var`` with the same base
        ring and twist map as ``self``.

        INPUT:

        - ``var`` -- a string representing the name of the new variable.

        OUTPUT:

        ``self`` with variable name changed to ``var``.

        EXAMPLES::

            sage: k.<t> = GF(5^3)
            sage: Frob = k.frobenius_endomorphism()
            sage: R.<x> = SkewPolynomialRing(k,Frob); R
            Skew Polynomial Ring in x over Finite Field in t of size 5^3 twisted by t |--> t^5
            sage: Ry = R.change_var('y'); Ry
            Skew Polynomial Ring in y over Finite Field in t of size 5^3 twisted by t |--> t^5
            sage: Ry is R.change_var('y')
            True
        """
        return SkewPolynomialRing(self.base_ring(), self._map, names=var,
                                  sparse=self.__is_sparse)

    def characteristic(self):
        r"""
        Return the characteristic of the base ring of ``self``.

        EXAMPLES::

            sage: R.<t> = QQ[]
            sage: sigma = R.hom([t+1])
            sage: R['x',sigma].characteristic()
            0

            sage: k.<u> = GF(5^3)
            sage: Frob = k.frobenius_endomorphism()
            sage: k['y',Frob].characteristic()
            5
        """
        return self.base_ring().characteristic()

    @cached_method
    def twist_map(self, n=1):
        r"""
        Return the twist map, the automorphism of the base ring of
        ``self``, iterated ``n`` times.

        INPUT:

        -  ``n`` - an integer (default: 1)

        OUTPUT:

        ``n``-th iterative of the twist map of this skew polynomial ring.

        EXAMPLES::

            sage: R.<t> = QQ[]
            sage: sigma = R.hom([t+1])
            sage: S.<x> = R['x',sigma]
            sage: S.twist_map()
            Ring endomorphism of Univariate Polynomial Ring in t over Rational Field
              Defn: t |--> t + 1
            sage: S.twist_map() == sigma
            True
            sage: S.twist_map(10)
            Ring endomorphism of Univariate Polynomial Ring in t over Rational Field
              Defn: t |--> t + 10

        If ``n`` in negative, Sage tries to compute the inverse of the
        twist map::

            sage: k.<t> = GF(5^3)
            sage: Frob = k.frobenius_endomorphism()
            sage: T.<y> = k['y',Frob]
            sage: T.twist_map(-1)
            Frobenius endomorphism t |--> t^(5^2) on Finite Field in t of size 5^3

        ::

            sage: S.twist_map(-1)
            Ring endomorphism of Univariate Polynomial Ring in t over Rational Field
              Defn: t |--> t - 1
        """
        try:
            return self._map ** n
        except TypeError as e:
            if n < 0:
                raise NotImplementedError("inversion of the twist map %s" % self._map)
            else:
                raise ValueError("Unexpected error in iterating the twist map: %s", e)

    @cached_method
    def gen(self, n=0):
        r"""
        Return the indeterminate generator of this skew polynomial ring.

        INPUT:

        - ``n`` -- index of generator to return (default: 0). Exists for
          compatibility with other polynomial rings.

        EXAMPLES::

            sage: R.<t> = QQ[]
            sage: sigma = R.hom([t+1])
            sage: S.<x> = R['x',sigma]; S
            Skew Polynomial Ring in x over Univariate Polynomial Ring in t over Rational Field twisted by t |--> t + 1
            sage: y = S.gen(); y
            x
            sage: y == x
            True
            sage: y is x
            True
            sage: S.gen(0)
            x

        This is also known as the parameter::

            sage: S.parameter() is S.gen()
            True
        """
        if n != 0:
            raise IndexError("generator %s not defined" % n)
        return self.Element(self, [0, 1])

    parameter = gen

    def gens_dict(self):
        r"""
        Return a {name: variable} dictionary of the generators of ``self``.

        EXAMPLES::

            sage: R.<t> = ZZ[]
            sage: sigma = R.hom([t+1])
            sage: S.<x> = SkewPolynomialRing(R,sigma)
            sage: S.gens_dict()
            {'x': x}
        """
        return dict(zip(self.variable_names(), self.gens()))

    def is_finite(self):
        r"""
        Return ``False`` since skew polynomial rings are not finite
        (unless the base ring is `0`.)

        EXAMPLES::

            sage: k.<t> = GF(5^3)
            sage: k.is_finite()
            True
            sage: Frob = k.frobenius_endomorphism()
            sage: S.<x> = k['x',Frob]
            sage: S.is_finite()
            False
        """
        R = self.base_ring()
        return R.is_finite() and R.order() == 1

    def is_exact(self):
        r"""
        Return ``True`` if elements of this skew polynomial ring are exact.
        This happens if and only if elements of the base ring are exact.

        EXAMPLES::

            sage: k.<t> = GF(5^3)
            sage: Frob = k.frobenius_endomorphism()
            sage: S.<x> = k['x',Frob]
            sage: S.is_exact()
            True
            sage: S.base_ring().is_exact()
            True

            sage: R.<u> = k[[]]
            sage: sigma = R.hom([u+u^2])
            sage: T.<y> = R['y',sigma]
            sage: T.is_exact()
            False
            sage: T.base_ring().is_exact()
            False
        """
        return self.base_ring().is_exact()

    def is_sparse(self):
        r"""
        Return ``True`` if the elements of this polynomial ring are sparsely
        represented.

        .. WARNING::

            Since sparse skew polynomials are not yet implemented, this
            function always returns ``False``.

        EXAMPLES::

            sage: R.<t> = RR[]
            sage: sigma = R.hom([t+1])
            sage: S.<x> = R['x',sigma]
            sage: S.is_sparse()
            False
        """
        return self.__is_sparse

    def ngens(self):
        r"""
        Return the number of generators of this skew polynomial ring,
        which is 1.

        EXAMPLES::

            sage: R.<t> = RR[]
            sage: sigma = R.hom([t+1])
            sage: S.<x> = R['x',sigma]
            sage: S.ngens()
            1
        """
        return 1

    def random_element(self, degree=2, monic=False, *args, **kwds):
        r"""
        Return a random skew polynomial in ``self``.

        INPUT:

        - ``degree`` -- (default: 2) integer with degree
          or a tuple of integers with minimum and maximum degrees

        - ``monic`` -- (default: ``False``) if ``True``, return a monic
          skew polynomial

        - ``*args, **kwds`` -- passed on to the ``random_element`` method
          for the base ring

        OUTPUT:

        Skew polynomial such that the coefficients of `x^i`, for `i` up
        to ``degree``, are random elements from the base ring, randomized
        subject to the arguments ``*args`` and ``**kwds``.

        EXAMPLES::

            sage: k.<t> = GF(5^3)
            sage: Frob = k.frobenius_endomorphism()
            sage: S.<x> = k['x', Frob]
            sage: S.random_element()  # random
            (2*t^2 + 3)*x^2 + (4*t^2 + t + 4)*x + 2*t^2 + 2
            sage: S.random_element(monic=True)  # random
            x^2 + (2*t^2 + t + 1)*x + 3*t^2 + 3*t + 2

        Use ``degree`` to obtain polynomials of higher degree

            sage: p = S.random_element(degree=5)   # random
            (t^2 + 3*t)*x^4 + (4*t + 4)*x^3 + (4*t^2 + 4*t)*x^2 + (2*t^2 + 1)*x + 3

        When ``monic`` is ``False``, the returned skew polynomial may have
        a degree less than ``degree`` (it happens when the random leading
        coefficient is zero). However, if ``monic`` is ``True``, this can't
        happen::

            sage: p = S.random_element(degree=4, monic=True)
            sage: p.leading_coefficient() == S.base_ring().one()
            True
            sage: p.degree() == 4
            True

        If a tuple of two integers is given for the degree argument, a random
        integer will be chosen between the first and second element of the
        tuple as the degree, both inclusive::

            sage: S.random_element(degree=(2,7))  # random
            (3*t^2 + 1)*x^4 + (4*t + 2)*x^3 + (4*t + 1)*x^2
             + (t^2 + 3*t + 3)*x + 3*t^2 + 2*t + 2

        If the first tuple element is greater than the second, a a
        ``ValueError`` is raised::

            sage: S.random_element(degree=(5,4))
            Traceback (most recent call last):
            ...
            ValueError: first degree argument must be less or equal to the second
        """
        R = self.base_ring()
        if isinstance(degree, (list, tuple)):
            if len(degree) != 2:
                raise ValueError("degree argument must be an integer or a tuple of 2 integers (min_degree, max_degree)")
            if degree[0] > degree[1]:
                raise ValueError("first degree argument must be less or equal to the second")
            degree = randint(*degree)
        if monic:
            return self([R.random_element(*args, **kwds)
                         for _ in range(degree)] + [R.one()])
        else:
            return self([R.random_element(*args, **kwds)
                         for _ in range(degree + 1)])

    def random_irreducible(self, degree=2, monic=True, *args, **kwds):
        r"""
        Return a random irreducible skew polynomial.

        .. WARNING::

            Elements of this skew polynomial ring need to have a method
            is_irreducible(). Currently, this method is implemented only
            when the base ring is a finite field.

        INPUT:

        -  ``degree`` - Integer with degree (default: 2)
           or a tuple of integers with minimum and maximum degrees

        -  ``monic`` - if True, returns a monic skew polynomial
           (default: True)

        -  ``*args, **kwds`` - Passed on to the ``random_element`` method for
           the base ring

        OUTPUT:

        -  A random skew polynomial

        EXAMPLES::

            sage: k.<t> = GF(5^3)
            sage: Frob = k.frobenius_endomorphism()
            sage: S.<x> = k['x',Frob]
            sage: A = S.random_irreducible(); A
            x^2 + (4*t^2 + 3*t + 4)*x + 4*t^2 + t
            sage: A.is_irreducible()
            True
            sage: B = S.random_irreducible(degree=3,monic=False); B  # random
            (4*t + 1)*x^3 + (t^2 + 3*t + 3)*x^2 + (3*t^2 + 2*t + 2)*x + 3*t^2 + 3*t + 1
            sage: B.is_irreducible()
            True
        """
        if isinstance(degree, (list, tuple)):
            if len(degree) != 2:
                raise ValueError("degree argument must be an integer or a tuple of 2 integers (min_degree, max_degree)")
            if degree[0] > degree[1]:
                raise ValueError("minimum degree must be less or equal than maximum degree")
            degree = randint(*degree)
        while True:
            irred = self.random_element((degree,degree), monic=monic)
            if irred.is_irreducible():
                return irred

    def is_commutative(self):
        r"""
        Return ``True`` if this skew polynomial ring is commutative, i.e. if the
        twist map is the identity.

        EXAMPLES::

            sage: k.<t> = GF(5^3)
            sage: Frob = k.frobenius_endomorphism()
            sage: S.<x> = k['x',Frob]
            sage: S.is_commutative()
            False

            sage: T.<y> = k['y',Frob^3]
            sage: T.is_commutative()
            True
        """
        return self.twist_map().is_identity()
>>>>>>> 02b0be1f

    def minimal_vanishing_polynomial(self, eval_pts):
        """
        Return the minimal-degree, monic skew polynomial which vanishes at all
        the given evaluation points.

        The degree of the vanishing polynomial is at most the length of
        ``eval_pts``. Equality holds if and only if the elements of ``eval_pts``
        are linearly independent over the fixed field of ``self.twisting_morphism()``.

        - ``eval_pts`` -- list of evaluation points which are linearly
          independent over the fixed field of the twisting morphism of the associated
          skew polynomial ring

        OUTPUT:

        The minimal vanishing polynomial.

        EXAMPLES::

            sage: k.<t> = GF(5^3)
            sage: Frob = k.frobenius_endomorphism()
            sage: S.<x> = k['x',Frob]
            sage: eval_pts = [1, t, t^2]
            sage: b = S.minimal_vanishing_polynomial(eval_pts); b
            x^3 + 4

        The minimal vanishing polynomial evaluates to 0 at each of the evaluation points::

            sage: eval = b.multi_point_evaluation(eval_pts); eval
            [0, 0, 0]

        If the evaluation points are linearly dependent over the fixed field of
        the twisting morphism, then the returned polynomial has lower degree than the
        number of evaluation points::

            sage: S.minimal_vanishing_polynomial([t])
            x + 3*t^2 + 3*t
            sage: S.minimal_vanishing_polynomial([t, 3*t])
            x + 3*t^2 + 3*t
        """
        return _minimal_vanishing_polynomial(_base_ring_to_fraction_field(self), eval_pts)

    def lagrange_polynomial(self, points):
        r"""
        Return the minimal-degree polynomial which interpolates the given
        points.

        More precisely, given `n` pairs `(x_1, y_1), ..., (x_n, y_n) \in R^2`,
        where `R` is ``self.base_ring()``, compute a skew polynomial `p(x)` such
        that `p(x_i) = y_i` for each `i`, under the condition that the `x_i` are
        linearly independent over the fixed field of ``self.twisting_morphism()``.

        If the `x_i` are linearly independent over the fixed field of
        ``self.twisting_morphism()`` then such a polynomial is guaranteed to exist.
        Otherwise, it might exist depending on the `y_i`, but the algorithm used
        in this implementation does not support that, and so an error is always
        raised.

        INPUT:

        - ``points`` -- a list of pairs ``(x_1, y_1),..., (x_n, y_n)`` of
          elements of the base ring of ``self``. The `x_i` should be linearly
          independent over the fixed field of ``self.twisting_morphism()``.

        OUTPUT:

        The Lagrange polynomial.

        EXAMPLES::

            sage: k.<t> = GF(5^3)
            sage: Frob = k.frobenius_endomorphism()
            sage: S.<x> = k['x',Frob]
            sage: points = [(t, 3*t^2 + 4*t + 4), (t^2, 4*t)]
            sage: d = S.lagrange_polynomial(points); d
            x + t

            sage: R.<t> = ZZ[]
            sage: sigma = R.hom([t+1])
            sage: T.<x> = R['x', sigma]
            sage: points = [ (1, t^2 + 3*t + 4), (t, 2*t^2 + 3*t + 1), (t^2, t^2 + 3*t + 4) ]
            sage: p = T.lagrange_polynomial(points); p
            ((-t^4 - 2*t - 3)/-2)*x^2 + (-t^4 - t^3 - t^2 - 3*t - 2)*x + (-t^4 - 2*t^3 - 4*t^2 - 10*t - 9)/-2
            sage: p.multi_point_evaluation([1, t, t^2]) == [ t^2 + 3*t + 4, 2*t^2 + 3*t + 1, t^2 + 3*t + 4 ]
            True

        If the `x_i` are linearly dependent over the fixed field of
        ``self.twisting_morphism()``, then an error is raised::

            sage: T.lagrange_polynomial([ (t, 1), (2*t, 3) ])
            Traceback (most recent call last):
            ...
            ValueError: the given evaluation points are linearly dependent over the fixed field of the twisting morphism,
            so a Lagrange polynomial could not be determined (and might not exist).
        """
        l = len(points)
        if not all(len(pair) == 2 for pair in points):
            raise TypeError("supplied points must be pairs of elements of base ring")
        eval_pts = [x for (x, _) in points]
        values = [y for (_, y) in points]

        if l > len(set(eval_pts)):
            raise TypeError("the evaluation points must be distinct")
        zero_i = [i for i in range(l) if eval_pts[i].is_zero()]
        if zero_i and not values[zero_i[0]].is_zero():
            raise TypeError("a skew polynomial always evaluates to 0 at 0, but a non-zero value was requested.")

        return _lagrange_polynomial(_base_ring_to_fraction_field(self), eval_pts, values)


# Special classes for twisting morphisms with finite order
##########################################################

class SectionSkewPolynomialCenterInjection(Section):
    r"""
    Section of the canonical injection of the center of a skew
    polynomial ring into this ring

    TESTS::

        sage: k.<a> = GF(5^3)
        sage: S.<x> = SkewPolynomialRing(k, k.frobenius_endomorphism())
        sage: Z = S.center()
        sage: iota = S.convert_map_from(Z)
        sage: sigma = iota.section()
        sage: TestSuite(sigma).run(skip=['_test_category'])
    """
    def _call_(self, x):
        r"""
        Return `x` viewed as an element of the center

        EXAMPLES::

            sage: k.<a> = GF(5^3)
            sage: S.<x> = SkewPolynomialRing(k, k.frobenius_endomorphism())
            sage: Z = S.center()
            sage: iota = S.convert_map_from(Z)
            sage: sigma = iota.section()
            sage: sigma(x^3)
            z
            sage: sigma(x^2)
            Traceback (most recent call last):
            ...
            ValueError: x^2 is not in the center
        """
        order = self.inverse()._order
        section = self.inverse()._embed.section()
        lx = x.list()
        l = []
        mod = 0
        for c in lx:
            if mod == 0:
                l.append(section(c))
            else:
                if not c.is_zero():
                    raise ValueError("%s is not in the center" % x)
            mod += 1
            if mod == order:
                mod = 0
        return self.codomain()(l)

    def _richcmp_(self, right, op):
        r"""
        Compare this morphism with ``right``

        TESTS::

            sage: k.<a> = GF(5^3)
            sage: S.<x> = SkewPolynomialRing(k, k.frobenius_endomorphism())
            sage: Z = S.center()
            sage: iota = S.convert_map_from(Z)
            sage: sigma = iota.section()

            sage: s = loads(dumps(sigma))
            sage: s == sigma
            True
            sage: s is sigma
            False
        """
        if op == op_EQ:
            return (self.domain() is right.domain()) and (self.codomain() is right.codomain())
        return NotImplemented


class SkewPolynomialCenterInjection(RingHomomorphism):
    r"""
    Canonical injection of the center of a skew polynomial ring
    into this ring

    TESTS::

        sage: k.<a> = GF(5^3)
        sage: S.<x> = SkewPolynomialRing(k, k.frobenius_endomorphism())
        sage: Z = S.center()
        sage: iota = S.convert_map_from(Z)
        sage: TestSuite(iota).run(skip=['_test_category'])
    """
    def __init__(self, domain, codomain, embed, order):
        r"""
        Initialize this morphism

        EXAMPLES::

            sage: k.<a> = GF(5^3)
            sage: S.<x> = SkewPolynomialRing(k, k.frobenius_endomorphism())
            sage: Z = S.center()
            sage: S.convert_map_from(Z)   # indirect doctest
            Embedding of the center of Ore Polynomial Ring in x over Finite Field in a of size 5^3 twisted by a |--> a^5 into this ring
        """
        RingHomomorphism.__init__(self, Hom(domain, codomain))
        self._embed = embed
        self._order = order
        self._codomain = codomain
        self._section = SectionSkewPolynomialCenterInjection(self)

    def _repr_(self):
        r"""
        Return a string representation of this morphism

        EXAMPLES::

            sage: k.<a> = GF(5^3)
            sage: S.<x> = SkewPolynomialRing(k, k.frobenius_endomorphism())
            sage: Z = S.center()
            sage: iota = S.convert_map_from(Z)
            sage: iota
            Embedding of the center of Ore Polynomial Ring in x over Finite Field in a of size 5^3 twisted by a |--> a^5 into this ring
            sage: iota._repr_()
            'Embedding of the center of Ore Polynomial Ring in x over Finite Field in a of size 5^3 twisted by a |--> a^5 into this ring'
        """
        return "Embedding of the center of %s into this ring" % self._codomain

    def _call_(self, x):
        r"""
        Return the image of `x` by this morphism

        TESTS::

            sage: k.<a> = GF(5^3)
            sage: S.<x> = SkewPolynomialRing(k, k.frobenius_endomorphism())
            sage: Z.<z> = S.center()
            sage: iota = S.convert_map_from(Z)

            sage: iota(z)
            x^3
        """
        k = self._codomain.base_ring()
        l = []
        lz = [k(0)] * (self._order - 1)
        for c in x.list():
            l += [self._embed(c)] + lz
        return self._codomain(l)

    def _richcmp_(self, right, op):
        r"""
        Compare this morphism with ``right``

        TESTS::

            sage: k.<a> = GF(5^3)
            sage: S.<x> = SkewPolynomialRing(k, k.frobenius_endomorphism())
            sage: Z = S.center()
            sage: iota = S.convert_map_from(Z)

            sage: i = loads(dumps(iota))
            sage: i == iota
            True
            sage: i is iota
            False
        """
        if op == op_EQ:
            return (self.domain() is right.domain()) and (self.codomain() is right.codomain())
        return NotImplemented

    def section(self):
        r"""
        Return a section of this morphism

        EXAMPLES::

            sage: k.<a> = GF(5^3)
            sage: S.<x> = SkewPolynomialRing(k, k.frobenius_endomorphism())
            sage: Z = S.center()
            sage: iota = S.convert_map_from(Z)
            sage: sigma = iota.section()
            sage: sigma(x^3)
            z
        """
        return self._section


class SkewPolynomialRing_finite_order(SkewPolynomialRing):
    """
    A specialized class for skew polynomial rings over finite fields.

    .. SEEALSO::

        :meth:`sage.rings.polynomial.skew_polynomial_ring_constructor.SkewPolynomialRing`
        :class:`sage.rings.polynomial.skew_polynomial_ring.SkewPolynomialRing`
        :mod:`sage.rings.polynomial.skew_polynomial_finite_order`
    """
    def __init__(self, base_ring, morphism, derivation, name, sparse, category=None):
        r"""
        Initialize this skew polynomial

        TESTS::

            sage: k.<t> = GF(5^3)
            sage: Frob = k.frobenius_endomorphism()
            sage: S.<x> = k['x', Frob]; S
            Ore Polynomial Ring in x over Finite Field in t of size 5^3 twisted by t |--> t^5
            sage: S.category()
            Category of algebras over Finite Field in t of size 5^3

            sage: TestSuite(S).run()

        We check that a call to the method
        :meth:`sage.rings.polynomial.skew_polynomial_finite_order.SkewPolynomial_finite_order.is_central`
        does not affect the behaviour of default central variable names::

            sage: k.<a> = GF(7^4)
            sage: phi = k.frobenius_endomorphism()
            sage: S.<x> = k['x', phi]
            sage: (x^4).is_central()
            True
            sage: Z.<u> = S.center()
            sage: S.center() is Z
            True
        """
        if self.Element is None:
            import sage.rings.polynomial.skew_polynomial_finite_order
            self.Element = sage.rings.polynomial.skew_polynomial_finite_order.SkewPolynomial_finite_order_dense
        SkewPolynomialRing.__init__(self, base_ring, morphism, derivation, name, sparse, category)
        self._order = morphism.order()
        (self._constants, self._embed_constants) = morphism.fixed_field()

        # Configure and create center
        self._center = {}
        self._center_variable_name = 'z'
        for i in range(WORKING_CENTER_MAX_TRIES):
            try:
                self._working_center = self.center()
                self._center_variable_name = None
                break
            except ValueError:
                self._center_variable_name = "z%s_" % i
        if self._center_variable_name is not None:
            raise NotImplementedError("unable to create the center")

    def center(self, name=None, names=None, default=False):
        r"""
        Return the center of this skew polynomial ring.

        .. NOTE::

            If F denotes the subring of R fixed by `\sigma` and `\sigma`
            has order `r`, the center of `K[x,\sigma]` is `F[x^r]`, that
            is a univariate polynomial ring over `F`.

        INPUT:

        - ``name`` -- a string or ``None`` (default: ``None``);
          the name for the central variable (namely `x^r`)

        - ``default`` -- a boolean (default: ``False``); if ``True``,
          set the default variable name for the center to ``name``

        EXAMPLES::

            sage: k.<t> = GF(5^3)
            sage: Frob = k.frobenius_endomorphism()
            sage: S.<x> = k['x',Frob]; S
            Ore Polynomial Ring in x over Finite Field in t of size 5^3 twisted by t |--> t^5

            sage: Z = S.center(); Z
            Univariate Polynomial Ring in z over Finite Field of size 5
            sage: Z.gen()
            z

        We can pass in another variable name::

            sage: S.center(name='y')
            Univariate Polynomial Ring in y over Finite Field of size 5

        or use the bracket notation::

            sage: Zy.<y> = S.center(); Zy
            Univariate Polynomial Ring in y over Finite Field of size 5
            sage: y.parent() is Zy
            True

        A coercion map from the center to the skew polynomial ring is set::

            sage: S.has_coerce_map_from(Zy)
            True

            sage: P = y + x; P
            x^3 + x
            sage: P.parent()
            Ore Polynomial Ring in x over Finite Field in t of size 5^3 twisted by t |--> t^5
            sage: P.parent() is S
            True

        together with a conversion map in the reverse direction::

            sage: Zy(x^6 + 2*x^3 + 3)
            y^2 + 2*y + 3

            sage: Zy(x^2)
            Traceback (most recent call last):
            ...
            ValueError: x^2 is not in the center

        Two different skew polynomial rings can share the same center::

            sage: S1.<x1> = k['x1', Frob]
            sage: S2.<x2> = k['x2', Frob]
            sage: S1.center() is S2.center()
            True

        ABOUT THE DEFAULT NAME OF THE CENTRAL VARIABLE:

        A priori, the default is ``z``.

        However, a variable name is given the first time this method is
        called, the given name become the default for the next calls::

            sage: K.<t> = GF(11^3)
            sage: phi = K.frobenius_endomorphism()
            sage: A.<X> = K['X', phi]

            sage: C.<u> = A.center()  # first call
            sage: C
            Univariate Polynomial Ring in u over Finite Field of size 11
            sage: A.center()  # second call: the variable name is still u
            Univariate Polynomial Ring in u over Finite Field of size 11
            sage: A.center() is C
            True

        We can update the default variable name by passing in the argument
        ``default=True``::

            sage: D.<v> = A.center(default=True)
            sage: D
            Univariate Polynomial Ring in v over Finite Field of size 11
            sage: A.center()
            Univariate Polynomial Ring in v over Finite Field of size 11
            sage: A.center() is D
            True

        TESTS::

            sage: C.<a,b> = S.center()
            Traceback (most recent call last):
            ...
            IndexError: the number of names must equal the number of generators
        """
        if name is not None and names is not None:
            raise ValueError
        if names is None:
            if name is None:
                name = self._center_variable_name
            if name is None:
                name = 'z'
            names = (name,)
        names = normalize_names(1, names)
        name = names[0]
        if name in self._center:
            center = self._center[name]
        else:
            center = PolynomialRing(self._constants, names)
            embed = SkewPolynomialCenterInjection(center, self, self._embed_constants, self._order)
            try:
                assert not self.has_coerce_map_from(center)
                self.register_coercion(embed)
                center.register_conversion(embed.section())
            except AssertionError:
                raise ValueError("creation of coercion map fails; consider using another variable name")
            self._center[name] = center
        if default or (self._center_variable_name is None):
            self._center_variable_name = name
        return center


# Special class for skew polynomial over finite fields
######################################################

class SkewPolynomialRing_finite_field(SkewPolynomialRing_finite_order):
    """
    A specialized class for skew polynomial rings over finite fields.

    .. SEEALSO::

        :meth:`sage.rings.polynomial.skew_polynomial_ring_constructor.SkewPolynomialRing`
        :class:`sage.rings.polynomial.skew_polynomial_ring.SkewPolynomialRing_general`
        :mod:`sage.rings.polynomial.skew_polynomial_finite_field`

    .. TODO::

        Add methods related to center of skew polynomial ring, irreducibility, karatsuba
        multiplication and factorization.
    """
    def __init__(self, base_ring, morphism, derivation, names, sparse, category=None):
        """
        This method is a constructor for a general, dense univariate skew polynomial ring
        over a finite field.

        INPUT:

        - ``base_ring`` -- a commutative ring

        - ``map`` -- an automorphism of the base ring

        - ``name`` -- string or list of strings representing the name of the variables of ring

        - ``sparse`` -- boolean (default: ``False``)

        - ``element_class`` -- class representing the type of element to be used in ring

        ..NOTE::

            Multivariate and Sparse rings are not implemented.

        EXAMPLES::

            sage: k.<t> = GF(5^3)
            sage: Frob = k.frobenius_endomorphism()
            sage: T.<x> = k['x', Frob]; T
            Ore Polynomial Ring in x over Finite Field in t of size 5^3 twisted by t |--> t^5
        """
        if self.Element is None:
            import sage.rings.polynomial.skew_polynomial_finite_field
            self.Element = sage.rings.polynomial.skew_polynomial_finite_field.SkewPolynomial_finite_field_dense
        SkewPolynomialRing_finite_order.__init__(self, base_ring, morphism, derivation, names, sparse, category)
        self._matrix_retraction = None

    def _new_retraction_map(self, seed=None):
        """
        Create a retraction map from the ring of coefficient
        of this skew polynomial ring to its fixed subfield under 
        the twisting morphism

        This is an internal function used in factorization.

        INPUT:

        - ``seed`` -- an element of the base ring or ``None``
          (default: ``None``); it ``None``, a random element
          is picked

        TESTS::
        
            sage: k.<a> = GF(11^4)
            sage: Frob = k.frobenius_endomorphism()
            sage: S.<x> = k['x', Frob]

            sage: S._new_retraction_map()
            sage: S._matrix_retraction   # random
            [ 9  4 10  4]

        We can specify a seed::

            sage: S._new_retraction_map(seed=a)
            sage: S._matrix_retraction
            [ 0  6  3 10]
            sage: S._new_retraction_map(seed=a)
            sage: S._matrix_retraction
            [ 0  6  3 10]
        """
        k = self.base_ring()
        section = self._embed_constants.section()
        if seed is None:
            seed = k.random_element()
        self._seed_retraction = seed
        trace = [ ]
        elt = seed
        for _ in range(k.degree()):
            x = elt
            tr = elt
            for _ in range(1, self._order):
                x = self._morphism(x)
                tr += x
            elt *= k.gen()
            trace.append(section(tr))
        self._matrix_retraction = MatrixSpace(self._constants, 1, k.degree())(trace)

    def _retraction(self, x, newmap=False, seed=None):
        """
        Return the image of `x` under the retraction map
        (see also :meth:`_new_retraction_map`)

        This is an internal function used in factorization.
        
        INPUT:

        - ``newmap`` -- a boolean (default: ``False``); whether we
          first create and use a new retraction map 

        - ``seed`` -- an element of the base ring or ``None`` (default:
          ``None``); if given, first create a new random retraction map
          with given seed

        TESTS::

            sage: k.<a> = GF(11^4)
            sage: Frob = k.frobenius_endomorphism()
            sage: S.<x> = k['x', Frob]

            sage: S._retraction(a)   # random
            6

        Note that a retraction map has been automatically created::

            sage: S._matrix_retraction   # random
            [ 0  6  3 10]

        If we call again the method :meth:`_retraction`,
        the same retraction map is used::

            sage: S._retraction(a)   # random
            6

        We can specify a seed::

            sage: S._retraction(a^2, seed=a)
            10
        """
        # Better to return the retraction map but more difficult
        if newmap or seed is not None or self._matrix_retraction is None:
            self._new_retraction_map()
        return (self._matrix_retraction*self.base_ring()(x)._vector_())[0]<|MERGE_RESOLUTION|>--- conflicted
+++ resolved
@@ -247,572 +247,7 @@
         if self.Element is None:
             import sage.rings.polynomial.skew_polynomial_element
             self.Element = sage.rings.polynomial.skew_polynomial_element.SkewPolynomial_generic_dense
-<<<<<<< HEAD
         OrePolynomialRing.__init__(self, base_ring, morphism, None, name, sparse, category)
-=======
-        self.__is_sparse = sparse
-        self._map = twist_map
-        self._maps = {0: IdentityMorphism(base_ring), 1: self._map}
-        category = Algebras(base_ring).or_subcategory(category)
-        Algebra.__init__(self, base_ring, names=name, normalize=True, category=category)
-
-    def _element_constructor_(self, a=None, check=True, construct=False, **kwds):
-        r"""
-        Convert a base ring element ``a`` into a constant of this univariate
-        skew polynomial ring, possibly non-canonically.
-
-        INPUT:
-
-        - ``a`` -- (default: ``None``) an element of the base ring
-          of ``self`` or a ring that has a coerce map from ``self``
-
-        - ``check`` -- boolean (default: ``True``)
-
-        - ``construct`` -- boolean (default: ``False``)
-
-        OUTPUT:
-
-        An zero-degree skew polynomial in ``self``, equal to ``a``.
-
-        EXAMPLES::
-
-            sage: R.<t> = ZZ[]
-            sage: sigma = R.hom([t+1])
-            sage: S.<x> = SkewPolynomialRing(R,sigma)
-            sage: S(1 + x + x^2 + x^3)
-            x^3 + x^2 + x + 1
-            sage: S(1 + t)
-            t + 1
-            sage: S(1 + t).degree()
-            0
-            sage: S(0).list()
-            []
-
-        TESTS::
-
-            sage: S(x, check=True)
-            x
-        """
-        C = self.Element
-        if isinstance(a, list):
-            return C(self, a, check=check, construct=construct)
-        if isinstance(a, sage.structure.element.Element):
-            P = a.parent()
-
-            def build(check):
-                if a.is_zero():
-                    return P.zero()
-                else:
-                    return C(self, [a], check=check, construct=construct)
-            if P is self:
-                return a
-            elif P is self.base_ring():
-                build(False)
-            elif P == self.base_ring() or self.base_ring().has_coerce_map_from(P):
-                build(True)
-        try:
-            return a._polynomial_(self)
-        except AttributeError:
-            pass
-        if isinstance(a, str):
-            try:
-                from sage.misc.parser import Parser, LookupNameMaker
-                R = self.base_ring()
-                p = Parser(Integer, R, LookupNameMaker({self.variable_name(): self.gen()}, R))
-                return self(p.parse(a))
-            except NameError:
-                raise TypeError("unable to coerce string")
-        return C(self, a, check, construct=construct, **kwds)
-
-    def _coerce_map_from_base_ring(self):
-        """
-        Return a coercion map from the base ring of ``self``.
-
-        EXAMPLES::
-
-            sage: R.<t> = ZZ[]
-            sage: S.<x> = SkewPolynomialRing(R, R.hom([t + 1]))
-            sage: S.coerce_map_from(R)
-            Skew Polynomial base injection morphism:
-              From: Univariate Polynomial Ring in t over Integer Ring
-              To:   Skew Polynomial Ring in x over Univariate Polynomial Ring in t over Integer Ring twisted by t |--> t + 1
-            sage: x.parent()
-            Skew Polynomial Ring in x over Univariate Polynomial Ring in t over Integer Ring twisted by t |--> t + 1
-            sage: t.parent()
-            Univariate Polynomial Ring in t over Integer Ring
-            sage: y = x + t  # indirect doctest
-            sage: y
-            x + t
-            sage: y.parent() is S
-            True
-        """
-        return SkewPolynomialBaseringInjection(self.base_ring(), self)
-
-    def _coerce_map_from_(self, P):
-        r"""
-        Check whether ``self`` has a coerce map from ``P``.
-
-        The rings that canonically coerce into this ring are:
-
-        - this ring itself
-
-        - any ring that canonically coerces to the base ring of this ring
-
-        - skew polynomial rings in the same variable and automorphism over
-          any base ring that canonically coerces to the base ring of this ring
-
-        INPUT:
-
-        - ``P`` -- a ring
-
-        EXAMPLES::
-
-            sage: R.<t> = ZZ[]
-            sage: sigma = R.hom([t+1])
-            sage: S.<x> = SkewPolynomialRing(R,sigma)
-            sage: S.has_coerce_map_from(S)
-            True
-            sage: S.has_coerce_map_from(R)
-            True
-            sage: S.has_coerce_map_from(ZZ)
-            True
-            sage: S.has_coerce_map_from(GF(5^3))
-            False
-
-            sage: S.coerce_map_from(ZZ)
-            Composite map:
-                From: Integer Ring
-                To:   Skew Polynomial Ring in x over Univariate Polynomial Ring in t over Integer Ring twisted by t |--> t + 1
-                Defn:   Polynomial base injection morphism:
-                        From: Integer Ring
-                        To:   Univariate Polynomial Ring in t over Integer Ring
-                    then
-                        Skew Polynomial base injection morphism:
-                        From: Univariate Polynomial Ring in t over Integer Ring
-                        To:   Skew Polynomial Ring in x over Univariate Polynomial Ring in t over Integer Ring twisted by t |--> t + 1
-            sage: S.coerce_map_from(S)
-            Identity endomorphism of Skew Polynomial Ring in x over Univariate Polynomial Ring in t over Integer Ring twisted by t |--> t + 1
-        """
-        base_ring = self.base_ring()
-        try:
-            connecting = base_ring.coerce_map_from(P)
-            if connecting is not None:
-                return self.coerce_map_from(base_ring) * connecting
-        except TypeError:
-            pass
-        if isinstance(P, SkewPolynomialRing):
-            if self.__is_sparse and not P.is_sparse():
-                return False
-            if P.variable_name() == self.variable_name():
-                return base_ring.has_coerce_map_from(P.base_ring())
-
-    def _repr_(self):
-        r"""
-        Return a string representation of ``self``.
-
-        EXAMPLES::
-
-            sage: R.<t> = ZZ[]
-            sage: sigma = R.hom([t+1])
-            sage: S.<x> = SkewPolynomialRing(R,sigma)
-            sage: S
-            Skew Polynomial Ring in x over Univariate Polynomial Ring in t over Integer Ring twisted by t |--> t + 1
-        """
-        s = "Skew Polynomial Ring in %s over %s twisted by %s" % (self.variable_name(),
-                                                                  self.base_ring(),
-                                                                  self._map._repr_short())
-        if self.is_sparse():
-            s = "Sparse " + s
-        return s
-
-    def _latex_(self):
-        r"""
-        Return a latex representation of ``self``.
-
-        EXAMPLES::
-
-            sage: R.<t> = ZZ[]
-            sage: sigma = R.hom([t+1])
-            sage: S.<x> = SkewPolynomialRing(R,sigma)
-            sage: latex(S)
-            \Bold{Z}[t][x,\begin{array}{l}
-            \text{\texttt{Ring{ }endomorphism...}}
-            \end{array}]
-        """
-        from sage.misc.latex import latex
-        return "%s[%s,%s]" % (latex(self.base_ring()), self.latex_variable_names()[0],
-                              latex(self._map))
-
-    def change_var(self, var):
-        r"""
-        Return the skew polynomial ring in variable ``var`` with the same base
-        ring and twist map as ``self``.
-
-        INPUT:
-
-        - ``var`` -- a string representing the name of the new variable.
-
-        OUTPUT:
-
-        ``self`` with variable name changed to ``var``.
-
-        EXAMPLES::
-
-            sage: k.<t> = GF(5^3)
-            sage: Frob = k.frobenius_endomorphism()
-            sage: R.<x> = SkewPolynomialRing(k,Frob); R
-            Skew Polynomial Ring in x over Finite Field in t of size 5^3 twisted by t |--> t^5
-            sage: Ry = R.change_var('y'); Ry
-            Skew Polynomial Ring in y over Finite Field in t of size 5^3 twisted by t |--> t^5
-            sage: Ry is R.change_var('y')
-            True
-        """
-        return SkewPolynomialRing(self.base_ring(), self._map, names=var,
-                                  sparse=self.__is_sparse)
-
-    def characteristic(self):
-        r"""
-        Return the characteristic of the base ring of ``self``.
-
-        EXAMPLES::
-
-            sage: R.<t> = QQ[]
-            sage: sigma = R.hom([t+1])
-            sage: R['x',sigma].characteristic()
-            0
-
-            sage: k.<u> = GF(5^3)
-            sage: Frob = k.frobenius_endomorphism()
-            sage: k['y',Frob].characteristic()
-            5
-        """
-        return self.base_ring().characteristic()
-
-    @cached_method
-    def twist_map(self, n=1):
-        r"""
-        Return the twist map, the automorphism of the base ring of
-        ``self``, iterated ``n`` times.
-
-        INPUT:
-
-        -  ``n`` - an integer (default: 1)
-
-        OUTPUT:
-
-        ``n``-th iterative of the twist map of this skew polynomial ring.
-
-        EXAMPLES::
-
-            sage: R.<t> = QQ[]
-            sage: sigma = R.hom([t+1])
-            sage: S.<x> = R['x',sigma]
-            sage: S.twist_map()
-            Ring endomorphism of Univariate Polynomial Ring in t over Rational Field
-              Defn: t |--> t + 1
-            sage: S.twist_map() == sigma
-            True
-            sage: S.twist_map(10)
-            Ring endomorphism of Univariate Polynomial Ring in t over Rational Field
-              Defn: t |--> t + 10
-
-        If ``n`` in negative, Sage tries to compute the inverse of the
-        twist map::
-
-            sage: k.<t> = GF(5^3)
-            sage: Frob = k.frobenius_endomorphism()
-            sage: T.<y> = k['y',Frob]
-            sage: T.twist_map(-1)
-            Frobenius endomorphism t |--> t^(5^2) on Finite Field in t of size 5^3
-
-        ::
-
-            sage: S.twist_map(-1)
-            Ring endomorphism of Univariate Polynomial Ring in t over Rational Field
-              Defn: t |--> t - 1
-        """
-        try:
-            return self._map ** n
-        except TypeError as e:
-            if n < 0:
-                raise NotImplementedError("inversion of the twist map %s" % self._map)
-            else:
-                raise ValueError("Unexpected error in iterating the twist map: %s", e)
-
-    @cached_method
-    def gen(self, n=0):
-        r"""
-        Return the indeterminate generator of this skew polynomial ring.
-
-        INPUT:
-
-        - ``n`` -- index of generator to return (default: 0). Exists for
-          compatibility with other polynomial rings.
-
-        EXAMPLES::
-
-            sage: R.<t> = QQ[]
-            sage: sigma = R.hom([t+1])
-            sage: S.<x> = R['x',sigma]; S
-            Skew Polynomial Ring in x over Univariate Polynomial Ring in t over Rational Field twisted by t |--> t + 1
-            sage: y = S.gen(); y
-            x
-            sage: y == x
-            True
-            sage: y is x
-            True
-            sage: S.gen(0)
-            x
-
-        This is also known as the parameter::
-
-            sage: S.parameter() is S.gen()
-            True
-        """
-        if n != 0:
-            raise IndexError("generator %s not defined" % n)
-        return self.Element(self, [0, 1])
-
-    parameter = gen
-
-    def gens_dict(self):
-        r"""
-        Return a {name: variable} dictionary of the generators of ``self``.
-
-        EXAMPLES::
-
-            sage: R.<t> = ZZ[]
-            sage: sigma = R.hom([t+1])
-            sage: S.<x> = SkewPolynomialRing(R,sigma)
-            sage: S.gens_dict()
-            {'x': x}
-        """
-        return dict(zip(self.variable_names(), self.gens()))
-
-    def is_finite(self):
-        r"""
-        Return ``False`` since skew polynomial rings are not finite
-        (unless the base ring is `0`.)
-
-        EXAMPLES::
-
-            sage: k.<t> = GF(5^3)
-            sage: k.is_finite()
-            True
-            sage: Frob = k.frobenius_endomorphism()
-            sage: S.<x> = k['x',Frob]
-            sage: S.is_finite()
-            False
-        """
-        R = self.base_ring()
-        return R.is_finite() and R.order() == 1
-
-    def is_exact(self):
-        r"""
-        Return ``True`` if elements of this skew polynomial ring are exact.
-        This happens if and only if elements of the base ring are exact.
-
-        EXAMPLES::
-
-            sage: k.<t> = GF(5^3)
-            sage: Frob = k.frobenius_endomorphism()
-            sage: S.<x> = k['x',Frob]
-            sage: S.is_exact()
-            True
-            sage: S.base_ring().is_exact()
-            True
-
-            sage: R.<u> = k[[]]
-            sage: sigma = R.hom([u+u^2])
-            sage: T.<y> = R['y',sigma]
-            sage: T.is_exact()
-            False
-            sage: T.base_ring().is_exact()
-            False
-        """
-        return self.base_ring().is_exact()
-
-    def is_sparse(self):
-        r"""
-        Return ``True`` if the elements of this polynomial ring are sparsely
-        represented.
-
-        .. WARNING::
-
-            Since sparse skew polynomials are not yet implemented, this
-            function always returns ``False``.
-
-        EXAMPLES::
-
-            sage: R.<t> = RR[]
-            sage: sigma = R.hom([t+1])
-            sage: S.<x> = R['x',sigma]
-            sage: S.is_sparse()
-            False
-        """
-        return self.__is_sparse
-
-    def ngens(self):
-        r"""
-        Return the number of generators of this skew polynomial ring,
-        which is 1.
-
-        EXAMPLES::
-
-            sage: R.<t> = RR[]
-            sage: sigma = R.hom([t+1])
-            sage: S.<x> = R['x',sigma]
-            sage: S.ngens()
-            1
-        """
-        return 1
-
-    def random_element(self, degree=2, monic=False, *args, **kwds):
-        r"""
-        Return a random skew polynomial in ``self``.
-
-        INPUT:
-
-        - ``degree`` -- (default: 2) integer with degree
-          or a tuple of integers with minimum and maximum degrees
-
-        - ``monic`` -- (default: ``False``) if ``True``, return a monic
-          skew polynomial
-
-        - ``*args, **kwds`` -- passed on to the ``random_element`` method
-          for the base ring
-
-        OUTPUT:
-
-        Skew polynomial such that the coefficients of `x^i`, for `i` up
-        to ``degree``, are random elements from the base ring, randomized
-        subject to the arguments ``*args`` and ``**kwds``.
-
-        EXAMPLES::
-
-            sage: k.<t> = GF(5^3)
-            sage: Frob = k.frobenius_endomorphism()
-            sage: S.<x> = k['x', Frob]
-            sage: S.random_element()  # random
-            (2*t^2 + 3)*x^2 + (4*t^2 + t + 4)*x + 2*t^2 + 2
-            sage: S.random_element(monic=True)  # random
-            x^2 + (2*t^2 + t + 1)*x + 3*t^2 + 3*t + 2
-
-        Use ``degree`` to obtain polynomials of higher degree
-
-            sage: p = S.random_element(degree=5)   # random
-            (t^2 + 3*t)*x^4 + (4*t + 4)*x^3 + (4*t^2 + 4*t)*x^2 + (2*t^2 + 1)*x + 3
-
-        When ``monic`` is ``False``, the returned skew polynomial may have
-        a degree less than ``degree`` (it happens when the random leading
-        coefficient is zero). However, if ``monic`` is ``True``, this can't
-        happen::
-
-            sage: p = S.random_element(degree=4, monic=True)
-            sage: p.leading_coefficient() == S.base_ring().one()
-            True
-            sage: p.degree() == 4
-            True
-
-        If a tuple of two integers is given for the degree argument, a random
-        integer will be chosen between the first and second element of the
-        tuple as the degree, both inclusive::
-
-            sage: S.random_element(degree=(2,7))  # random
-            (3*t^2 + 1)*x^4 + (4*t + 2)*x^3 + (4*t + 1)*x^2
-             + (t^2 + 3*t + 3)*x + 3*t^2 + 2*t + 2
-
-        If the first tuple element is greater than the second, a a
-        ``ValueError`` is raised::
-
-            sage: S.random_element(degree=(5,4))
-            Traceback (most recent call last):
-            ...
-            ValueError: first degree argument must be less or equal to the second
-        """
-        R = self.base_ring()
-        if isinstance(degree, (list, tuple)):
-            if len(degree) != 2:
-                raise ValueError("degree argument must be an integer or a tuple of 2 integers (min_degree, max_degree)")
-            if degree[0] > degree[1]:
-                raise ValueError("first degree argument must be less or equal to the second")
-            degree = randint(*degree)
-        if monic:
-            return self([R.random_element(*args, **kwds)
-                         for _ in range(degree)] + [R.one()])
-        else:
-            return self([R.random_element(*args, **kwds)
-                         for _ in range(degree + 1)])
-
-    def random_irreducible(self, degree=2, monic=True, *args, **kwds):
-        r"""
-        Return a random irreducible skew polynomial.
-
-        .. WARNING::
-
-            Elements of this skew polynomial ring need to have a method
-            is_irreducible(). Currently, this method is implemented only
-            when the base ring is a finite field.
-
-        INPUT:
-
-        -  ``degree`` - Integer with degree (default: 2)
-           or a tuple of integers with minimum and maximum degrees
-
-        -  ``monic`` - if True, returns a monic skew polynomial
-           (default: True)
-
-        -  ``*args, **kwds`` - Passed on to the ``random_element`` method for
-           the base ring
-
-        OUTPUT:
-
-        -  A random skew polynomial
-
-        EXAMPLES::
-
-            sage: k.<t> = GF(5^3)
-            sage: Frob = k.frobenius_endomorphism()
-            sage: S.<x> = k['x',Frob]
-            sage: A = S.random_irreducible(); A
-            x^2 + (4*t^2 + 3*t + 4)*x + 4*t^2 + t
-            sage: A.is_irreducible()
-            True
-            sage: B = S.random_irreducible(degree=3,monic=False); B  # random
-            (4*t + 1)*x^3 + (t^2 + 3*t + 3)*x^2 + (3*t^2 + 2*t + 2)*x + 3*t^2 + 3*t + 1
-            sage: B.is_irreducible()
-            True
-        """
-        if isinstance(degree, (list, tuple)):
-            if len(degree) != 2:
-                raise ValueError("degree argument must be an integer or a tuple of 2 integers (min_degree, max_degree)")
-            if degree[0] > degree[1]:
-                raise ValueError("minimum degree must be less or equal than maximum degree")
-            degree = randint(*degree)
-        while True:
-            irred = self.random_element((degree,degree), monic=monic)
-            if irred.is_irreducible():
-                return irred
-
-    def is_commutative(self):
-        r"""
-        Return ``True`` if this skew polynomial ring is commutative, i.e. if the
-        twist map is the identity.
-
-        EXAMPLES::
-
-            sage: k.<t> = GF(5^3)
-            sage: Frob = k.frobenius_endomorphism()
-            sage: S.<x> = k['x',Frob]
-            sage: S.is_commutative()
-            False
-
-            sage: T.<y> = k['y',Frob^3]
-            sage: T.is_commutative()
-            True
-        """
-        return self.twist_map().is_identity()
->>>>>>> 02b0be1f
 
     def minimal_vanishing_polynomial(self, eval_pts):
         """
@@ -1365,7 +800,7 @@
           is picked
 
         TESTS::
-        
+
             sage: k.<a> = GF(11^4)
             sage: Frob = k.frobenius_endomorphism()
             sage: S.<x> = k['x', Frob]
