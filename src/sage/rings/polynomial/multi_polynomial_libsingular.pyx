--- conflicted
+++ resolved
@@ -30,19 +30,6 @@
 include "sage/ext/stdsage.pxi"
 include "sage/ext/interrupt.pxi"
 
-<<<<<<< HEAD
-cdef extern from "stdsage.h":
-    ctypedef void PyObject
-    object PY_NEW(object t)
-    int PY_TYPE_CHECK(object o, object t)
-    void init_csage()
-
-    void  sage_free(void *p)
-    void* sage_realloc(void *p, size_t n)
-    void* sage_malloc(size_t)
-
-=======
->>>>>>> b132fbb2
 import os
 import sage.rings.memory
 
