--- conflicted
+++ resolved
@@ -92,12 +92,8 @@
     deprecation(32610, 'is_RealDoubleField is deprecated; use isinstance(..., sage.rings.abc.RealDoubleField) instead')
     return isinstance(x, RealDoubleField_class)
 
-<<<<<<< HEAD
-
-cdef class RealDoubleField_class(Field):
-=======
+
 cdef class RealDoubleField_class(sage.rings.abc.RealDoubleField):
->>>>>>> 6e2c3c4e
     """
     An approximation to the field of real numbers using double
     precision floating point numbers. Answers derived from calculations
