r"""
Elements

AUTHORS:

- David Harvey (2006-10-16): changed CommutativeAlgebraElement to
  derive from CommutativeRingElement instead of AlgebraElement

- David Harvey (2006-10-29): implementation and documentation of new
  arithmetic architecture

- William Stein (2006-11): arithmetic architecture -- pushing it
  through to completion.

- Gonzalo Tornaria (2007-06): recursive base extend for coercion --
  lots of tests

- Robert Bradshaw (2007-2010): arithmetic operators and coercion

- Maarten Derickx (2010-07): added architecture for is_square and sqrt

The Abstract Element Class Hierarchy
------------------------------------

This is the abstract class hierarchy, i.e., these are all
abstract base classes.

::

    SageObject
        Element
            ModuleElement
                RingElement
                    CommutativeRingElement
                        IntegralDomainElement
                            DedekindDomainElement
                                PrincipalIdealDomainElement
                                    EuclideanDomainElement
                        FieldElement
                            FiniteFieldElement
                        CommutativeAlgebraElement
                    AlgebraElement   (note -- can't derive from module, since no multiple inheritance)
                        CommutativeAlgebra ??? (should be removed from element.pxd)
                        Matrix
                    InfinityElement
                        PlusInfinityElement
                        MinusInfinityElement
                AdditiveGroupElement
                Vector

            MonoidElement
                MultiplicativeGroupElement
        ElementWithCachedMethod


How to Define a New Element Class
---------------------------------

Elements typically define a method ``_new_c``, e.g.,

::

    cdef _new_c(self, defining data):
        cdef FreeModuleElement_generic_dense x
        x = PY_NEW(FreeModuleElement_generic_dense)
        x._parent = self._parent
        x._entries = v

that creates a new sibling very quickly from defining data
with assumed properties.

Sage has a special system in place for handling arithmetic operations
for all Element subclasses. There are various rules that must be
followed by both arithmetic implementers and callers.

A quick summary for the impatient:

- To implement addition for any Element class, override def _add_().
- If you want to add x and y, whose parents you know are IDENTICAL,
  you may call _add_(x, y). This will be the fastest way to guarantee
  that the correct implementation gets called. Of course you can still
  always use "x + y".

Now in more detail. The aims of this system are to provide (1) an efficient
calling protocol from both Python and Cython, (2) uniform coercion semantics
across Sage, (3) ease of use, (4) readability of code.

We will take addition of RingElements as an example; all other operators
and classes are similar. There are four relevant functions.

- **def RingElement.__add__**

   This function is called by Python or Pyrex when the binary "+" operator
   is encountered. It ASSUMES that at least one of its arguments is a
   RingElement; only a really twisted programmer would violate this
   condition. It has a fast pathway to deal with the most common case
   where the arguments have the same parent. Otherwise, it uses the coercion
   module to work out how to make them have the same parent. After any
   necessary coercions have been performed, it calls _add_ to dispatch to
   the correct underlying addition implementation.

   Note that although this function is declared as def, it doesn't have the
   usual overheads associated with python functions (either for the caller
   or for __add__ itself). This is because python has optimised calling
   protocols for such special functions.

-  **def RingElement._add_**

   This is the function you should override to implement addition in a
   python subclass of RingElement.

   .. warning::

      if you override this in a *Cython* class, it won't get called.
      You should override _add_ instead. It is especially important to
      keep this in mind whenever you move a class down from Python to
      Cython.

   The two arguments to this function are guaranteed to have the
   SAME PARENT. Its return value MUST have the SAME PARENT as its
   arguments.

   If you want to add two objects from python, and you know that their
   parents are the same object, you are encouraged to call this function
   directly, instead of using "x + y".

   The default implementation of this function is to call _add_,
   so if no-one has defined a python implementation, the correct Pyrex
   implementation will get called.

-  **cpdef RingElement._add_**

   This is the function you should override to implement addition in a
   Pyrex subclass of RingElement.

   The two arguments to this function are guaranteed to have the
   SAME PARENT. Its return value MUST have the SAME PARENT as its
   arguments.

   The default implementation of this function is to raise a
   NotImplementedError, which will happen if no-one has supplied
   implementations of either _add_.


For speed, there are also **inplace** version of the arithmetic commands.
DD NOT call them directly, they may mutate the object and will be called
when and only when it has been determined that the old object will no longer
be accessible from the calling function after this operation.

-  **def RingElement._iadd_**

   This is the function you should override to inplace implement addition
   in a Python subclass of RingElement.

   The two arguments to this function are guaranteed to have the
   SAME PARENT. Its return value MUST have the SAME PARENT as its
   arguments.

   The default implementation of this function is to call _add_,
   so if no-one has defined a Python implementation, the correct Cython
   implementation will get called.
"""


cdef extern from *:
    ctypedef struct RefPyObject "PyObject":
        int ob_refcnt




##################################################################
# Generic element, so all this functionality must be defined
# by any element.  Derived class must call __init__
##################################################################

include "sage/ext/cdefs.pxi"
include "sage/ext/stdsage.pxi"
include "sage/ext/python.pxi"

import operator, types
import sys
import traceback

import sage.misc.sageinspect as sageinspect

cdef MethodType
from types import MethodType

from sage.categories.category   import Category
from sage.structure.parent      cimport Parent
from sage.structure.misc        import is_extension_type, getattr_from_other_class
from sage.misc.lazy_format      import LazyFormat

# Create a dummy attribute error, using some kind of lazy error message,
# so that neither the error itself not the message need to be created
# repeatedly, which would cost time.

from sage.structure.misc cimport AttributeErrorMessage
cdef AttributeErrorMessage dummy_error_message = AttributeErrorMessage(None, '')
dummy_attribute_error = AttributeError(dummy_error_message)

# This classes uses element.pxd.  To add data members, you
# must change that file.

def make_element(_class, _dict, parent):
    """
    This function is only here to support old pickles.

    Pickling functionality is moved to Element.{__getstate__,__setstate__}
    functions.
    """
    from sage.misc.pickle_old import make_element_old
    return make_element_old(_class, _dict, parent)

def py_scalar_to_element(py):
    from sage.rings.integer_ring import ZZ
    from sage.rings.real_double import RDF
    from sage.rings.complex_double import CDF
    if PyInt_Check(py) or PyLong_Check(py):
        return ZZ(py)
    elif PyFloat_Check(py):
        return RDF(py)
    elif PyComplex_Check(py):
        return CDF(py)
    else:
        raise TypeError("Not a scalar")

def is_Element(x):
    """
    Return ``True`` if x is of type Element.

    EXAMPLES::

        sage: from sage.structure.element import is_Element
        sage: is_Element(2/3)
        True
        sage: is_Element(QQ^3)
        False
    """
    return IS_INSTANCE(x, Element)

cdef class Element(sage_object.SageObject):
    """
    Generic element of a structure. All other types of elements
    (RingElement, ModuleElement, etc) derive from this type.

    Subtypes must either call __init__() to set _parent, or may
    set _parent themselves if that would be more efficient.
    """

    def __init__(self, parent):
        r"""
        INPUT:

        - ``parent`` - a SageObject
        """
        #if parent is None:
        #    raise RuntimeError, "bug -- can't set parent to None"
        self._parent = parent

    def _set_parent(self, parent):
        r"""
        INPUT:

        - ``parent`` - a SageObject
        """
        self._parent = parent

    cdef _set_parent_c(self, Parent parent):
        self._parent = parent

    def _make_new_with_parent_c(self, Parent parent):
        self._parent = parent
        return self


    def __getattr__(self, str name):
        """
        Let cat be the category of the parent of ``self``.  This
        method emulates ``self`` being an instance of both ``Element``
        and ``cat.element_class``, in that order, for attribute
        lookup.

        NOTE:

        Attributes beginning with two underscores but not ending with
        an unnderscore are considered private and are thus exempted
        from the lookup in ``cat.element_class``.

        EXAMPLES:

        We test that ``1`` (an instance of the extension type
        ``Integer``) inherits the methods from the categories of
        ``ZZ``, that is from ``CommutativeRings().element_class``::

            sage: 1.is_idempotent(), 2.is_idempotent()
            (True, False)

        This method is actually provided by the ``Magmas()`` super
        category of ``CommutativeRings()``::

            sage: 1.is_idempotent
            <bound method EuclideanDomains.element_class.is_idempotent of 1>
            sage: 1.is_idempotent.__module__
            'sage.categories.magmas'

        TESTS::

            sage: 1.blah_blah
            Traceback (most recent call last):
            ...
            AttributeError: 'sage.rings.integer.Integer' object has no attribute 'blah_blah'
            sage: Semigroups().example().an_element().is_idempotent
            <bound method LeftZeroSemigroup_with_category.element_class.is_idempotent of 42>
            sage: Semigroups().example().an_element().blah_blah
            Traceback (most recent call last):
            ...
            AttributeError: 'LeftZeroSemigroup_with_category.element_class' object has no attribute 'blah_blah'

        We test that "private" attributes are not requested from the element class
        of the category (:trac:`10467`)::

            sage: C = EuclideanDomains()
            sage: P.<x> = QQ[]
            sage: C.element_class.__foo = 'bar'
            sage: x.parent() in C
            True
            sage: x.__foo
            Traceback (most recent call last):
            ...
            AttributeError: 'sage.rings.polynomial.polynomial_rational_flint.Polynomial_rational_flint' object has no attribute '__foo'

        """
        if (name.startswith('__') and not name.endswith('_')):
            dummy_error_message.cls = type(self)
            dummy_error_message.name = name
            raise dummy_attribute_error
        cdef Parent P = self._parent or self.parent()
        if P is None or P._category is None:
            dummy_error_message.cls = type(self)
            dummy_error_message.name = name
            raise dummy_attribute_error
        return getattr_from_other_class(self, P._category.element_class, name)

    def __dir__(self):
        """
        Let cat be the category of the parent of ``self``. This method
        emulates ``self`` being an instance of both ``Element`` and
        ``cat.element_class``, in that order, for attribute directory.

        EXAMPLES::

            sage: dir(1/2)
            ['N', ..., 'is_idempotent', 'is_integer', 'is_integral', ...]

        Caveat: dir on Integer's and some other extension types seem to ignore __dir__::

            sage: 1.__dir__()
            ['N', ..., 'is_idempotent', 'is_integer', 'is_integral', ...]
            sage: dir(1)         # todo: not implemented
            ['N', ..., 'is_idempotent', 'is_integer', 'is_integral', ...]
        """
        from sage.structure.parent import dir_with_other_class
        return dir_with_other_class(self, self.parent().category().element_class)

    def _repr_(self):
        return "Generic element of a structure"

    def __getstate__(self):
        """
        Returns a tuple describing the state of your object.

        This should return all information that will be required to unpickle
        the object. The functionality for unpickling is implemented in
        __setstate__().

        TESTS::

            sage: R.<x,y> = QQ[]
            sage: i = ideal(x^2 - y^2 + 1)
            sage: i.__getstate__()
            (Monoid of ideals of Multivariate Polynomial Ring in x, y over Rational Field, {'_Ideal_generic__ring': Multivariate Polynomial Ring in x, y over Rational Field, '_Ideal_generic__gens': (x^2 - y^2 + 1,), '_gb_by_ordering': {}})
        """
        return (self._parent, self.__dict__)

    def __setstate__(self, state):
        """
        Initializes the state of the object from data saved in a pickle.

        During unpickling __init__ methods of classes are not called, the saved
        data is passed to the class via this function instead.

        TESTS::

            sage: R.<x,y> = QQ[]
            sage: i = ideal(x); i
            Ideal (x) of Multivariate Polynomial Ring in x, y over Rational Field
            sage: S.<x,y,z> = ZZ[]
            sage: i.__setstate__((R,{'_Ideal_generic__ring':S,'_Ideal_generic__gens': (S(x^2 - y^2 + 1),)}))
            sage: i
            Ideal (x^2 - y^2 + 1) of Multivariate Polynomial Ring in x, y, z over Integer Ring
        """
        self._set_parent(state[0])
        self.__dict__ = state[1]

    def __copy__(self):
        """
        Returns a copy of ``self``.

        OUTPUT:

          - a new object which is a copy of ``self``.

        This implementation ensures that ``self.__dict__`` is properly copied
        when it exists (typically for instances of classes deriving from
        :class:`Element`).

        TESTS::

            sage: from sage.structure.element import Element
            sage: el = Element(parent = ZZ)
            sage: el1 = copy(el)
            sage: el1 is el
            False

            sage: class Demo(Element): pass
            sage: el = Demo(parent = ZZ)
            sage: el.x = [1,2,3]
            sage: el1 = copy(el)
            sage: el1 is el
            False
            sage: el1.__dict__ is el.__dict__
            False
        """
        cls = self.__class__
        cdef Element res = cls.__new__(cls)
        res._parent = self._parent
        try:
            D = self.__dict__
        except AttributeError:
            return res
        for k,v in D.iteritems():
            try:
                setattr(res, k, v)
            except AttributeError:
                pass
        return res

    def __hash__(self):
        return hash(str(self))

    def _im_gens_(self, codomain, im_gens):
        """
        Return the image of ``self`` in codomain under the map that sends
        the images of the generators of the parent of ``self`` to the
        tuple of elements of im_gens.
        """
        raise NotImplementedError

    cdef base_extend_c(self, Parent R):
        if HAS_DICTIONARY(self):
            return self.base_extend(R)
        else:
            return self.base_extend_c_impl(R)

    cdef base_extend_c_impl(self, Parent R):
        cdef Parent V
        V = self._parent.base_extend(R)
        return (<Parent>V)._coerce_c(self)

    def base_extend(self, R):
        return self.base_extend_c_impl(R)

    def base_ring(self):
        """
        Returns the base ring of this element's parent (if that makes sense).

        TESTS::

            sage: QQ.base_ring()
            Rational Field
            sage: identity_matrix(3).base_ring()
            Integer Ring
        """
        return self._parent.base_ring()

    def category(self):
        from sage.categories.all import Elements
        return Elements(self._parent)


    def _test_category(self, **options):
        """
        Run generic tests on the method :meth:`.category`.

        See also: :class:`TestSuite`.

        EXAMPLES::

            sage: 3._test_category()

        Let us now write a broken :meth:`.category` method::

            sage: from sage.categories.examples.sets_cat import PrimeNumbers
            sage: class CCls(PrimeNumbers):
            ...       def an_element(self):
            ...           return 18
            sage: CC = CCls()
            sage: CC._test_an_element()
            Traceback (most recent call last):
            ...
            AssertionError: self.an_element() is not in self
        """
        from sage.categories.objects    import Objects
        tester = self._tester(**options)
        sage_object.SageObject._test_category(self, tester = tester)
        category = self.category()
        # Tests that self inherits methods from the categories
        if not is_extension_type(self.__class__):
            # For usual Python classes, that should be done with
            # standard inheritance
            tester.assert_(isinstance(self, self.parent().category().element_class))
        else:
            # For extension types we just check that inheritance
            # occurs on a dummy attribute of Sets().ElementMethods
            tester.assert_(hasattr(self, "_dummy_attribute"))

    def _test_eq(self, **options):
        """
        Test that ``self`` is equal to ``self`` and different to ``None``.

        See also: :class:`TestSuite`.

        TESTS::

            sage: from sage.structure.element import Element
            sage: O = Element(Parent())
            sage: O._test_eq()

        Let us now write a broken class method::

            sage: class CCls(Element):
            ...       def __eq__(self, other):
            ...           return True
            sage: CCls(Parent())._test_eq()
            Traceback (most recent call last):
            ...
            AssertionError: broken equality: Generic element of a structure == None

        Let us now break inequality::

            sage: class CCls(Element):
            ...       def __ne__(self, other):
            ...           return True
            sage: CCls(Parent())._test_eq()
            Traceback (most recent call last):
            ...
            AssertionError: broken non-equality: Generic element of a structure != itself
        """
        tester = self._tester(**options)
        # We don't use assertEqual / assertNonEqual in order to be
        # 100% sure we indeed call the operators == and !=, whatever
        # the version of Python is (see #11236)
        tester.assertTrue(self == self,
                   LazyFormat("broken equality: %s == itself is False")%self)
        tester.assertFalse(self == None,
                   LazyFormat("broken equality: %s == None")%self)
        tester.assertFalse(self != self,
                           LazyFormat("broken non-equality: %s != itself")%self)
        tester.assertTrue(self != None,
                          LazyFormat("broken non-equality: %s is not != None")%self)

    def parent(self, x=None):
        """
        Returns parent of this element; or, if the optional argument x is
        supplied, the result of coercing x into the parent of this element.
        """
        if x is None:
            return self._parent
        else:
            return self._parent(x)


    def subs(self, in_dict=None, **kwds):
        """
        Substitutes given generators with given values while not touching
        other generators. This is a generic wrapper around __call__.
        The syntax is meant to be compatible with the corresponding method
        for symbolic expressions.

        INPUT:

        - ``in_dict`` - (optional) dictionary of inputs

        - ``**kwds`` - named parameters

        OUTPUT:

        - new object if substitution is possible, otherwise self.

        EXAMPLES::

            sage: x, y = PolynomialRing(ZZ,2,'xy').gens()
            sage: f = x^2 + y + x^2*y^2 + 5
            sage: f((5,y))
            25*y^2 + y + 30
            sage: f.subs({x:5})
            25*y^2 + y + 30
            sage: f.subs(x=5)
            25*y^2 + y + 30
            sage: (1/f).subs(x=5)
            1/(25*y^2 + y + 30)
            sage: Integer(5).subs(x=4)
            5
        """
        if not hasattr(self,'__call__'):
            return self
        parent=self._parent
        # We should better not test for ParentWIthGens,
        # as this is essentially deprecated.
        #from sage.structure.parent_gens import is_ParentWithGens
        #if not is_ParentWithGens(parent):
        #    return self
        # Better: Duck typing!
        try:
            ngens = parent.ngens()
        except (AttributeError, NotImplementedError, TypeError):
            return self
        variables=[]
        # use "gen" instead of "gens" as a ParentWithGens is not
        # required to have the latter
        for i in xrange(0,ngens):
            gen=parent.gen(i)
            if str(gen) in kwds:
                variables.append(kwds[str(gen)])
            elif in_dict and gen in in_dict:
                variables.append(in_dict[gen])
            else:
                variables.append(gen)
        return self(*variables)

    def numerical_approx(self, prec=None, digits=None, algorithm=None):
        """
        Return a numerical approximation of x with at least prec bits of
        precision.

        EXAMPLES::

            sage: (2/3).n()
            0.666666666666667
            sage: pi.n(digits=10)  # indirect doctest
            3.141592654
            sage: pi.n(prec=20)   # indirect doctest
            3.1416

        TESTS:

        Check that :trac:`14778` is fixed::

            sage: (0).n(algorithm='foo')
            0.000000000000000
        """
<<<<<<< HEAD
        import sage.misc.functional
        return sage.misc.functional.numerical_approx(self, prec=prec,
                                                     digits=digits,
                                                     algorithm=algorithm)
    n = numerical_approx
    N = n
=======
        from sage.misc.functional import numerical_approx
        return numerical_approx(self, prec=prec, digits=digits)
    n = numerical_approx 
    N = n 
>>>>>>> c84246e9

    def _mpmath_(self, prec=53, rounding=None):
        """
        Evaluates numerically and returns an mpmath number.
        Used as fallback for conversion by mpmath.mpmathify().

        .. note::

           Currently, the rounding mode is ignored.

        EXAMPLES::

            sage: from sage.libs.mpmath.all import mp, mpmathify
            sage: mp.dps = 30
            sage: 25._mpmath_(53)
            mpf('25.0')
            sage: mpmathify(3+4*I)
            mpc(real='3.0', imag='4.0')
            sage: mpmathify(1+pi)
            mpf('4.14159265358979323846264338327933')
            sage: (1+pi)._mpmath_(10)
            mpf('4.140625')
            sage: (1+pi)._mpmath_(mp.prec)
            mpf('4.14159265358979323846264338327933')
        """
        return self.n(prec)._mpmath_(prec=prec)

    def substitute(self,in_dict=None,**kwds):
        """
        This is an alias for self.subs().

        INPUT:

        - ``in_dict`` - (optional) dictionary of inputs

        - ``**kwds``  - named parameters

        OUTPUT:

        - new object if substitution is possible, otherwise self.

        EXAMPLES::

            sage: x, y = PolynomialRing(ZZ,2,'xy').gens()
            sage: f = x^2 + y + x^2*y^2 + 5
            sage: f((5,y))
            25*y^2 + y + 30
            sage: f.substitute({x:5})
            25*y^2 + y + 30
            sage: f.substitute(x=5)
            25*y^2 + y + 30
            sage: (1/f).substitute(x=5)
            1/(25*y^2 + y + 30)
            sage: Integer(5).substitute(x=4)
            5
         """
        return self.subs(in_dict,**kwds)

    cpdef _act_on_(self, x, bint self_on_left):
        """
        Use this method to implement ``self`` acting on x. 

        Return None or raise a CoercionException if no
        such action is defined here.
        """
        return None

    cpdef _acted_upon_(self, x, bint self_on_left):
        """
        Use this method to implement ``self`` acted on by x.

        Return None or raise a CoercionException if no
        such action is defined here.
        """
        return None


    def __xor__(self, right):
        raise RuntimeError("Use ** for exponentiation, not '^', which means xor\n"+\
              "in Python, and has the wrong precedence.")

    def __pos__(self):
        return self

    def _coeff_repr(self, no_space=True):
        if self._is_atomic():
            s = repr(self)
        else:
            s = "(%s)"%repr(self)
        if no_space:
            return s.replace(' ','')
        return s

    def _latex_coeff_repr(self):
        try:
            s = self._latex_()
        except AttributeError:
            s = str(self)
        if self._is_atomic():
            return s
        else:
            return "\\left(%s\\right)"%s

    def _is_atomic(self):
        """
        Return ``True`` if and only if parenthesis are not required when
        *printing* out any of `x - s`, `x + s`, `x^s` and `x/s`.

        EXAMPLES::

            sage: n = 5; n._is_atomic()
            True
            sage: n = x+1; n._is_atomic()
            False
        """
        if self._parent._repr_option('element_is_atomic'):
            return True
        s = str(self)
        return s.find("+") == -1 and s.find("-") == -1 and s.find(" ") == -1

    def __nonzero__(self):
        r"""
        Return ``True`` if ``self`` does not equal self.parent()(0).

        Note that this is automatically called when converting to
        boolean, as in the conditional of an if or while statement.

        TESTS:
        Verify that #5185 is fixed.

        ::

            sage: v = vector({1: 1, 3: -1})
            sage: w = vector({1: -1, 3: 1})
            sage: v + w
            (0, 0, 0, 0)
            sage: (v+w).is_zero()
            True
            sage: bool(v+w)
            False
            sage: (v+w).__nonzero__()
            False
        """
        return self != self._parent.zero_element()

    def is_zero(self):
        """
        Return ``True`` if ``self`` equals self.parent()(0). The default
        implementation is to fall back to 'not self.__nonzero__'.

        .. warning::

           Do not re-implement this method in your subclass but
           implement __nonzero__ instead.
        """
        return not self

    def _cmp_(left, right):
        return left._cmp_c_impl(right)

    cdef _cmp(left, right):
        """
        Compare left and right.
        """
        global coercion_model
        cdef int r
        if not have_same_parent(left, right):
            if left is None or left is Ellipsis:
                return -1
            elif right is None or right is Ellipsis:
                return 1
            try:
                _left, _right = coercion_model.canonical_coercion(left, right)
                if PY_IS_NUMERIC(_left):
                    return cmp(_left, _right)
                else:
                    return _left._cmp_(_right)
            except TypeError:
                r = cmp(type(left), type(right))
                if r == 0:
                    r = -1
                return r
        else:
            if HAS_DICTIONARY(left):
                left_cmp = left._cmp_
                if PY_TYPE_CHECK(left_cmp, MethodType):
                    # it must have been overridden
                    return left_cmp(right)

            return left._cmp_c_impl(right)

    def _richcmp_(left, right, op):
        return left._richcmp(right, op)

    cdef _richcmp(left, right, int op):
        """
        Compare left and right, according to the comparison operator op.
        """
        global coercion_model
        cdef int r
        if not have_same_parent(left, right):
            if left is None or left is Ellipsis:
                return _rich_to_bool(op, -1)
            elif right is None or right is Ellipsis:
                return _rich_to_bool(op, 1)
            try:
                _left, _right = coercion_model.canonical_coercion(left, right)
                if PY_IS_NUMERIC(_left):
                    return _rich_to_bool(op, cmp(_left, _right))
                else:
                    return _left._richcmp_(_right, op)
            except (TypeError, NotImplementedError):
                r = cmp(type(left), type(right))
                if r == 0:
                    r = -1
                # Often things are compared against 0 (or 1), even when there
                # is not a canonical coercion ZZ -> other
                # Things should implement and/or use __nonzero__ and is_one()
                # but we can't do that here as that calls this.
                # The old coercion model would declare a coercion if 0 went in.
                # (Though would fail with a TypeError for other values, thus
                # contaminating the _has_coerce_map_from cache.)
                from sage.rings.integer import Integer
                try:
                    if PY_TYPE_CHECK(left, Element) and isinstance(right, (int, float, Integer)) and not right:
                        right = (<Element>left)._parent(right)
                    elif PY_TYPE_CHECK(right, Element) and isinstance(left, (int, float, Integer)) and not left:
                        left = (<Element>right)._parent(left)
                    else:
                        return _rich_to_bool(op, r)
                except TypeError:
                    return _rich_to_bool(op, r)

        if HAS_DICTIONARY(left):   # fast check
            left_cmp = left.__cmp__
            if PY_TYPE_CHECK(left_cmp, MethodType):
                # it must have been overridden
                return _rich_to_bool(op, left_cmp(right))

        return left._richcmp_c_impl(right, op)

    cdef _rich_to_bool(self, int op, int r):
        return _rich_to_bool(op, r)

    ####################################################################
    # For a derived Cython class, you **must** put the following in
    # your subclasses, in order for it to take advantage of the
    # above generic comparison code.  You must also define
    # either _cmp_c_impl (if your subclass is totally ordered),
    # _richcmp_c_impl (if your subclass is partially ordered), or both
    # (if your class has both a total order and a partial order;
    # then the total order will be available with cmp(), and the partial
    # order will be available with the relation operators; in this case
    # you must also define __cmp__ in your subclass).
    # This is simply how Python works.
    #
    # For a *Python* class just define __cmp__ as always.
    # But note that when this gets called you can assume that
    # both inputs have identical parents.
    #
    # If your __cmp__ methods are not getting called, verify that the
    # canonical_coercion(x,y) is not throwing errors.
    #
    ####################################################################
    def __richcmp__(left, right, int op):
        return (<Element>left)._richcmp(right, op)

    ####################################################################
    # If your subclass has both a partial order (available with the
    # relation operators) and a total order (available with cmp()),
    # you **must** put the following in your subclass.
    #
    # Note that in this case the total order defined by cmp() will
    # not properly respect coercions.
    ####################################################################
    def __cmp__(left, right):
        return (<Element>left)._cmp(right)

    cdef _richcmp_c_impl(left, Element right, int op):
        if (<Element>left)._richcmp_c_impl == Element._richcmp_c_impl and \
               (<Element>left)._cmp_c_impl == Element._cmp_c_impl:
            # Not implemented, try some basic defaults
            if op == Py_EQ:
                 return left is right
            elif op == Py_NE:
                return left is not right
        return left._rich_to_bool(op, left._cmp_c_impl(right))

    cdef int _cmp_c_impl(left, Element right) except -2:
        ### For derived Cython code, you *MUST* ALSO COPY the __richcmp__ above
        ### into your class!!!  For Python code just use __cmp__.
        raise NotImplementedError("BUG: sort algorithm for elements of '%s' not implemented"%right.parent())

cdef inline bint _rich_to_bool(int op, int r):
    if op == Py_LT:  #<
        return (r  < 0)
    elif op == Py_EQ: #==
        return (r == 0)
    elif op == Py_GT: #>
        return (r  > 0)
    elif op == Py_LE: #<=
        return (r <= 0)
    elif op == Py_NE: #!=
        return (r != 0)
    elif op == Py_GE: #>=
        return (r >= 0)


def is_ModuleElement(x):
    """
    Return ``True`` if x is of type ModuleElement.

    This is even faster than using isinstance inline.

    EXAMPLES::

        sage: from sage.structure.element import is_ModuleElement
        sage: is_ModuleElement(2/3)
        True
        sage: is_ModuleElement((QQ^3).0)
        True
        sage: is_ModuleElement('a')
        False
    """
    return IS_INSTANCE(x, ModuleElement)

cdef class ElementWithCachedMethod(Element):
    r"""
    An element class that fully supports cached methods.

    NOTE:

    The :class:`~sage.misc.cachefunc.cached_method` decorator provides
    a convenient way to automatically cache the result of a computation.
    Since :trac:`11115`, the cached method decorator applied to a
    method without optional arguments is faster than a hand-written cache
    in Python, and a cached method without any arguments (except ``self``)
    is actually faster than a Python method that does nothing more but
    to return ``1``. A cached method can also be inherited from the parent
    or element class of a category.

    However, this holds true only if attribute assignment is supported.
    If you write an extension class in Cython that does not accept attribute
    assignment then a cached method inherited from the category will be
    slower (for :class:`~sage.structure.parent.Parent`) or the cache would
    even break (for :class:`Element`).

    This class should be used if you write an element class, can not provide
    it with attribute assignment, but want that it inherits a cached method
    from the category. Under these conditions, your class should inherit
    from this class rather than :class:`Element`. Then, the cache will work,
    but certainly slower than with attribute assignment. Lazy attributes
    work as well.

    EXAMPLE:

    We define three element extension classes. The first inherits from
    :class:`Element`, the second from this class, and the third simply
    is a Python class. We also define a parent class and, in Python, a
    category whose element and parent classes define cached methods.
    ::

        sage: cython_code = ["from sage.structure.element cimport Element, ElementWithCachedMethod",
        ... "cdef class MyBrokenElement(Element):",
        ... "    cdef public object x",
        ... "    def __init__(self,P,x):",
        ... "        self.x=x",
        ... "        Element.__init__(self,P)",
        ... "    def __neg__(self):",
        ... "        return MyBrokenElement(self.parent(),-self.x)",
        ... "    def _repr_(self):",
        ... "        return '<%s>'%self.x",
        ... "    def __hash__(self):",
        ... "        return hash(self.x)",
        ... "    def __cmp__(left, right):",
        ... "        return (<Element>left)._cmp(right)",
        ... "    def __richcmp__(left, right, op):",
        ... "        return (<Element>left)._richcmp(right,op)",
        ... "    cdef int _cmp_c_impl(left, Element right) except -2:",
        ... "        return cmp(left.x,right.x)",
        ... "    def raw_test(self):",
        ... "        return -self",
        ... "cdef class MyElement(ElementWithCachedMethod):",
        ... "    cdef public object x",
        ... "    def __init__(self,P,x):",
        ... "        self.x=x",
        ... "        Element.__init__(self,P)",
        ... "    def __neg__(self):",
        ... "        return MyElement(self.parent(),-self.x)",
        ... "    def _repr_(self):",
        ... "        return '<%s>'%self.x",
        ... "    def __hash__(self):",
        ... "        return hash(self.x)",
        ... "    def __cmp__(left, right):",
        ... "        return (<Element>left)._cmp(right)",
        ... "    def __richcmp__(left, right, op):",
        ... "        return (<Element>left)._richcmp(right,op)",
        ... "    cdef int _cmp_c_impl(left, Element right) except -2:",
        ... "        return cmp(left.x,right.x)",
        ... "    def raw_test(self):",
        ... "        return -self",
        ... "class MyPythonElement(MyBrokenElement): pass",
        ... "from sage.structure.parent cimport Parent",
        ... "cdef class MyParent(Parent):",
        ... "    Element = MyElement"]
        sage: cython('\n'.join(cython_code))
        sage: cython_code = ["from sage.all import cached_method, cached_in_parent_method, Category, Objects",
        ... "class MyCategory(Category):",
        ... "    @cached_method",
        ... "    def super_categories(self):",
        ... "        return [Objects()]",
        ... "    class ElementMethods:",
        ... "        @cached_method",
        ... "        def element_cache_test(self):",
        ... "            return -self",
        ... "        @cached_in_parent_method",
        ... "        def element_via_parent_test(self):",
        ... "            return -self",
        ... "    class ParentMethods:",
        ... "        @cached_method",
        ... "        def one(self):",
        ... "            return self.element_class(self,1)",
        ... "        @cached_method",
        ... "        def invert(self, x):",
        ... "            return -x"]
        sage: cython('\n'.join(cython_code))
        sage: C = MyCategory()
        sage: P = MyParent(category=C)
        sage: ebroken = MyBrokenElement(P,5)
        sage: e = MyElement(P,5)

    The cached methods inherited by ``MyElement`` works::

        sage: e.element_cache_test()
        <-5>
        sage: e.element_cache_test() is e.element_cache_test()
        True
        sage: e.element_via_parent_test()
        <-5>
        sage: e.element_via_parent_test() is e.element_via_parent_test()
        True

    The other element class can only inherit a
    ``cached_in_parent_method``, since the cache is stored in the
    parent. In fact, equal elements share the cache, even if they are
    of different types::

        sage: e == ebroken
        True
        sage: type(e) == type(ebroken)
        False
        sage: ebroken.element_via_parent_test() is e.element_via_parent_test()
        True

    However, the cache of the other inherited method breaks, although the method
    as such works::

        sage: ebroken.element_cache_test()
        <-5>
        sage: ebroken.element_cache_test() is ebroken.element_cache_test()
        False

    Since ``e`` and ``ebroken`` share the cache, when we empty it for one element
    it is empty for the other as well::

        sage: b = ebroken.element_via_parent_test()
        sage: e.element_via_parent_test.clear_cache()
        sage: b is ebroken.element_via_parent_test()
        False

    Note that the cache only breaks for elements that do no allow attribute assignment.
    A Python version of ``MyBrokenElement`` therefore allows for cached methods::

        sage: epython = MyPythonElement(P,5)
        sage: epython.element_cache_test()
        <-5>
        sage: epython.element_cache_test() is epython.element_cache_test()
        True

    """
    def __getattr__(self, name):
        """
        This getattr method ensures that cached methods and lazy attributes
        can be inherited from the element class of a category.

        NOTE:

        The use of cached methods is demonstrated in the main doc string of
        this class. Here, we demonstrate lazy attributes.

        EXAMPLE::

            sage: cython_code = ["from sage.structure.element cimport ElementWithCachedMethod",
            ... "cdef class MyElement(ElementWithCachedMethod):",
            ... "    cdef public object x",
            ... "    def __init__(self,P,x):",
            ... "        self.x=x",
            ... "        ElementWithCachedMethod.__init__(self,P)",
            ... "    def _repr_(self):",
            ... "        return '<%s>'%self.x",
            ... "from sage.structure.parent cimport Parent",
            ... "cdef class MyParent(Parent):",
            ... "    Element = MyElement",
            ... "from sage.all import cached_method, lazy_attribute, Category, Objects",
            ... "class MyCategory(Category):",
            ... "    @cached_method",
            ... "    def super_categories(self):",
            ... "        return [Objects()]",
            ... "    class ElementMethods:",
            ... "        @lazy_attribute",
            ... "        def my_lazy_attr(self):",
            ... "            return 'lazy attribute of <%d>'%self.x"]
            sage: cython('\n'.join(cython_code))
            sage: C = MyCategory()
            sage: P = MyParent(category=C)
            sage: e = MyElement(P,5)
            sage: e.my_lazy_attr
            'lazy attribute of <5>'
            sage: e.my_lazy_attr is e.my_lazy_attr
            True

        """
        if name.startswith('__') and not name.endswith('_'):
            dummy_error_message.cls = type(self)
            dummy_error_message.name = name
            raise dummy_attribute_error
        try:
            return self.__cached_methods[name]
        except KeyError:
            attr = getattr_from_other_class(self,
                                        self._parent.category().element_class,
                                        name)
            self.__cached_methods[name] = attr
            return attr
        except TypeError:
            attr = getattr_from_other_class(self,
                                        self._parent.category().element_class,
                                        name)
            self.__cached_methods = {name : attr}
            return attr

cdef class ModuleElement(Element):
    """
    Generic element of a module.
    """

    ##################################################
    # Addition
    ##################################################
    def __add__(left, right):
        """
        Top-level addition operator for ModuleElements.

        See extensive documentation at the top of element.pyx.
        """
        # Try fast pathway if they are both ModuleElements and the parents
        # match.

        # (We know at least one of the arguments is a ModuleElement. So if
        # their types are *equal* (fast to check) then they are both
        # ModuleElements. Otherwise use the slower test via PY_TYPE_CHECK.)
        if have_same_parent(left, right):
            # If we hold the only references to this object, we can
            # safely mutate it. NOTE the threshold is different by one
            # for __add__ and __iadd__.
            if  (<RefPyObject *>left).ob_refcnt < inplace_threshold:
                return (<ModuleElement>left)._iadd_(<ModuleElement>right)
            else:
                return (<ModuleElement>left)._add_(<ModuleElement>right)

        global coercion_model
        return coercion_model.bin_op(left, right, add)

    cpdef ModuleElement _add_(left, ModuleElement right):
        raise TypeError(arith_error_message(left, right, add))

    def __iadd__(ModuleElement self, right):
        if have_same_parent(self, right):
            if  (<RefPyObject *>self).ob_refcnt <= inplace_threshold:
                return self._iadd_(<ModuleElement>right)
            else:
                return self._add_(<ModuleElement>right)
        else:
            global coercion_model
            return coercion_model.bin_op(self, right, iadd)

    cpdef ModuleElement _iadd_(self, ModuleElement right):
        return self._add_(right)

    ##################################################
    # Subtraction
    ##################################################

    def __sub__(left, right):
        """
        Top-level subtraction operator for ModuleElements.
        See extensive documentation at the top of element.pyx.
        """
        if have_same_parent(left, right):
            if  (<RefPyObject *>left).ob_refcnt < inplace_threshold:
                return (<ModuleElement>left)._isub_(<ModuleElement>right)
            else:
                return (<ModuleElement>left)._sub_(<ModuleElement>right)
        global coercion_model
        return coercion_model.bin_op(left, right, sub)

    cpdef ModuleElement _sub_(left, ModuleElement right):
        # default implementation is to use the negation and addition
        # dispatchers:
        return left._add_(-right)

    def __isub__(ModuleElement self, right):
        if have_same_parent(self, right):
            if  (<RefPyObject *>self).ob_refcnt <= inplace_threshold:
                return self._isub_(<ModuleElement>right)
            else:
                return self._sub_(<ModuleElement>right)
        else:
            global coercion_model
            return coercion_model.bin_op(self, right, isub)

    cpdef ModuleElement _isub_(self, ModuleElement right):
        return self._sub_(right)

    ##################################################
    # Negation
    ##################################################

    def __neg__(self):
        """
        Top-level negation operator for ModuleElements, which
        may choose to implement _neg_ rather than __neg__ for
        consistency.
        """
        return self._neg_()

    cpdef ModuleElement _neg_(self):
        # default implementation is to try multiplying by -1.
        global coercion_model
        if self._parent._base is None:
            return coercion_model.bin_op(-1, self, mul)
        else:
            return coercion_model.bin_op(self._parent._base(-1), self, mul)

    ##################################################
    # Module element multiplication (scalars, etc.)
    ##################################################
    def __mul__(left, right):
        if PyInt_CheckExact(right):
            return (<ModuleElement>left)._mul_long(PyInt_AS_LONG(right))
        if PyInt_CheckExact(left):
            return (<ModuleElement>right)._mul_long(PyInt_AS_LONG(left))
        if have_same_parent(left, right):
            raise TypeError(arith_error_message(left, right, mul))
        # Always do this
        global coercion_model
        return coercion_model.bin_op(left, right, mul)

    def __imul__(left, right):
        if have_same_parent(left, right):
             raise TypeError
        # Always do this
        global coercion_model
        return coercion_model.bin_op(left, right, imul)

    # rmul -- left * self
    cpdef ModuleElement _rmul_(self, RingElement left):
        """
        Default module left scalar multiplication, which is to try to
        canonically coerce the scalar to the integers and do that
        multiplication, which is always defined.

        Returning None indicates that this action is not implemented here.
        """
        return None

    # lmul -- self * right

    cpdef ModuleElement _lmul_(self, RingElement right):
        """
        Default module left scalar multiplication, which is to try to
        canonically coerce the scalar to the integers and do that
        multiplication, which is always defined.

        Returning None indicates that this action is not implemented here.
        """
        return None

    cdef ModuleElement _mul_long(self, long n):
        """
        Generic path for multiplying by a C long, assumed to commute.
        """
        return coercion_model.bin_op(self, n, mul)

    cpdef ModuleElement _ilmul_(self, RingElement right):
        return self._lmul_(right)

    cdef RingElement coerce_to_base_ring(self, x):
        if PY_TYPE_CHECK(x, Element) and (<Element>x)._parent is self._parent._base:
            return x
        try:
            return self._parent._base._coerce_c(x)
        except AttributeError:
            return self._parent._base(x)

    ##################################################
    # Other properties
    ##################################################
    def order(self):              ### DO NOT OVERRIDE THIS!!! Instead, override additive_order.
        """
        Return the additive order of self.
        """
        return self.additive_order()

    def additive_order(self):
        """
        Return the additive order of self.
        """
        raise NotImplementedError

########################################################################
# Monoid
########################################################################

def is_MonoidElement(x):
    """
    Return ``True`` if x is of type MonoidElement.
    """
    return IS_INSTANCE(x, MonoidElement)

cdef class MonoidElement(Element):
    """
    Generic element of a monoid.
    """

    #############################################################
    # Multiplication
    #############################################################
    def __mul__(left, right):
        """
        Top-level multiplication operator for monoid elements.
        See extensive documentation at the top of element.pyx.
        """
        global coercion_model
        if have_same_parent(left, right):
            return (<MonoidElement>left)._mul_(<MonoidElement>right)
        try:
            return coercion_model.bin_op(left, right, mul)
        except TypeError as msg:
            if isinstance(left, (int, long)) and left==1:
                return right
            elif isinstance(right, (int, long)) and right==1:
                return left
            raise


    cpdef MonoidElement _mul_(left, MonoidElement right):
        """
        Cython classes should override this function to implement multiplication.
        See extensive documentation at the top of element.pyx.
        """
        raise TypeError

    #############################################################
    # Other generic functions that should be available to
    # any monoid element.
    #############################################################
    def order(self):
        """
        Return the multiplicative order of self.
        """
        return self.multiplicative_order()

    def multiplicative_order(self):
        """
        Return the multiplicative order of self.
        """
        raise NotImplementedError

    def __pow__(self, n, dummy):
        """
        Return the (integral) power of self.
        """
        if dummy is not None:
            raise RuntimeError("__pow__ dummy argument not used")
        return generic_power_c(self,n,None)

    def __nonzero__(self):
        return True

def is_AdditiveGroupElement(x):
    """
    Return ``True`` if x is of type AdditiveGroupElement.
    """
    return IS_INSTANCE(x, AdditiveGroupElement)

cdef class AdditiveGroupElement(ModuleElement):
    """
    Generic element of an additive group.
    """
    def order(self):
        """
        Return additive order of element
        """
        return self.additive_order()

    def __invert__(self):
        raise NotImplementedError("multiplicative inverse not defined for additive group elements")

    cpdef ModuleElement _rmul_(self, RingElement left):
        return self._lmul_(left)

    cpdef ModuleElement _lmul_(self, RingElement right):
        """
        Default module left scalar multiplication, which is to try to
        canonically coerce the scalar to the integers and do that
        multiplication, which is always defined.

        Returning None indicates this action is not implemented.
        """
        return None

def is_MultiplicativeGroupElement(x):
    """
    Return ``True`` if x is of type MultiplicativeGroupElement.
    """
    return IS_INSTANCE(x, MultiplicativeGroupElement)

cdef class MultiplicativeGroupElement(MonoidElement):
    """
    Generic element of a multiplicative group.
    """
    def order(self):
        """
        Return the multiplicative order of self.
        """
        return self.multiplicative_order()

    def _add_(self, x):
        raise ArithmeticError("addition not defined in a multiplicative group")

    def __div__(left, right):
        if have_same_parent(left, right):
            return left._div_(right)
        global coercion_model
        return coercion_model.bin_op(left, right, div)

    cpdef MultiplicativeGroupElement _div_(self, MultiplicativeGroupElement right):
        """
        Cython classes should override this function to implement division.
        See extensive documentation at the top of element.pyx.
        """
        return self * ~right

    def __invert__(self):
        if self.is_one():
            return self
        return 1/self


def is_RingElement(x):
    """
    Return ``True`` if x is of type RingElement.
    """
    return IS_INSTANCE(x, RingElement)

cdef class RingElement(ModuleElement):
    ##################################################
    def is_one(self):
        return self == self._parent.one_element()

    ##################################
    # Fast long add/sub path.
    ##################################

    def __add__(left, right):
        """
        Top-level addition operator for RingElements.

        See extensive documentation at the top of element.pyx.
        """
        if have_same_parent(left, right):
            if  (<RefPyObject *>left).ob_refcnt < inplace_threshold:
                return (<ModuleElement>left)._iadd_(<ModuleElement>right)
            else:
                return (<ModuleElement>left)._add_(<ModuleElement>right)
        if PyInt_CheckExact(right):
            return (<RingElement>left)._add_long(PyInt_AS_LONG(right))
        elif PyInt_CheckExact(left):
            return (<RingElement>right)._add_long(PyInt_AS_LONG(left))
        return coercion_model.bin_op(left, right, add)

    cdef RingElement _add_long(self, long n):
        """
        Generic path for adding a C long, assumed to commute.
        """
        return coercion_model.bin_op(self, n, add)

    def __sub__(left, right):
        """
        Top-level subtraction operator for RingElements.

        See extensive documentation at the top of element.pyx.
        """
        cdef long n
        if have_same_parent(left, right):
            if  (<RefPyObject *>left).ob_refcnt < inplace_threshold:
                return (<ModuleElement>left)._isub_(<ModuleElement>right)
            else:
                return (<ModuleElement>left)._sub_(<ModuleElement>right)
        if PyInt_CheckExact(right):
            n = PyInt_AS_LONG(right)
            # See UNARY_NEG_WOULD_OVERFLOW in Python's intobject.c
            if (n == 0) | (<unsigned long>n != 0 - <unsigned long>n):
                return (<RingElement>left)._add_long(-n)
        return coercion_model.bin_op(left, right, sub)

    ##################################
    # Multiplication
    ##################################

    cpdef ModuleElement _lmul_(self, RingElement right):
        # We return None to invoke the default action of coercing into self
        return None

    cpdef ModuleElement _rmul_(self, RingElement left):
        # We return None to invoke the default action of coercing into self
        return None

    def __mul__(left, right):
        """
        Top-level multiplication operator for ring elements.
        See extensive documentation at the top of element.pyx.

        AUTHOR:

        - Gonzalo Tornaria (2007-06-25) - write base-extending test cases and fix them

        TESTS:

        Here we test (scalar * vector) multiplication::

            sage: x, y = var('x, y')

            sage: parent(ZZ(1)*vector(ZZ,[1,2]))
            Ambient free module of rank 2 over the principal ideal domain Integer Ring
            sage: parent(QQ(1)*vector(ZZ,[1,2]))
            Vector space of dimension 2 over Rational Field
            sage: parent(ZZ(1)*vector(QQ,[1,2]))
            Vector space of dimension 2 over Rational Field
            sage: parent(QQ(1)*vector(QQ,[1,2]))
            Vector space of dimension 2 over Rational Field

            sage: parent(QQ(1)*vector(ZZ[x],[1,2]))
            Ambient free module of rank 2 over the principal ideal domain Univariate Polynomial Ring in x over Rational Field
            sage: parent(ZZ[x](1)*vector(QQ,[1,2]))
            Ambient free module of rank 2 over the principal ideal domain Univariate Polynomial Ring in x over Rational Field

            sage: parent(QQ(1)*vector(ZZ[x][y],[1,2]))
            Ambient free module of rank 2 over the integral domain Univariate Polynomial Ring in y over Univariate Polynomial Ring in x over Rational Field
            sage: parent(ZZ[x][y](1)*vector(QQ,[1,2]))
            Ambient free module of rank 2 over the integral domain Univariate Polynomial Ring in y over Univariate Polynomial Ring in x over Rational Field

            sage: parent(QQ[x](1)*vector(ZZ[x][y],[1,2]))
            Ambient free module of rank 2 over the integral domain Univariate Polynomial Ring in y over Univariate Polynomial Ring in x over Rational Field
            sage: parent(ZZ[x][y](1)*vector(QQ[x],[1,2]))
            Ambient free module of rank 2 over the integral domain Univariate Polynomial Ring in y over Univariate Polynomial Ring in x over Rational Field

            sage: parent(QQ[y](1)*vector(ZZ[x][y],[1,2]))
            Ambient free module of rank 2 over the integral domain Univariate Polynomial Ring in y over Univariate Polynomial Ring in x over Rational Field
            sage: parent(ZZ[x][y](1)*vector(QQ[y],[1,2]))
            Ambient free module of rank 2 over the integral domain Univariate Polynomial Ring in y over Univariate Polynomial Ring in x over Rational Field

            sage: parent(ZZ[x](1)*vector(ZZ[y],[1,2]))
            Traceback (most recent call last):
            ...
            TypeError: unsupported operand parent(s) for '*': 'Univariate Polynomial Ring in x over Integer Ring' and 'Ambient free module of rank 2 over the integral domain Univariate Polynomial Ring in y over Integer Ring'
            sage: parent(ZZ[x](1)*vector(QQ[y],[1,2]))
            Traceback (most recent call last):
            ...
            TypeError: unsupported operand parent(s) for '*': 'Univariate Polynomial Ring in x over Integer Ring' and 'Ambient free module of rank 2 over the principal ideal domain Univariate Polynomial Ring in y over Rational Field'
            sage: parent(QQ[x](1)*vector(ZZ[y],[1,2]))
            Traceback (most recent call last):
            ...
            TypeError: unsupported operand parent(s) for '*': 'Univariate Polynomial Ring in x over Rational Field' and 'Ambient free module of rank 2 over the integral domain Univariate Polynomial Ring in y over Integer Ring'
            sage: parent(QQ[x](1)*vector(QQ[y],[1,2]))
            Traceback (most recent call last):
            ...
            TypeError: unsupported operand parent(s) for '*': 'Univariate Polynomial Ring in x over Rational Field' and 'Ambient free module of rank 2 over the principal ideal domain Univariate Polynomial Ring in y over Rational Field'

        Here we test (scalar * matrix) multiplication::

            sage: parent(ZZ(1)*matrix(ZZ,2,2,[1,2,3,4]))
            Full MatrixSpace of 2 by 2 dense matrices over Integer Ring
            sage: parent(QQ(1)*matrix(ZZ,2,2,[1,2,3,4]))
            Full MatrixSpace of 2 by 2 dense matrices over Rational Field
            sage: parent(ZZ(1)*matrix(QQ,2,2,[1,2,3,4]))
            Full MatrixSpace of 2 by 2 dense matrices over Rational Field
            sage: parent(QQ(1)*matrix(QQ,2,2,[1,2,3,4]))
            Full MatrixSpace of 2 by 2 dense matrices over Rational Field

            sage: parent(QQ(1)*matrix(ZZ[x],2,2,[1,2,3,4]))
            Full MatrixSpace of 2 by 2 dense matrices over Univariate Polynomial Ring in x over Rational Field
            sage: parent(ZZ[x](1)*matrix(QQ,2,2,[1,2,3,4]))
            Full MatrixSpace of 2 by 2 dense matrices over Univariate Polynomial Ring in x over Rational Field

            sage: parent(QQ(1)*matrix(ZZ[x][y],2,2,[1,2,3,4]))
            Full MatrixSpace of 2 by 2 dense matrices over Univariate Polynomial Ring in y over Univariate Polynomial Ring in x over Rational Field
            sage: parent(ZZ[x][y](1)*matrix(QQ,2,2,[1,2,3,4]))
            Full MatrixSpace of 2 by 2 dense matrices over Univariate Polynomial Ring in y over Univariate Polynomial Ring in x over Rational Field

            sage: parent(QQ[x](1)*matrix(ZZ[x][y],2,2,[1,2,3,4]))
            Full MatrixSpace of 2 by 2 dense matrices over Univariate Polynomial Ring in y over Univariate Polynomial Ring in x over Rational Field
            sage: parent(ZZ[x][y](1)*matrix(QQ[x],2,2,[1,2,3,4]))
            Full MatrixSpace of 2 by 2 dense matrices over Univariate Polynomial Ring in y over Univariate Polynomial Ring in x over Rational Field

            sage: parent(QQ[y](1)*matrix(ZZ[x][y],2,2,[1,2,3,4]))
            Full MatrixSpace of 2 by 2 dense matrices over Univariate Polynomial Ring in y over Univariate Polynomial Ring in x over Rational Field
            sage: parent(ZZ[x][y](1)*matrix(QQ[y],2,2,[1,2,3,4]))
            Full MatrixSpace of 2 by 2 dense matrices over Univariate Polynomial Ring in y over Univariate Polynomial Ring in x over Rational Field

            sage: parent(ZZ[x](1)*matrix(ZZ[y],2,2,[1,2,3,4]))
            Traceback (most recent call last):
            ...
            TypeError: unsupported operand parent(s) for '*': 'Univariate Polynomial Ring in x over Integer Ring' and 'Full MatrixSpace of 2 by 2 dense matrices over Univariate Polynomial Ring in y over Integer Ring'
            sage: parent(ZZ[x](1)*matrix(QQ[y],2,2,[1,2,3,4]))
            Traceback (most recent call last):
            ...
            TypeError: unsupported operand parent(s) for '*': 'Univariate Polynomial Ring in x over Integer Ring' and 'Full MatrixSpace of 2 by 2 dense matrices over Univariate Polynomial Ring in y over Rational Field'
            sage: parent(QQ[x](1)*matrix(ZZ[y],2,2,[1,2,3,4]))
            Traceback (most recent call last):
            ...
            TypeError: unsupported operand parent(s) for '*': 'Univariate Polynomial Ring in x over Rational Field' and 'Full MatrixSpace of 2 by 2 dense matrices over Univariate Polynomial Ring in y over Integer Ring'
            sage: parent(QQ[x](1)*matrix(QQ[y],2,2,[1,2,3,4]))
            Traceback (most recent call last):
            ...
            TypeError: unsupported operand parent(s) for '*': 'Univariate Polynomial Ring in x over Rational Field' and 'Full MatrixSpace of 2 by 2 dense matrices over Univariate Polynomial Ring in y over Rational Field'

        """
        # Try fast pathway if they are both RingElements and the parents match.
        # (We know at least one of the arguments is a RingElement. So if their
        # types are *equal* (fast to check) then they are both RingElements.
        # Otherwise use the slower test via PY_TYPE_CHECK.)
        if have_same_parent(left, right):
            if  (<RefPyObject *>left).ob_refcnt < inplace_threshold:
                return (<RingElement>left)._imul_(<RingElement>right)
            else:
                return (<RingElement>left)._mul_(<RingElement>right)
        if PyInt_CheckExact(right):
            return (<ModuleElement>left)._mul_long(PyInt_AS_LONG(right))
        elif PyInt_CheckExact(left):
            return (<ModuleElement>right)._mul_long(PyInt_AS_LONG(left))
        return coercion_model.bin_op(left, right, mul)

    cpdef RingElement _mul_(self, RingElement right):
        """
        Cython classes should override this function to implement multiplication.
        See extensive documentation at the top of element.pyx.
        """
        raise TypeError(arith_error_message(self, right, mul))

    def __imul__(left, right):
        if have_same_parent(left, right):
            if  (<RefPyObject *>left).ob_refcnt <= inplace_threshold:
                return (<RingElement>left)._imul_(<RingElement>right)
            else:
                return (<RingElement>left)._mul_(<RingElement>right)

        global coercion_model
        return coercion_model.bin_op(left, right, imul)

    cpdef RingElement _imul_(RingElement self, RingElement right):
        return self._mul_(right)

    def __pow__(self, n, dummy):
        """
        Return the (integral) power of self.

        EXAMPLE::

            sage: a = Integers(389)['x']['y'](37)
            sage: p = sage.structure.element.RingElement.__pow__
            sage: p(a,2)
            202
            sage: p(a,2,1)
            Traceback (most recent call last):
            ...
            RuntimeError: __pow__ dummy argument not used
            sage: p(a,388)
            1
            sage: p(a,2^120)
            81
            sage: p(a,0)
            1
            sage: p(a,1) == a
            True
            sage: p(a,2) * p(a,3) == p(a,5)
            True
            sage: p(a,3)^2 == p(a,6)
            True
            sage: p(a,57) * p(a,43) == p(a,100)
            True
            sage: p(a,-1) == 1/a
            True
            sage: p(a,200) * p(a,-64) == p(a,136)
            True
            sage: p(2, 1/2)
            Traceback (most recent call last):
            ...
            NotImplementedError: non-integral exponents not supported

        TESTS::

        These aren't testing this code, but they are probably good to have around.

            sage: 2r**(SR(2)-1-1r)
            1
            sage: 2r^(1/2)
            sqrt(2)

        Exponent overflow should throw an OverflowError (:trac:`2956`)::

            sage: K.<x,y> = AA[]
            sage: x^(2^64 + 12345)
            Traceback (most recent call last):
            ...
            OverflowError: Exponent overflow (2147483648).

        Another example from :trac:`2956`; this should overflow on x32
        and succeed on x64::

            sage: K.<x,y> = ZZ[]
            sage: (x^12345)^54321
            x^670592745                                   # 64-bit
            Traceback (most recent call last):            # 32-bit
            ...                                           # 32-bit
            OverflowError: Exponent overflow (670592745). # 32-bit

        """
        if dummy is not None:
            raise RuntimeError("__pow__ dummy argument not used")
        return generic_power_c(self,n,None)

    ##################################
    # Division
    ##################################

    def __truediv__(self, right):
        # in sage all divs are true
        if not PY_TYPE_CHECK(self, Element):
            return coercion_model.bin_op(self, right, div)
        return self.__div__(right)

    def __div__(self, right):
        """
        Top-level multiplication operator for ring elements.
        See extensive documentation at the top of element.pyx.
        """
        if have_same_parent(self, right):
            if  (<RefPyObject *>self).ob_refcnt < inplace_threshold:
                return (<RingElement>self)._idiv_(<RingElement>right)
            else:
                return (<RingElement>self)._div_(<RingElement>right)
        global coercion_model
        return coercion_model.bin_op(self, right, div)

    cpdef RingElement _div_(self, RingElement right):
        """
        Cython classes should override this function to implement division.
        See extensive documentation at the top of element.pyx.
        """
        try:
            return self._parent.fraction_field()(self, right)
        except AttributeError:
            if not right:
                raise ZeroDivisionError("Cannot divide by zero")
            else:
                raise TypeError(arith_error_message(self, right, div))

    def __idiv__(self, right):
        """
        Top-level division operator for ring elements.
        See extensive documentation at the top of element.pyx.
        """
        if have_same_parent(self, right):
            if  (<RefPyObject *>self).ob_refcnt <= inplace_threshold:
                return (<RingElement>self)._idiv_(<RingElement>right)
            else:
                return (<RingElement>self)._div_(<RingElement>right)
        global coercion_model
        return coercion_model.bin_op(self, right, idiv)

    cpdef RingElement _idiv_(RingElement self, RingElement right):
        return self._div_(right)

    def __invert__(self):
        if self.is_one():
            return self
        return 1/self

    def additive_order(self):
        """
        Return the additive order of self.
        """
        raise NotImplementedError

    def multiplicative_order(self):
        r"""
        Return the multiplicative order of self, if ``self`` is a unit, or raise
        ``ArithmeticError`` otherwise.
        """
        if not self.is_unit():
            raise ArithmeticError("self (=%s) must be a unit to have a multiplicative order.")
        raise NotImplementedError

    def is_nilpotent(self):
        """
        Return ``True`` if ``self`` is nilpotent, i.e., some power of self
        is 0.

        TESTS::

            sage: a=QQ(2)
            sage: a.is_nilpotent()
            False
            sage: a=QQ(0)
            sage: a.is_nilpotent()
            True
            sage: m=matrix(RR,3,[[3,2,3],[9,0,3],[-9,0,-3]])
            sage: m.is_nilpotent()
            Traceback (most recent call last):
            ...
            NotImplementedError
        """
        if self.is_unit():
            return False
        if self.is_zero():
            return True
        raise NotImplementedError

    def abs(self):
        """
        Return the absolute value of self.  (This just calls the __abs__
        method, so it is equivalent to the abs() built-in function.)

        EXAMPLES::

            sage: RR(-1).abs()
            1.00000000000000
            sage: ZZ(-1).abs()
            1
            sage: CC(I).abs()
            1.00000000000000
            sage: Mod(-15, 37).abs()
            Traceback (most recent call last):
            ...
            ArithmeticError: absolute valued not defined on integers modulo n.
        """
        return self.__abs__()



def is_CommutativeRingElement(x):
    """
    Return ``True`` if x is of type CommutativeRingElement.

    TESTS::

        sage: is_CommutativeRingElement(oo)
        doctest:...: DeprecationWarning: 
        Using is_CommutativeRingElement from the top level is deprecated since it was designed to be used by developers rather than end users.
        It most likely does not do what you would expect it to do.  If you really need to use it, import it from the module that it is defined in.
        See http://trac.sagemath.org/10107 for details.
        False

        sage: is_CommutativeRingElement(1)
        True
    """
    return IS_INSTANCE(x, CommutativeRingElement)

cdef class CommutativeRingElement(RingElement):
    """
    Base class for elements of commutative rings.
    """
    def inverse_mod(self, I):
        r"""
        Return an inverse of ``self`` modulo the ideal `I`, if defined,
        i.e., if `I` and ``self`` together generate the unit ideal.
        """
        raise NotImplementedError

    def divides(self, x):
        """
        Return ``True`` if ``self`` divides x.

        EXAMPLES::

            sage: P.<x> = PolynomialRing(QQ)
            sage: x.divides(x^2)
            True
            sage: x.divides(x^2+2)
            False
            sage: (x^2+2).divides(x)
            False
            sage: P.<x> = PolynomialRing(ZZ)
            sage: x.divides(x^2)
            True
            sage: x.divides(x^2+2)
            False
            sage: (x^2+2).divides(x)
            False

        :trac:`5347` has been fixed::

            sage: K = GF(7)
            sage: K(3).divides(1)
            True
            sage: K(3).divides(K(1))
            True

        ::

            sage: R = Integers(128)
            sage: R(0).divides(1)
            False
            sage: R(0).divides(0)
            True
            sage: R(0).divides(R(0))
            True
            sage: R(1).divides(0)
            True
            sage: R(121).divides(R(120))
            True
            sage: R(120).divides(R(121))
            Traceback (most recent call last):
            ...
            ZeroDivisionError: reduction modulo right not defined.

        If x has different parent than `self`, they are first coerced to a
        common parent if possible. If this coercion fails, it returns a
        TypeError. This fixes :trac:`5759`

        ::
            sage: Zmod(2)(0).divides(Zmod(2)(0))
            True
            sage: Zmod(2)(0).divides(Zmod(2)(1))
            False
            sage: Zmod(5)(1).divides(Zmod(2)(1))
            Traceback (most recent call last):
            ...
            TypeError: no common canonical parent for objects with parents: 'Ring of integers modulo 5' and 'Ring of integers modulo 2'
            sage: Zmod(35)(4).divides(Zmod(7)(1))
            True
            sage: Zmod(35)(7).divides(Zmod(7)(1))
            False
        """
        #Check if the parents are the same:

        if have_same_parent(self, x):
            # First we test some generic conditions:
            try:
                if x.is_zero():
                    return True # everything divides 0
            except (AttributeError, NotImplementedError):
                pass

            try:
                if self.is_zero():
                    return False # 0 divides nothing else
            except (AttributeError, NotImplementedError):
                pass

            try:
                if self.is_unit():
                    return True # units divide everything
            except (AttributeError, NotImplementedError):
                pass

            try:
                if self.is_one():
                    return True # 1 divides everything
                                # (is_unit() may not be implemented)
            except (AttributeError, NotImplementedError):
                pass

            return (x % self) == 0

        else:
            #Different parents, use coercion
            global coercion_model
            a, b = coercion_model.canonical_coercion(self, x)
            return a.divides(b)

    def mod(self, I):
        r"""
        Return a representative for ``self`` modulo the ideal I (or the ideal
        generated by the elements of I if I is not an ideal.)

        EXAMPLE:  Integers
        Reduction of 5 modulo an ideal::

            sage: n = 5
            sage: n.mod(3*ZZ)
            2

        Reduction of 5 modulo the ideal generated by 3::

            sage: n.mod(3)
            2

        Reduction of 5 modulo the ideal generated by 15 and 6, which is `(3)`.

        ::

            sage: n.mod([15,6])
            2


        EXAMPLE: Univariate polynomials

        ::

            sage: R.<x> = PolynomialRing(QQ)
            sage: f = x^3 + x + 1
            sage: f.mod(x + 1)
            -1

        When little is implemented about a given ring, then mod may
        return simply return `f`.  For example, reduction is not
        implemented for `\ZZ[x]` yet. (TODO!)

            sage: R.<x> = PolynomialRing(ZZ)
            sage: f = x^3 + x + 1
            sage: f.mod(x + 1)
            -1


        EXAMPLE: Multivariate polynomials
        We reduce a polynomial in two variables modulo a polynomial
        and an ideal::

            sage: R.<x,y,z> = PolynomialRing(QQ, 3)
            sage: (x^2 + y^2 + z^2).mod(x+y+z)
            2*y^2 + 2*y*z + 2*z^2

        Notice above that `x` is eliminated.  In the next example,
        both `y` and `z` are eliminated::

            sage: (x^2 + y^2 + z^2).mod( (x - y, y - z) )
            3*z^2
            sage: f = (x^2 + y^2 + z^2)^2; f
            x^4 + 2*x^2*y^2 + y^4 + 2*x^2*z^2 + 2*y^2*z^2 + z^4
            sage: f.mod( (x - y, y - z) )
            9*z^4

        In this example `y` is eliminated::

            sage: (x^2 + y^2 + z^2).mod( (x^3, y - z) )
            x^2 + 2*z^2
        """
        from sage.rings.ideal import is_Ideal
        if not is_Ideal(I) or not I.ring() is self._parent:
            I = self._parent.ideal(I)
            #raise TypeError, "I = %s must be an ideal in %s"%(I, self.parent())
        return I.reduce(self)

    ##################################################
    # square roots
    ##################################################

    def is_square(self, root=False):
        """
        Returns whether or not ring element is a square. If the optional
        argument root is ``True``, then also returns the square root (or None,
        if the it is not a square).

        INPUT:


        -  ``root`` - whether or not to also return a square
           root (default: False)


        OUTPUT:


        -  ``bool`` - whether or not a square

        -  ``object`` - (optional) an actual square root if
           found, and None otherwise.


        EXAMPLES::

            sage: R.<x> = PolynomialRing(QQ)
            sage: f = 12*(x+1)^2 * (x+3)^2
            sage: f.is_square()
            False
            sage: f.is_square(root=True)
            (False, None)
            sage: h = f/3
            sage: h.is_square()
            True
            sage: h.is_square(root=True)
            (True, 2*x^2 + 8*x + 6)

        .. NOTE:

        This is the is_square implementation for general commutative ring
        elements. It's implementation is to raise a NotImplementedError.
        The function definition is here to show what functionality is expected and
        provide a general framework.
        """
        raise NotImplementedError("is_square() not implemented for elements of %s" %self.parent())


    def sqrt(self, extend = True, all = False, name=None ):
        """
        It computes the square root.

        INPUT:

        -  ``extend`` - Whether to make a ring extension containing a square root if ``self`` is not a square (default: ``True``)

        -  ``all`` - Whether to return a list of all square roots or just a square root (default: False)

        -  ``name`` - Required when extend=``True`` and ``self`` is not a square. This will be the name of the generator extension.

        OUTPUT:

        - if all=False it returns a square root. (throws an error if extend=False and ``self`` is not a square)

        - if all=``True`` it returns a list of all the square roots (could be empty if extend=False and ``self`` is not a square)

        ALGORITHM:

        It uses is_square(root=true) for the hard part of the work, the rest is just wrapper code.

        EXAMPLES::

                sage: R.<x> = ZZ[]
                sage: (x^2).sqrt()
                x
                sage: f=x^2-4*x+4; f.sqrt(all=True)
                [x - 2, -x + 2]
                sage: sqrtx=x.sqrt(name="y"); sqrtx
                y
                sage: sqrtx^2
                x
                sage: x.sqrt(all=true,name="y")
                [y, -y]
                sage: x.sqrt(extend=False,all=True)
                []
                sage: x.sqrt()
                Traceback (most recent call last):
                ...
                TypeError: Polynomial is not a square. You must specify the name of the square root when using the default extend = True
                sage: x.sqrt(extend=False)
                Traceback (most recent call last):
                ...
                ValueError: trying to take square root of non-square x with extend = False

        TESTS::

                sage: f = (x+3)^2; f.sqrt()
                x + 3
                sage: f = (x+3)^2; f.sqrt(all=True)
                [x + 3, -x - 3]
                sage: f = (x^2 - x + 3)^2; f.sqrt()
                x^2 - x + 3
                sage: f = (x^2 - x + 3)^6; f.sqrt()
                x^6 - 3*x^5 + 12*x^4 - 19*x^3 + 36*x^2 - 27*x + 27
                sage: g = (R.random_element(15))^2
                sage: g.sqrt()^2 == g
                True

                sage: R.<x> = GF(250037)[]
                sage: f = x^2/(x+1)^2; f.sqrt()
                x/(x + 1)
                sage: f = 9 * x^4 / (x+1)^2; f.sqrt()
                3*x^2/(x + 1)
                sage: f = 9 * x^4 / (x+1)^2; f.sqrt(all=True)
                [3*x^2/(x + 1), 250034*x^2/(x + 1)]

                sage: R.<x> = QQ[]
                sage: a = 2*(x+1)^2 / (2*(x-1)^2); a.sqrt()
                (2*x + 2)/(2*x - 2)
                sage: sqrtx=(1/x).sqrt(name="y"); sqrtx
                y
                sage: sqrtx^2
                1/x
                sage: (1/x).sqrt(all=true,name="y")
                [y, -y]
                sage: (1/x).sqrt(extend=False,all=True)
                []
                sage: (1/(x^2-1)).sqrt()
                Traceback (most recent call last):
                ...
                TypeError: Polynomial is not a square. You must specify the name of the square root when using the default extend = True
                sage: (1/(x^2-3)).sqrt(extend=False)
                Traceback (most recent call last):
                ...
                ValueError: trying to take square root of non-square 1/(x^2 - 3) with extend = False

        """
        #This code is very general, it works for all integral domains that have the
        #is_square(root = True) option

        from sage.rings.integral_domain import is_IntegralDomain
        P=self._parent
        is_sqr, sq_rt = self.is_square( root = True )
        if is_sqr:
            if all:
                if not is_IntegralDomain(P):
                    raise NotImplementedError('sqrt() with all=True is only implemented for integral domains, not for %s' % P)
                if P.characteristic()==2 or sq_rt==0:
                    #0 has only one square root, and in charasteristic 2 everything also has only 1 root
                    return [ sq_rt ]
                return [ sq_rt, -sq_rt ]
            return sq_rt
        #from now on we know that self is not a square
        if not is_IntegralDomain(P):
            raise NotImplementedError('sqrt() of non squares is only implemented for integral domains, not for %s' % P)
        if not extend:
            #all square roots of a non-square should be an empty list
            if all:
                return []
            raise ValueError('trying to take square root of non-square %s with extend = False' % self)

        if name == None:
            raise TypeError("Polynomial is not a square. You must specify the name of the square root when using the default extend = True")
        from sage.rings.polynomial.polynomial_ring_constructor import PolynomialRing
        PY = PolynomialRing(P,'y')
        y = PY.gen()
        sq_rt = PY.quotient(y**2-self, names = name)(y)
        if all:
            if P.characteristic() == 2:
                return [ sq_rt ]
            return [ sq_rt, -sq_rt ]
        return sq_rt

    ##############################################

cdef class Vector(ModuleElement):
    cdef bint is_sparse_c(self):
        raise NotImplementedError

    cdef bint is_dense_c(self):
        raise NotImplementedError

    def __imul__(left, right):
        if have_same_parent(left, right):
            return (<Vector>left)._dot_product_(<Vector>right)
        # Always do this
        global coercion_model
        return coercion_model.bin_op(left, right, imul)


    def __mul__(left, right):
        """
        Multiplication of vector by vector, matrix, or scalar

        AUTHOR:

        - Gonzalo Tornaria (2007-06-21) - write test cases and fix them

        .. note::

           scalar * vector is implemented (and tested) in class RingElement
           matrix * vector is implemented (and tested) in class Matrix

        TESTS:

        Here we test (vector * vector) multiplication::

            sage: x, y = var('x, y')

            sage: parent(vector(ZZ,[1,2])*vector(ZZ,[1,2]))
            Integer Ring
            sage: parent(vector(ZZ,[1,2])*vector(QQ,[1,2]))
            Rational Field
            sage: parent(vector(QQ,[1,2])*vector(ZZ,[1,2]))
            Rational Field
            sage: parent(vector(QQ,[1,2])*vector(QQ,[1,2]))
            Rational Field

            sage: parent(vector(QQ,[1,2,3,4])*vector(ZZ[x],[1,2,3,4]))
            Univariate Polynomial Ring in x over Rational Field
            sage: parent(vector(ZZ[x],[1,2,3,4])*vector(QQ,[1,2,3,4]))
            Univariate Polynomial Ring in x over Rational Field

            sage: parent(vector(QQ,[1,2,3,4])*vector(ZZ[x][y],[1,2,3,4]))
            Univariate Polynomial Ring in y over Univariate Polynomial Ring in x over Rational Field
            sage: parent(vector(ZZ[x][y],[1,2,3,4])*vector(QQ,[1,2,3,4]))
            Univariate Polynomial Ring in y over Univariate Polynomial Ring in x over Rational Field

            sage: parent(vector(QQ[x],[1,2,3,4])*vector(ZZ[x][y],[1,2,3,4]))
            Univariate Polynomial Ring in y over Univariate Polynomial Ring in x over Rational Field
            sage: parent(vector(ZZ[x][y],[1,2,3,4])*vector(QQ[x],[1,2,3,4]))
            Univariate Polynomial Ring in y over Univariate Polynomial Ring in x over Rational Field

            sage: parent(vector(QQ[y],[1,2,3,4])*vector(ZZ[x][y],[1,2,3,4]))
            Univariate Polynomial Ring in y over Univariate Polynomial Ring in x over Rational Field
            sage: parent(vector(ZZ[x][y],[1,2,3,4])*vector(QQ[y],[1,2,3,4]))
            Univariate Polynomial Ring in y over Univariate Polynomial Ring in x over Rational Field

            sage: parent(vector(ZZ[x],[1,2,3,4])*vector(ZZ[y],[1,2,3,4]))
            Traceback (most recent call last):
            ...
            TypeError: unsupported operand parent(s) for '*': 'Ambient free module of rank 4 over the integral domain Univariate Polynomial Ring in x over Integer Ring' and 'Ambient free module of rank 4 over the integral domain Univariate Polynomial Ring in y over Integer Ring'
            sage: parent(vector(ZZ[x],[1,2,3,4])*vector(QQ[y],[1,2,3,4]))
            Traceback (most recent call last):
            ...
            TypeError: unsupported operand parent(s) for '*': 'Ambient free module of rank 4 over the integral domain Univariate Polynomial Ring in x over Integer Ring' and 'Ambient free module of rank 4 over the principal ideal domain Univariate Polynomial Ring in y over Rational Field'
            sage: parent(vector(QQ[x],[1,2,3,4])*vector(ZZ[y],[1,2,3,4]))
            Traceback (most recent call last):
            ...
            TypeError: unsupported operand parent(s) for '*': 'Ambient free module of rank 4 over the principal ideal domain Univariate Polynomial Ring in x over Rational Field' and 'Ambient free module of rank 4 over the integral domain Univariate Polynomial Ring in y over Integer Ring'
            sage: parent(vector(QQ[x],[1,2,3,4])*vector(QQ[y],[1,2,3,4]))
            Traceback (most recent call last):
            ...
            TypeError: unsupported operand parent(s) for '*': 'Ambient free module of rank 4 over the principal ideal domain Univariate Polynomial Ring in x over Rational Field' and 'Ambient free module of rank 4 over the principal ideal domain Univariate Polynomial Ring in y over Rational Field'

        Here we test (vector * matrix) multiplication::

            sage: parent(vector(ZZ,[1,2])*matrix(ZZ,2,2,[1,2,3,4]))
            Ambient free module of rank 2 over the principal ideal domain Integer Ring
            sage: parent(vector(QQ,[1,2])*matrix(ZZ,2,2,[1,2,3,4]))
            Vector space of dimension 2 over Rational Field
            sage: parent(vector(ZZ,[1,2])*matrix(QQ,2,2,[1,2,3,4]))
            Vector space of dimension 2 over Rational Field
            sage: parent(vector(QQ,[1,2])*matrix(QQ,2,2,[1,2,3,4]))
            Vector space of dimension 2 over Rational Field

            sage: parent(vector(QQ,[1,2])*matrix(ZZ[x],2,2,[1,2,3,4]))
            Ambient free module of rank 2 over the principal ideal domain Univariate Polynomial Ring in x over Rational Field
            sage: parent(vector(ZZ[x],[1,2])*matrix(QQ,2,2,[1,2,3,4]))
            Ambient free module of rank 2 over the principal ideal domain Univariate Polynomial Ring in x over Rational Field

            sage: parent(vector(QQ,[1,2])*matrix(ZZ[x][y],2,2,[1,2,3,4]))
            Ambient free module of rank 2 over the integral domain Univariate Polynomial Ring in y over Univariate Polynomial Ring in x over Rational Field
            sage: parent(vector(ZZ[x][y],[1,2])*matrix(QQ,2,2,[1,2,3,4]))
            Ambient free module of rank 2 over the integral domain Univariate Polynomial Ring in y over Univariate Polynomial Ring in x over Rational Field

            sage: parent(vector(QQ[x],[1,2])*matrix(ZZ[x][y],2,2,[1,2,3,4]))
            Ambient free module of rank 2 over the integral domain Univariate Polynomial Ring in y over Univariate Polynomial Ring in x over Rational Field
            sage: parent(vector(ZZ[x][y],[1,2])*matrix(QQ[x],2,2,[1,2,3,4]))
            Ambient free module of rank 2 over the integral domain Univariate Polynomial Ring in y over Univariate Polynomial Ring in x over Rational Field

            sage: parent(vector(QQ[y],[1,2])*matrix(ZZ[x][y],2,2,[1,2,3,4]))
            Ambient free module of rank 2 over the integral domain Univariate Polynomial Ring in y over Univariate Polynomial Ring in x over Rational Field
            sage: parent(vector(ZZ[x][y],[1,2])*matrix(QQ[y],2,2,[1,2,3,4]))
            Ambient free module of rank 2 over the integral domain Univariate Polynomial Ring in y over Univariate Polynomial Ring in x over Rational Field

            sage: parent(vector(ZZ[x],[1,2])*matrix(ZZ[y],2,2,[1,2,3,4]))
            Traceback (most recent call last):
            ...
            TypeError: unsupported operand parent(s) for '*': 'Ambient free module of rank 2 over the integral domain Univariate Polynomial Ring in x over Integer Ring' and 'Full MatrixSpace of 2 by 2 dense matrices over Univariate Polynomial Ring in y over Integer Ring'
            sage: parent(vector(ZZ[x],[1,2])*matrix(QQ[y],2,2,[1,2,3,4]))
            Traceback (most recent call last):
            ...
            TypeError: unsupported operand parent(s) for '*': 'Ambient free module of rank 2 over the integral domain Univariate Polynomial Ring in x over Integer Ring' and 'Full MatrixSpace of 2 by 2 dense matrices over Univariate Polynomial Ring in y over Rational Field'
            sage: parent(vector(QQ[x],[1,2])*matrix(ZZ[y],2,2,[1,2,3,4]))
            Traceback (most recent call last):
            ...
            TypeError: unsupported operand parent(s) for '*': 'Ambient free module of rank 2 over the principal ideal domain Univariate Polynomial Ring in x over Rational Field' and 'Full MatrixSpace of 2 by 2 dense matrices over Univariate Polynomial Ring in y over Integer Ring'
            sage: parent(vector(QQ[x],[1,2])*matrix(QQ[y],2,2,[1,2,3,4]))
            Traceback (most recent call last):
            ...
            TypeError: unsupported operand parent(s) for '*': 'Ambient free module of rank 2 over the principal ideal domain Univariate Polynomial Ring in x over Rational Field' and 'Full MatrixSpace of 2 by 2 dense matrices over Univariate Polynomial Ring in y over Rational Field'

        Here we test (vector * scalar) multiplication::

            sage: parent(vector(ZZ,[1,2])*ZZ(1))
            Ambient free module of rank 2 over the principal ideal domain Integer Ring
            sage: parent(vector(QQ,[1,2])*ZZ(1))
            Vector space of dimension 2 over Rational Field
            sage: parent(vector(ZZ,[1,2])*QQ(1))
            Vector space of dimension 2 over Rational Field
            sage: parent(vector(QQ,[1,2])*QQ(1))
            Vector space of dimension 2 over Rational Field

            sage: parent(vector(QQ,[1,2])*ZZ[x](1))
            Ambient free module of rank 2 over the principal ideal domain Univariate Polynomial Ring in x over Rational Field
            sage: parent(vector(ZZ[x],[1,2])*QQ(1))
            Ambient free module of rank 2 over the principal ideal domain Univariate Polynomial Ring in x over Rational Field

            sage: parent(vector(QQ,[1,2])*ZZ[x][y](1))
            Ambient free module of rank 2 over the integral domain Univariate Polynomial Ring in y over Univariate Polynomial Ring in x over Rational Field
            sage: parent(vector(ZZ[x][y],[1,2])*QQ(1))
            Ambient free module of rank 2 over the integral domain Univariate Polynomial Ring in y over Univariate Polynomial Ring in x over Rational Field

            sage: parent(vector(QQ[x],[1,2])*ZZ[x][y](1))
            Ambient free module of rank 2 over the integral domain Univariate Polynomial Ring in y over Univariate Polynomial Ring in x over Rational Field
            sage: parent(vector(ZZ[x][y],[1,2])*QQ[x](1))
            Ambient free module of rank 2 over the integral domain Univariate Polynomial Ring in y over Univariate Polynomial Ring in x over Rational Field

            sage: parent(vector(QQ[y],[1,2])*ZZ[x][y](1))
            Ambient free module of rank 2 over the integral domain Univariate Polynomial Ring in y over Univariate Polynomial Ring in x over Rational Field
            sage: parent(vector(ZZ[x][y],[1,2])*QQ[y](1))
            Ambient free module of rank 2 over the integral domain Univariate Polynomial Ring in y over Univariate Polynomial Ring in x over Rational Field

            sage: parent(vector(ZZ[x],[1,2])*ZZ[y](1))
            Traceback (most recent call last):
            ...
            TypeError: unsupported operand parent(s) for '*': 'Ambient free module of rank 2 over the integral domain Univariate Polynomial Ring in x over Integer Ring' and 'Univariate Polynomial Ring in y over Integer Ring'
            sage: parent(vector(ZZ[x],[1,2])*QQ[y](1))
            Traceback (most recent call last):
            ...
            TypeError: unsupported operand parent(s) for '*': 'Ambient free module of rank 2 over the integral domain Univariate Polynomial Ring in x over Integer Ring' and 'Univariate Polynomial Ring in y over Rational Field'
            sage: parent(vector(QQ[x],[1,2])*ZZ[y](1))
            Traceback (most recent call last):
            ...
            TypeError: unsupported operand parent(s) for '*': 'Ambient free module of rank 2 over the principal ideal domain Univariate Polynomial Ring in x over Rational Field' and 'Univariate Polynomial Ring in y over Integer Ring'
            sage: parent(vector(QQ[x],[1,2])*QQ[y](1))
            Traceback (most recent call last):
            ...
            TypeError: unsupported operand parent(s) for '*': 'Ambient free module of rank 2 over the principal ideal domain Univariate Polynomial Ring in x over Rational Field' and 'Univariate Polynomial Ring in y over Rational Field'

        """
        if have_same_parent(left, right):
            return (<Vector>left)._dot_product_(<Vector>right)
        # Always do this
        global coercion_model
        return coercion_model.bin_op(left, right, mul)

    cpdef Element _dot_product_(Vector left, Vector right):
        raise TypeError(arith_error_message(left, right, mul))

    cpdef Vector _pairwise_product_(Vector left, Vector right):
        raise TypeError("unsupported operation for '%s' and '%s'"%(parent_c(left), parent_c(right)))

    def __div__(self, right):
        if PY_IS_NUMERIC(right):
            right = py_scalar_to_element(right)
        if PY_TYPE_CHECK(right, RingElement):
            # Let __mul__ do the job
            return self.__mul__(~right)
        if PY_TYPE_CHECK(right, Vector):
            try:
                W = right.parent().submodule([right])
                return W.coordinates(self)[0] / W.coordinates(right)[0]
            except ArithmeticError:
                if right.is_zero():
                    raise ZeroDivisionError("division by zero vector")
                else:
                    raise ArithmeticError("vector is not in free module")
        raise TypeError(arith_error_message(self, right, div))

    def _magma_init_(self, magma):
        """
        Return string that evaluates in Magma to something equivalent
        to this vector.

        EXAMPLES::

            sage: v = vector([1,2,3])
            sage: v._magma_init_(magma)                 # optional - magma
            '_sage_[...]![1,2,3]'
            sage: mv = magma(v); mv                     # optional - magma
            (1 2 3)
            sage: mv.Type()                             # optional - magma
            ModTupRngElt
            sage: mv.Parent()                           # optional - magma
            Full RSpace of degree 3 over Integer Ring

            sage: v = vector(QQ, [1/2, 3/4, 5/6])
            sage: mv = magma(v); mv                     # optional - magma
            (1/2 3/4 5/6)
            sage: mv.Type()                             # optional - magma
            ModTupFldElt
            sage: mv.Parent()                           # optional - magma
            Full Vector space of degree 3 over Rational Field

        A more demanding example::

            sage: R.<x,y,z> = QQ[]
            sage: v = vector([x^3, y, 2/3*z + x/y])
            sage: magma(v)                              # optional - magma
            (            x^3               y (2/3*y*z + x)/y)
            sage: magma(v).Parent()                     # optional - magma
            Full Vector space of degree 3 over Multivariate rational function field of rank 3 over Rational Field
        """
        V = magma(self._parent)
        v = [x._magma_init_(magma) for x in self.list()]
        return '%s![%s]'%(V.name(), ','.join(v))

def is_Vector(x):
    return IS_INSTANCE(x, Vector)

cdef class Matrix(AlgebraElement):

    cdef bint is_sparse_c(self):
        raise NotImplementedError

    cdef bint is_dense_c(self):
        raise NotImplementedError

    def __imul__(left, right):
        if have_same_parent(left, right):
            return (<Matrix>left)._matrix_times_matrix_(<Matrix>right)
        else:
            global coercion_model
            return coercion_model.bin_op(left, right, imul)

    cpdef RingElement _mul_(left, RingElement right):
        """
        TESTS::

            sage: m = matrix
            sage: a = m([[m([[1,2],[3,4]]),m([[5,6],[7,8]])],[m([[9,10],[11,12]]),m([[13,14],[15,16]])]])
            sage: 3*a
            [[ 3  6]
            [ 9 12] [15 18]
            [21 24]]
            [[27 30]
            [33 36] [39 42]
            [45 48]]

            sage: m = matrix
            sage: a = m([[m([[1,2],[3,4]]),m([[5,6],[7,8]])],[m([[9,10],[11,12]]),m([[13,14],[15,16]])]])
            sage: a*3
            [[ 3  6]
            [ 9 12] [15 18]
            [21 24]]
            [[27 30]
            [33 36] [39 42]
            [45 48]]
        """
        if have_same_parent(left, right):
            return (<Matrix>left)._matrix_times_matrix_(<Matrix>right)
        else:
            global coercion_model
            return coercion_model.bin_op(left, right, mul)

    def __mul__(left, right):
        """
        Multiplication of matrix by matrix, vector, or scalar

        AUTHOR:

        - Gonzalo Tornaria (2007-06-25) - write test cases and fix them

        .. note::

           scalar * matrix is implemented (and tested) in class RingElement
           vector * matrix is implemented (and tested) in class Vector

        TESTS:

        Here we test (matrix * matrix) multiplication::

            sage: x, y = var('x, y')

            sage: parent(matrix(ZZ,2,2,[1,2,3,4])*matrix(ZZ,2,2,[1,2,3,4]))
            Full MatrixSpace of 2 by 2 dense matrices over Integer Ring
            sage: parent(matrix(QQ,2,2,[1,2,3,4])*matrix(ZZ,2,2,[1,2,3,4]))
            Full MatrixSpace of 2 by 2 dense matrices over Rational Field
            sage: parent(matrix(ZZ,2,2,[1,2,3,4])*matrix(QQ,2,2,[1,2,3,4]))
            Full MatrixSpace of 2 by 2 dense matrices over Rational Field
            sage: parent(matrix(QQ,2,2,[1,2,3,4])*matrix(QQ,2,2,[1,2,3,4]))
            Full MatrixSpace of 2 by 2 dense matrices over Rational Field

            sage: parent(matrix(QQ,2,2,[1,2,3,4])*matrix(ZZ[x],2,2,[1,2,3,4]))
            Full MatrixSpace of 2 by 2 dense matrices over Univariate Polynomial Ring in x over Rational Field
            sage: parent(matrix(ZZ[x],2,2,[1,2,3,4])*matrix(QQ,2,2,[1,2,3,4]))
            Full MatrixSpace of 2 by 2 dense matrices over Univariate Polynomial Ring in x over Rational Field

            sage: parent(matrix(QQ,2,2,[1,2,3,4])*matrix(ZZ[x][y],2,2,[1,2,3,4]))
            Full MatrixSpace of 2 by 2 dense matrices over Univariate Polynomial Ring in y over Univariate Polynomial Ring in x over Rational Field
            sage: parent(matrix(ZZ[x][y],2,2,[1,2,3,4])*matrix(QQ,2,2,[1,2,3,4]))
            Full MatrixSpace of 2 by 2 dense matrices over Univariate Polynomial Ring in y over Univariate Polynomial Ring in x over Rational Field

            sage: parent(matrix(QQ[x],2,2,[1,2,3,4])*matrix(ZZ[x][y],2,2,[1,2,3,4]))
            Full MatrixSpace of 2 by 2 dense matrices over Univariate Polynomial Ring in y over Univariate Polynomial Ring in x over Rational Field
            sage: parent(matrix(ZZ[x][y],2,2,[1,2,3,4])*matrix(QQ[x],2,2,[1,2,3,4]))
            Full MatrixSpace of 2 by 2 dense matrices over Univariate Polynomial Ring in y over Univariate Polynomial Ring in x over Rational Field

            sage: parent(matrix(QQ[y],2,2,[1,2,3,4])*matrix(ZZ[x][y],2,2,[1,2,3,4]))
            Full MatrixSpace of 2 by 2 dense matrices over Univariate Polynomial Ring in y over Univariate Polynomial Ring in x over Rational Field
            sage: parent(matrix(ZZ[x][y],2,2,[1,2,3,4])*matrix(QQ[y],2,2,[1,2,3,4]))
            Full MatrixSpace of 2 by 2 dense matrices over Univariate Polynomial Ring in y over Univariate Polynomial Ring in x over Rational Field

            sage: parent(matrix(ZZ[x],2,2,[1,2,3,4])*matrix(ZZ[y],2,2,[1,2,3,4]))
            Traceback (most recent call last):
            ...
            TypeError: unsupported operand parent(s) for '*': 'Full MatrixSpace of 2 by 2 dense matrices over Univariate Polynomial Ring in x over Integer Ring' and 'Full MatrixSpace of 2 by 2 dense matrices over Univariate Polynomial Ring in y over Integer Ring'
            sage: parent(matrix(ZZ[x],2,2,[1,2,3,4])*matrix(QQ[y],2,2,[1,2,3,4]))
            Traceback (most recent call last):
            ...
            TypeError: unsupported operand parent(s) for '*': 'Full MatrixSpace of 2 by 2 dense matrices over Univariate Polynomial Ring in x over Integer Ring' and 'Full MatrixSpace of 2 by 2 dense matrices over Univariate Polynomial Ring in y over Rational Field'
            sage: parent(matrix(QQ[x],2,2,[1,2,3,4])*matrix(ZZ[y],2,2,[1,2,3,4]))
            Traceback (most recent call last):
            ...
            TypeError: unsupported operand parent(s) for '*': 'Full MatrixSpace of 2 by 2 dense matrices over Univariate Polynomial Ring in x over Rational Field' and 'Full MatrixSpace of 2 by 2 dense matrices over Univariate Polynomial Ring in y over Integer Ring'
            sage: parent(matrix(QQ[x],2,2,[1,2,3,4])*matrix(QQ[y],2,2,[1,2,3,4]))
            Traceback (most recent call last):
            ...
            TypeError: unsupported operand parent(s) for '*': 'Full MatrixSpace of 2 by 2 dense matrices over Univariate Polynomial Ring in x over Rational Field' and 'Full MatrixSpace of 2 by 2 dense matrices over Univariate Polynomial Ring in y over Rational Field'

        Here we test (matrix * vector) multiplication::

            sage: parent(matrix(ZZ,2,2,[1,2,3,4])*vector(ZZ,[1,2]))
            Ambient free module of rank 2 over the principal ideal domain Integer Ring
            sage: parent(matrix(QQ,2,2,[1,2,3,4])*vector(ZZ,[1,2]))
            Vector space of dimension 2 over Rational Field
            sage: parent(matrix(ZZ,2,2,[1,2,3,4])*vector(QQ,[1,2]))
            Vector space of dimension 2 over Rational Field
            sage: parent(matrix(QQ,2,2,[1,2,3,4])*vector(QQ,[1,2]))
            Vector space of dimension 2 over Rational Field

            sage: parent(matrix(QQ,2,2,[1,2,3,4])*vector(ZZ[x],[1,2]))
            Ambient free module of rank 2 over the principal ideal domain Univariate Polynomial Ring in x over Rational Field
            sage: parent(matrix(ZZ[x],2,2,[1,2,3,4])*vector(QQ,[1,2]))
            Ambient free module of rank 2 over the principal ideal domain Univariate Polynomial Ring in x over Rational Field

            sage: parent(matrix(QQ,2,2,[1,2,3,4])*vector(ZZ[x][y],[1,2]))
            Ambient free module of rank 2 over the integral domain Univariate Polynomial Ring in y over Univariate Polynomial Ring in x over Rational Field
            sage: parent(matrix(ZZ[x][y],2,2,[1,2,3,4])*vector(QQ,[1,2]))
            Ambient free module of rank 2 over the integral domain Univariate Polynomial Ring in y over Univariate Polynomial Ring in x over Rational Field

            sage: parent(matrix(QQ[x],2,2,[1,2,3,4])*vector(ZZ[x][y],[1,2]))
            Ambient free module of rank 2 over the integral domain Univariate Polynomial Ring in y over Univariate Polynomial Ring in x over Rational Field
            sage: parent(matrix(ZZ[x][y],2,2,[1,2,3,4])*vector(QQ[x],[1,2]))
            Ambient free module of rank 2 over the integral domain Univariate Polynomial Ring in y over Univariate Polynomial Ring in x over Rational Field

            sage: parent(matrix(QQ[y],2,2,[1,2,3,4])*vector(ZZ[x][y],[1,2]))
            Ambient free module of rank 2 over the integral domain Univariate Polynomial Ring in y over Univariate Polynomial Ring in x over Rational Field
            sage: parent(matrix(ZZ[x][y],2,2,[1,2,3,4])*vector(QQ[y],[1,2]))
            Ambient free module of rank 2 over the integral domain Univariate Polynomial Ring in y over Univariate Polynomial Ring in x over Rational Field

            sage: parent(matrix(ZZ[x],2,2,[1,2,3,4])*vector(ZZ[y],[1,2]))
            Traceback (most recent call last):
            ...
            TypeError: unsupported operand parent(s) for '*': 'Full MatrixSpace of 2 by 2 dense matrices over Univariate Polynomial Ring in x over Integer Ring' and 'Ambient free module of rank 2 over the integral domain Univariate Polynomial Ring in y over Integer Ring'
            sage: parent(matrix(ZZ[x],2,2,[1,2,3,4])*vector(QQ[y],[1,2]))
            Traceback (most recent call last):
            ...
            TypeError: unsupported operand parent(s) for '*': 'Full MatrixSpace of 2 by 2 dense matrices over Univariate Polynomial Ring in x over Integer Ring' and 'Ambient free module of rank 2 over the principal ideal domain Univariate Polynomial Ring in y over Rational Field'
            sage: parent(matrix(QQ[x],2,2,[1,2,3,4])*vector(ZZ[y],[1,2]))
            Traceback (most recent call last):
            ...
            TypeError: unsupported operand parent(s) for '*': 'Full MatrixSpace of 2 by 2 dense matrices over Univariate Polynomial Ring in x over Rational Field' and 'Ambient free module of rank 2 over the integral domain Univariate Polynomial Ring in y over Integer Ring'
            sage: parent(matrix(QQ[x],2,2,[1,2,3,4])*vector(QQ[y],[1,2]))
            Traceback (most recent call last):
            ...
            TypeError: unsupported operand parent(s) for '*': 'Full MatrixSpace of 2 by 2 dense matrices over Univariate Polynomial Ring in x over Rational Field' and 'Ambient free module of rank 2 over the principal ideal domain Univariate Polynomial Ring in y over Rational Field'

        Here we test (matrix * scalar) multiplication::

            sage: parent(matrix(ZZ,2,2,[1,2,3,4])*ZZ(1))
            Full MatrixSpace of 2 by 2 dense matrices over Integer Ring
            sage: parent(matrix(QQ,2,2,[1,2,3,4])*ZZ(1))
            Full MatrixSpace of 2 by 2 dense matrices over Rational Field
            sage: parent(matrix(ZZ,2,2,[1,2,3,4])*QQ(1))
            Full MatrixSpace of 2 by 2 dense matrices over Rational Field
            sage: parent(matrix(QQ,2,2,[1,2,3,4])*QQ(1))
            Full MatrixSpace of 2 by 2 dense matrices over Rational Field

            sage: parent(matrix(QQ,2,2,[1,2,3,4])*ZZ[x](1))
            Full MatrixSpace of 2 by 2 dense matrices over Univariate Polynomial Ring in x over Rational Field
            sage: parent(matrix(ZZ[x],2,2,[1,2,3,4])*QQ(1))
            Full MatrixSpace of 2 by 2 dense matrices over Univariate Polynomial Ring in x over Rational Field

            sage: parent(matrix(QQ,2,2,[1,2,3,4])*ZZ[x][y](1))
            Full MatrixSpace of 2 by 2 dense matrices over Univariate Polynomial Ring in y over Univariate Polynomial Ring in x over Rational Field
            sage: parent(matrix(ZZ[x][y],2,2,[1,2,3,4])*QQ(1))
            Full MatrixSpace of 2 by 2 dense matrices over Univariate Polynomial Ring in y over Univariate Polynomial Ring in x over Rational Field

            sage: parent(matrix(QQ[x],2,2,[1,2,3,4])*ZZ[x][y](1))
            Full MatrixSpace of 2 by 2 dense matrices over Univariate Polynomial Ring in y over Univariate Polynomial Ring in x over Rational Field
            sage: parent(matrix(ZZ[x][y],2,2,[1,2,3,4])*QQ[x](1))
            Full MatrixSpace of 2 by 2 dense matrices over Univariate Polynomial Ring in y over Univariate Polynomial Ring in x over Rational Field

            sage: parent(matrix(QQ[y],2,2,[1,2,3,4])*ZZ[x][y](1))
            Full MatrixSpace of 2 by 2 dense matrices over Univariate Polynomial Ring in y over Univariate Polynomial Ring in x over Rational Field
            sage: parent(matrix(ZZ[x][y],2,2,[1,2,3,4])*QQ[y](1))
            Full MatrixSpace of 2 by 2 dense matrices over Univariate Polynomial Ring in y over Univariate Polynomial Ring in x over Rational Field

            sage: parent(matrix(ZZ[x],2,2,[1,2,3,4])*ZZ[y](1))
            Traceback (most recent call last):
            ...
            TypeError: unsupported operand parent(s) for '*': 'Full MatrixSpace of 2 by 2 dense matrices over Univariate Polynomial Ring in x over Integer Ring' and 'Univariate Polynomial Ring in y over Integer Ring'
            sage: parent(matrix(ZZ[x],2,2,[1,2,3,4])*QQ[y](1))
            Traceback (most recent call last):
            ...
            TypeError: unsupported operand parent(s) for '*': 'Full MatrixSpace of 2 by 2 dense matrices over Univariate Polynomial Ring in x over Integer Ring' and 'Univariate Polynomial Ring in y over Rational Field'
            sage: parent(matrix(QQ[x],2,2,[1,2,3,4])*ZZ[y](1))
            Traceback (most recent call last):
            ...
            TypeError: unsupported operand parent(s) for '*': 'Full MatrixSpace of 2 by 2 dense matrices over Univariate Polynomial Ring in x over Rational Field' and 'Univariate Polynomial Ring in y over Integer Ring'
            sage: parent(matrix(QQ[x],2,2,[1,2,3,4])*QQ[y](1))
            Traceback (most recent call last):
            ...
            TypeError: unsupported operand parent(s) for '*': 'Full MatrixSpace of 2 by 2 dense matrices over Univariate Polynomial Ring in x over Rational Field' and 'Univariate Polynomial Ring in y over Rational Field'

        """
        if have_same_parent(left, right):
            return (<Matrix>left)._matrix_times_matrix_(<Matrix>right)
        else:
            global coercion_model
            return coercion_model.bin_op(left, right, mul)

    cdef Vector _vector_times_matrix_(matrix_right, Vector vector_left):
        raise TypeError

    cdef Vector _matrix_times_vector_(matrix_left, Vector vector_right):
        raise TypeError

    cdef Matrix _matrix_times_matrix_(left, Matrix right):
        raise TypeError



def is_Matrix(x):
    return IS_INSTANCE(x, Matrix)

def is_IntegralDomainElement(x):
    """
    Return ``True`` if x is of type IntegralDomainElement.
    """
    return IS_INSTANCE(x, IntegralDomainElement)

cdef class IntegralDomainElement(CommutativeRingElement):
    def is_nilpotent(self):
        return self.is_zero()


def is_DedekindDomainElement(x):
    """
    Return ``True`` if x is of type DedekindDomainElement.
    """
    return IS_INSTANCE(x, DedekindDomainElement)

cdef class DedekindDomainElement(IntegralDomainElement):
    pass

def is_PrincipalIdealDomainElement(x):
    """
    Return ``True`` if x is of type PrincipalIdealDomainElement.
    """
    return IS_INSTANCE(x, PrincipalIdealDomainElement)

cdef class PrincipalIdealDomainElement(DedekindDomainElement):
    def lcm(self, right):
        """
        Returns the least common multiple of ``self`` and right. 
        """
        if not PY_TYPE_CHECK(right, Element) or not ((<Element>right)._parent is self._parent):
            return coercion_model.bin_op(self, right, lcm)
        return self._lcm(right)

<<<<<<< HEAD
=======
    def gcd(self, right):
        """
        Returns the gcd of ``self`` and right, or 0 if both are 0.
        """
        if not PY_TYPE_CHECK(right, Element) or not ((<Element>right)._parent is self._parent):
            return coercion_model.bin_op(self, right, gcd)
        return self._gcd(right)

    def xgcd(self, right):
        r"""
        Return the extended gcd of ``self`` and other, i.e., elements `r, s, t` such that
        .. math::

           r = s \cdot ``self`` + t \cdot other.

        .. note::

           There is no guarantee on minimality of the cofactors.  In
           the integer case, see documentation for Integer._xgcd() to
           obtain minimal cofactors.
        """
        if not PY_TYPE_CHECK(right, Element) or not ((<Element>right)._parent is self._parent):
            return coercion_model.bin_op(self, right, xgcd)
        return self._xgcd(right)


>>>>>>> c84246e9
# This is pretty nasty low level stuff. The idea is to speed up construction
# of EuclideanDomainElements (in particular Integers) by skipping some tp_new
# calls up the inheritance tree.
PY_SET_TP_NEW(EuclideanDomainElement, Element)

def is_EuclideanDomainElement(x):
    """
    Return ``True`` if x is of type EuclideanDomainElement.
    """
    return IS_INSTANCE(x, EuclideanDomainElement)

cdef class EuclideanDomainElement(PrincipalIdealDomainElement):

    def degree(self):
        raise NotImplementedError

<<<<<<< HEAD
=======
    def _gcd(self, other):
        """
        Return the greatest common divisor of ``self`` and other.

        Algorithm 3.2.1 in Cohen, GTM 138.
        """
        A = self
        B = other
        while not B.is_zero():
            Q, R = A.quo_rem(B)
            A = B
            B = R
        return A

>>>>>>> c84246e9
    def leading_coefficient(self):
        raise NotImplementedError

    def quo_rem(self, other):
        raise NotImplementedError

    def __divmod__(self, other):
        """
        Return the quotient and remainder of ``self`` divided by other.

        EXAMPLES::

            sage: divmod(5,3)
            (1, 2)
            sage: divmod(25r,12)
            (2, 1)
            sage: divmod(25,12r)
            (2, 1)

        """
        if PY_TYPE_CHECK(self, Element):
            return self.quo_rem(other)
        else:
            x, y = canonical_coercion(self, other)
            return x.quo_rem(y)

    def __floordiv__(self,right):
        """
        Quotient of division of ``self`` by other.  This is denoted //.
        """
        Q, _ = self.quo_rem(right)
        return Q

    def __mod__(self, other):
        """
        Remainder of division of ``self`` by other.

        EXAMPLES::

            sage: R.<x> = ZZ[]
            sage: x % (x+1)
            -1
            sage: (x**3 + x - 1) % (x**2 - 1)
            2*x - 1
        """
        _, R = self.quo_rem(other)
        return R

def is_FieldElement(x):
    """
    Return ``True`` if x is of type FieldElement.
    """
    return IS_INSTANCE(x, FieldElement)

cdef class FieldElement(CommutativeRingElement):

    def __floordiv__(self, other):
        return self / other

    def is_unit(self):
        """
        Return ``True`` if ``self`` is a unit in its parent ring.

        EXAMPLES::

            sage: a = 2/3; a.is_unit()
            True

        On the other hand, 2 is not a unit, since its parent is ZZ.

        ::

            sage: a = 2; a.is_unit()
            False
            sage: parent(a)
            Integer Ring

        However, a is a unit when viewed as an element of QQ::

            sage: a = QQ(2); a.is_unit()
            True
        """
        return not not self

<<<<<<< HEAD
=======
    def _gcd(self, FieldElement other):
        """
        Return the greatest common divisor of ``self`` and other.
        """
        if self.is_zero() and other.is_zero():
            return self
        else:
            return self._parent(1)

>>>>>>> c84246e9
    def _lcm(self, FieldElement other):
        """
        Return the least common multiple of ``self`` and other.
        """
        if self.is_zero() and other.is_zero():
            return self
        else:
            return self._parent(1)

    def quo_rem(self, right):
        r"""
        Return the quotient and remainder obtained by dividing `self` by
        `other`. Since this element lives in a field, the remainder is always
        zero and the quotient is `self/right`.

        TESTS:

        Test if #8671 is fixed::

            sage: R.<x,y> = QQ[]
            sage: S.<a,b> = R.quo(y^2 + 1)
            sage: S.is_field = lambda : False
            sage: F = Frac(S); u = F.one_element()
            sage: u.quo_rem(u)
            (1, 0)
        """
        if not isinstance(right, FieldElement) or not (parent(right) is self._parent):
            right = self.parent()(right)
        return self/right, 0

    def divides(self, FieldElement other):
        r"""
        Check whether ``self`` divides other, for field elements.

        Since this is a field, all values divide all other values,
        except that zero does not divide any non-zero values.

        EXAMPLES::

            sage: K.<rt3> = QQ[sqrt(3)]
            sage: K(0).divides(rt3)
            False
            sage: rt3.divides(K(17))
            True
            sage: K(0).divides(K(0))
            True
            sage: rt3.divides(K(0))
            True
        """
        if not (other._parent is self._parent):
            other = self.parent()(other)
        return bool(self) or other.is_zero()

def is_AlgebraElement(x):
    """
    Return ``True`` if x is of type AlgebraElement.

    TESTS::

        sage: R.<x,y> = FreeAlgebra(QQ,2)
        sage: is_AlgebraElement(x*y)
        doctest:...: DeprecationWarning: 
        Using is_AlgebraElement from the top level is deprecated since it was designed to be used by developers rather than end users.
        It most likely does not do what you would expect it to do.  If you really need to use it, import it from the module that it is defined in.
        See http://trac.sagemath.org/10107 for details.
        True

        sage: is_AlgebraElement(1)
        False
    """
    return IS_INSTANCE(x, AlgebraElement)

cdef class AlgebraElement(RingElement):
    pass

def is_CommutativeAlgebraElement(x):
    """
    Return ``True`` if x is of type CommutativeAlgebraElement.
    """
    return IS_INSTANCE(x, CommutativeAlgebraElement)

cdef class CommutativeAlgebraElement(CommutativeRingElement):
    pass

def is_InfinityElement(x):
    """
    Return ``True`` if x is of type InfinityElement.

    TESTS::

        sage: is_InfinityElement(1)
        doctest:...: DeprecationWarning: 
        Using is_InfinityElement from the top level is deprecated since it was designed to be used by developers rather than end users.
        It most likely does not do what you would expect it to do.  If you really need to use it, import it from the module that it is defined in.
        See http://trac.sagemath.org/10107 for details.
        False

        sage: is_InfinityElement(oo)
        True
    """
    return IS_INSTANCE(x, InfinityElement)

cdef class InfinityElement(RingElement):
    def __invert__(self):
        from sage.rings.all import ZZ
        return ZZ(0)

cdef class PlusInfinityElement(InfinityElement):
    pass

cdef class MinusInfinityElement(InfinityElement):
    pass

include "coerce.pxi"


#################################################################################
#
#  Coercion of elements
#
#################################################################################

cpdef canonical_coercion(x, y):
    """
    canonical_coercion(x,y) is what is called before doing an
    arithmetic operation between x and y.  It returns a pair (z,w)
    such that z is got from x and w from y via canonical coercion and
    the parents of z and w are identical.

    EXAMPLES::

        sage: A = Matrix([[0,1],[1,0]])
        sage: canonical_coercion(A,1)
        (
        [0 1]  [1 0]
        [1 0], [0 1]
        )
    """
    global coercion_model
    return coercion_model.canonical_coercion(x,y)

cpdef bin_op(x, y, op):
    global coercion_model
    return coercion_model.bin_op(x,y,op)


def coerce(Parent p, x):
    try:
        return p._coerce_c(x)
    except AttributeError:
        return p(x)

def coerce_cmp(x,y):
    global coercion_model
    cdef int c
    try:
        x, y = coercion_model.canonical_coercion(x, y)
        return cmp(x,y)
    except TypeError:
        c = cmp(type(x), type(y))
        if c == 0: c = -1
        return c

# We define this base class here to avoid circular cimports.
cdef class CoercionModel:
    """
    Most basic coercion scheme. If it doesn't already match, throw an error.
    """
    cpdef canonical_coercion(self, x, y):
        if parent_c(x) is parent_c(y):
            return x,y
        raise TypeError("no common canonical parent for objects with parents: '%s' and '%s'"%(parent_c(x), parent_c(y)))

    cpdef bin_op(self, x, y, op):
        if parent_c(x) is parent_c(y):
            return op(x,y)
        raise TypeError(arith_error_message(x,y,op))

import coerce
cdef CoercionModel coercion_model = coerce.CoercionModel_cache_maps()

def get_coercion_model():
    """
    Return the global coercion model.

    EXAMPLES::

       sage: import sage.structure.element as e
       sage: cm = e.get_coercion_model()
       sage: cm
       <sage.structure.coerce.CoercionModel_cache_maps object at ...>
    """
    return coercion_model

def set_coercion_model(cm):
    global coercion_model
    coercion_model = cm

def coercion_traceback(dump=True):
    r"""
    This function is very helpful in debugging coercion errors. It prints
    the tracebacks of all the errors caught in the coercion detection. Note
    that failure is cached, so some errors may be omitted the second time
    around (as it remembers not to retry failed paths for speed reasons.

    For performance and caching reasons, exception recording must be
    explicitly enabled before using this function.

    EXAMPLES::

        sage: cm = sage.structure.element.get_coercion_model()
        sage: cm.record_exceptions()
        sage: 1 + 1/5
        6/5
        sage: coercion_traceback()  # Should be empty, as all went well.
        sage: 1/5 + GF(5).gen()
        Traceback (most recent call last):
        ...
        TypeError: unsupported operand parent(s) for '+': 'Rational Field' and 'Finite Field of size 5'
        sage: coercion_traceback()
        Traceback (most recent call last):
        ...
        TypeError: no common canonical parent for objects with parents: 'Rational Field' and 'Finite Field of size 5'
    """
    if dump:
        for traceback in coercion_model.exception_stack():
            print traceback
    else:
        return coercion_model.exception_stack()


cdef class NamedBinopMethod:
    """
    A decorator to be used on binary operation methods that should operate
    on elements of the same parent. If the parents of the arguments differ,
    coercion is performed, then the method is re-looked up by name on the
    first argument.

    In short, using the ``NamedBinopMethod`` (alias ``coerce_binop``) decorator
    on a method gives it the exact same semantics of the basic arithmetic
    operations like ``_add_``, ``_sub_``, etc. in that both operands are
    guaranteed to have exactly the same parent.
    """
    cdef _self
    cdef _func
    cdef _name

    def __init__(self, func, name=None, obj=None):
        """
        TESTS::

            sage: from sage.structure.element import NamedBinopMethod
            sage: NamedBinopMethod(gcd)(12, 15)
            3
        """
        self._func = func
        if name is None:
            if isinstance(func, types.FunctionType):
                name = func.__name__
            if isinstance(func, types.UnboundMethodType):
                name = func.__func__.__name__
            else:
                name = func.__name__
        self._name = name
        self._self = obj

    def __call__(self, x, y=None, **kwds):
        """
        TESTS::

            sage: from sage.structure.element import NamedBinopMethod
            sage: test_func = NamedBinopMethod(lambda x, y, **kwds: (x, y, kwds), '_add_')
            sage: class test_class(Rational):
            ....:     def __init__(self,value):
            ....:         self.v = value
            ....:     @NamedBinopMethod
            ....:     def test_add(self, other, keyword='z'):
            ....:         return (self.v, other, keyword)

        Calls func directly if the two arguments have the same parent::

            sage: test_func(1, 2)
            (1, 2, {})
            sage: x = test_class(1)
            sage: x.test_add(1/2)
            (1, 1/2, 'z')
            sage: x.test_add(1/2, keyword=3)
            (1, 1/2, 3)

        Passes through coercion and does a method lookup if the
        left operand is not the same::

            sage: test_func(0.5, 1)
            (0.500000000000000, 1.00000000000000, {})
            sage: test_func(1, 2, algorithm='fast')
            (1, 2, {'algorithm': 'fast'})
            sage: test_func(1, 1/2)
            3/2
            sage: x.test_add(2)
            (1, 2, 'z')
            sage: x.test_add(2, keyword=3)
            (1, 2, 3)

        A real example::

            sage: R1=QQ['x,y']
            sage: R2=QQ['x,y,z']
            sage: f=R1(1)
            sage: g=R1(2)
            sage: h=R2(1)
            sage: f.gcd(g)
            1
            sage: f.gcd(g,algorithm='modular')
            1
            sage: f.gcd(h)
            1
            sage: f.gcd(h,algorithm='modular')
            1
            sage: h.gcd(f)
            1
            sage: h.gcd(f,algorithm='modular')
            1
        """
        if y is None:
            if self._self is None:
                self._func(x, **kwds)
            else:
                x, y = self._self, x
        if not have_same_parent(x, y):
            old_x = x
            x,y = coercion_model.canonical_coercion(x, y)
            if old_x is x:
                return self._func(x,y, **kwds)
            else:
                return getattr(x, self._name)(y, **kwds)
        else:
            return self._func(x,y, **kwds)

    def __get__(self, obj, objtype):
        """
        Used to transform from an unbound to a bound method.

        TESTS::
            sage: from sage.structure.element import NamedBinopMethod
            sage: R.<x> = ZZ[]
            sage: isinstance(x.quo_rem, NamedBinopMethod)
            True
            sage: x.quo_rem(x)
            (1, 0)
            sage: type(x).quo_rem(x,x)
            (1, 0)
        """
        return NamedBinopMethod(self._func, self._name, obj)

    def _sage_doc_(self):
        """
        Return the docstring of the wrapped object for introspection.

        EXAMPLES::

            sage: from sage.structure.element import NamedBinopMethod
            sage: g = NamedBinopMethod(gcd)
            sage: from sage.misc.sageinspect import sage_getdoc
            sage: sage_getdoc(g) == sage_getdoc(gcd)
            True
        """
        return sageinspect._sage_getdoc_unformatted(self._func)

    def _sage_src_(self):
        """
        Returns the source of the wrapped object for introspection.

        EXAMPLES::

            sage: from sage.structure.element import NamedBinopMethod
            sage: g = NamedBinopMethod(gcd)
            sage: 'def gcd(' in g._sage_src_()
            True
        """
        return sageinspect.sage_getsource(self._func)

    def _sage_argspec_(self):
        """
        Returns the argspec of the wrapped object for introspection.

        EXAMPLES::

            sage: from sage.structure.element import NamedBinopMethod
            sage: g = NamedBinopMethod(gcd)
            sage: g._sage_argspec_()
            ArgSpec(args=['a', 'b'], varargs=None, keywords='kwargs', defaults=(None,))
        """
        return sageinspect.sage_getargspec(self._func)

coerce_binop = NamedBinopMethod

###############################################################################

def lcm(x, y):
    """
    TESTS::

        sage: lcm(3,-4)
        12
    """
    from sage.rings.arith import lcm
    return lcm(x, y)

def gcd(x, y):
    """
    TESTS::

        sage: gcd(12,15)
        3
    """
    from sage.rings.arith import gcd
    return gcd(x, y)

def xgcd(x, y):
    """
    TESTS::

        sage: x = polygen(QQ)
        sage: xgcd(x^3 - 1, x^2 - 1)
        (x - 1, 1, -x)
    """
    from sage.rings.arith import xgcd
    return xgcd(x, y)


######################

def generic_power(a, n, one=None):
    """
    Computes `a^n`, where `n` is an integer, and `a` is an object which
    supports multiplication.  Optionally an additional argument,
    which is used in the case that n == 0:

    - ``one`` - the "unit" element, returned directly (can be anything)

    If this is not supplied, int(1) is returned.

    EXAMPLES::

        sage: from sage.structure.element import generic_power
        sage: generic_power(int(12),int(0))
        1
        sage: generic_power(int(0),int(100))
        0
        sage: generic_power(Integer(10),Integer(0))
        1
        sage: generic_power(Integer(0),Integer(23))
        0
        sage: sum([generic_power(2,i) for i in range(17)]) #test all 4-bit combinations
        131071
        sage: F = Zmod(5)
        sage: a = generic_power(F(2), 5); a
        2
        sage: a.parent() is F
        True
        sage: a = generic_power(F(1), 2)
        sage: a.parent() is F
        True

        sage: generic_power(int(5), 0)
        1
    """

    return generic_power_c(a,n,one)

cdef generic_power_c(a, nn, one):
    try:
        n = PyNumber_Index(nn)
    except TypeError:
        try:
            # Try harder, since many things coerce to Integer.
            from sage.rings.integer import Integer
            n = int(Integer(nn))
        except TypeError:
            raise NotImplementedError("non-integral exponents not supported")

    if not n:
        if one is None:
            if PY_TYPE_CHECK(a, Element):
                return (<Element>a)._parent.one()
            try:
                try:
                    return a.parent().one()
                except AttributeError:
                    return type(a)(1)
            except Exception:
                return 1 #oops, the one sucks
        else:
            return one
    elif n < 0:
        # I don't think raising division by zero is really my job. It should
        # be the one of ~a. Moreover, this does not handle the case of monoids
        # with partially defined division (e.g. the multiplicative monoid of a
        # ring such as ZZ/12ZZ)
        #        if not a:
        #            raise ZeroDivisionError
        a = ~a
        n = -n

    if n < 4:
        # These cases will probably be called often
        # and don't benefit from the code below
        if n == 1:
            return a
        elif n == 2:
            return a*a
        elif n == 3:
            return a*a*a

    # check for idempotence, and store the result otherwise
    aa = a*a
    if aa == a:
        return a

    # since we've computed a^2, let's start squaring there
    # so, let's keep the least-significant bit around, just
    # in case.
    m = n & 1
    n = n >> 1

    # One multiplication can be saved by starting with
    # the second-smallest power needed rather than with 1
    # we've already squared a, so let's start there.
    apow = aa
    while n&1 == 0:
        apow = apow*apow
        n = n >> 1
    power = apow
    n = n >> 1

    # now multiply that least-significant bit in...
    if m:
        power = power * a

    # and this is straight from the book.
    while n != 0:
        apow = apow*apow
        if n&1 != 0:
            power = power*apow
        n = n >> 1

    return power<|MERGE_RESOLUTION|>--- conflicted
+++ resolved
@@ -661,19 +661,11 @@
             sage: (0).n(algorithm='foo')
             0.000000000000000
         """
-<<<<<<< HEAD
-        import sage.misc.functional
-        return sage.misc.functional.numerical_approx(self, prec=prec,
-                                                     digits=digits,
-                                                     algorithm=algorithm)
-    n = numerical_approx
-    N = n
-=======
         from sage.misc.functional import numerical_approx
-        return numerical_approx(self, prec=prec, digits=digits)
+        return numerical_approx(self, prec=prec, digits=digits,
+                                algorithm=algorithm)
     n = numerical_approx 
     N = n 
->>>>>>> c84246e9
 
     def _mpmath_(self, prec=53, rounding=None):
         """
@@ -2826,35 +2818,7 @@
             return coercion_model.bin_op(self, right, lcm)
         return self._lcm(right)
 
-<<<<<<< HEAD
-=======
-    def gcd(self, right):
-        """
-        Returns the gcd of ``self`` and right, or 0 if both are 0.
-        """
-        if not PY_TYPE_CHECK(right, Element) or not ((<Element>right)._parent is self._parent):
-            return coercion_model.bin_op(self, right, gcd)
-        return self._gcd(right)
-
-    def xgcd(self, right):
-        r"""
-        Return the extended gcd of ``self`` and other, i.e., elements `r, s, t` such that
-        .. math::
-
-           r = s \cdot ``self`` + t \cdot other.
-
-        .. note::
-
-           There is no guarantee on minimality of the cofactors.  In
-           the integer case, see documentation for Integer._xgcd() to
-           obtain minimal cofactors.
-        """
-        if not PY_TYPE_CHECK(right, Element) or not ((<Element>right)._parent is self._parent):
-            return coercion_model.bin_op(self, right, xgcd)
-        return self._xgcd(right)
-
-
->>>>>>> c84246e9
+
 # This is pretty nasty low level stuff. The idea is to speed up construction
 # of EuclideanDomainElements (in particular Integers) by skipping some tp_new
 # calls up the inheritance tree.
@@ -2871,23 +2835,6 @@
     def degree(self):
         raise NotImplementedError
 
-<<<<<<< HEAD
-=======
-    def _gcd(self, other):
-        """
-        Return the greatest common divisor of ``self`` and other.
-
-        Algorithm 3.2.1 in Cohen, GTM 138.
-        """
-        A = self
-        B = other
-        while not B.is_zero():
-            Q, R = A.quo_rem(B)
-            A = B
-            B = R
-        return A
-
->>>>>>> c84246e9
     def leading_coefficient(self):
         raise NotImplementedError
 
@@ -2972,18 +2919,6 @@
         """
         return not not self
 
-<<<<<<< HEAD
-=======
-    def _gcd(self, FieldElement other):
-        """
-        Return the greatest common divisor of ``self`` and other.
-        """
-        if self.is_zero() and other.is_zero():
-            return self
-        else:
-            return self._parent(1)
-
->>>>>>> c84246e9
     def _lcm(self, FieldElement other):
         """
         Return the least common multiple of ``self`` and other.
