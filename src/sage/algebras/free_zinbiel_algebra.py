--- conflicted
+++ resolved
@@ -400,8 +400,6 @@
         x0 = self._indices([x[0]])
         return self.sum_of_monomials(x0 + sh for sh in x[1:].shuffle(y))
 
-<<<<<<< HEAD
-=======
     def product_on_basis_right(self, x, y):
         """
         Return the product > of the basis elements indexed by ``x`` and ``y``.
@@ -430,7 +428,6 @@
         yf = self._indices([y[-1]])
         return self.sum_of_monomials(sh + yf for sh in x.shuffle(y[:-1]))
 
->>>>>>> 13b40902
     def coproduct_on_basis(self, w):
         """
         Return the coproduct of the element of the basis indexed by
