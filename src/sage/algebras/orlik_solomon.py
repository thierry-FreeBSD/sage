r"""
Orlik-Solomon Algebras
"""

# ****************************************************************************
#       Copyright (C) 2015 William Slofstra
#                          Travis Scrimshaw <tscrimsh at umn.edu>
#
# This program is free software: you can redistribute it and/or modify
# it under the terms of the GNU General Public License as published by
# the Free Software Foundation, either version 2 of the License, or
# (at your option) any later version.
#                  https://www.gnu.org/licenses/
# ****************************************************************************

from sage.misc.cachefunc import cached_method
from sage.combinat.free_module import CombinatorialFreeModule
from sage.categories.algebras import Algebras
from sage.sets.family import Family
from sage.modules.with_basis.invariant import FiniteDimensionalInvariantModule


class OrlikSolomonAlgebra(CombinatorialFreeModule):
    r"""
    An Orlik-Solomon algebra.

    Let `R` be a commutative ring. Let `M` be a matroid with ground set
    `X`. Let `C(M)` denote the set of circuits of `M`. Let `E` denote
    the exterior algebra over `R` generated by `\{ e_x \mid x \in X \}`.
    The *Orlik-Solomon ideal* `J(M)` is the ideal of `E` generated by

    .. MATH::

        \partial e_S := \sum_{i=1}^t (-1)^{i-1} e_{j_1} \wedge e_{j_2}
        \wedge \cdots \wedge \widehat{e}_{j_i} \wedge \cdots \wedge e_{j_t}

    for all `S = \left\{ j_1 < j_2 < \cdots < j_t \right\} \in C(M)`,
    where `\widehat{e}_{j_i}` means that the term `e_{j_i}` is being
    omitted. The notation `\partial e_S` is not a coincidence, as
    `\partial e_S` is actually the image of
    `e_S := e_{j_1} \wedge e_{j_2} \wedge \cdots \wedge e_{j_t}` under the
    unique derivation `\partial` of `E` which sends all `e_x` to `1`.

    It is easy to see that `\partial e_S \in J(M)` not only for circuits
    `S`, but also for any dependent set `S` of `M`. Moreover, every
    dependent set `S` of `M` satisfies `e_S \in J(M)`.

    The *Orlik-Solomon algebra* `A(M)` is the quotient `E / J(M)`. This is
    a graded finite-dimensional skew-commutative `R`-algebra. Fix
    some ordering on `X`; then, the NBC sets of `M` (that is, the subsets
    of `X` containing no broken circuit of `M`) form a basis of `A(M)`.
    (Here, a *broken circuit* of `M` is defined to be the result of
    removing the smallest element from a circuit of `M`.)

    In the current implementation, the basis of `A(M)` is indexed by the
    NBC sets, which are implemented as frozensets.

    INPUT:

    - ``R`` -- the base ring
    - ``M`` -- the defining matroid
    - ``ordering`` -- (optional) an ordering of the ground set

    EXAMPLES:

    We create the Orlik-Solomon algebra of the uniform matroid `U(3, 4)`
    and do some basic computations::

        sage: M = matroids.Uniform(3, 4)
        sage: OS = M.orlik_solomon_algebra(QQ)
        sage: OS.dimension()
        14
        sage: G = OS.algebra_generators()
        sage: M.broken_circuits()
        frozenset({frozenset({1, 2, 3})})
        sage: G[1] * G[2] * G[3]
        OS{0, 1, 2} - OS{0, 1, 3} + OS{0, 2, 3}

    REFERENCES:

    - :wikipedia:`Arrangement_of_hyperplanes#The_Orlik-Solomon_algebra`

    - [CE2001]_
    """
    @staticmethod
    def __classcall_private__(cls, R, M, ordering=None):
        """
        Normalize input to ensure a unique representation.

        EXAMPLES::

            sage: M = matroids.Wheel(3)
            sage: from sage.algebras.orlik_solomon import OrlikSolomonAlgebra
            sage: OS1 = OrlikSolomonAlgebra(QQ, M)
            sage: OS2 = OrlikSolomonAlgebra(QQ, M, ordering=(0,1,2,3,4,5))
            sage: OS3 = OrlikSolomonAlgebra(QQ, M, ordering=[0,1,2,3,4,5])
            sage: OS1 is OS2 and OS2 is OS3
            True
        """
        if ordering is None:
            ordering = sorted(M.groundset())
        return super(OrlikSolomonAlgebra, cls).__classcall__(cls, R, M, tuple(ordering))

    def __init__(self, R, M, ordering=None):
        """
        Initialize ``self``.

        EXAMPLES::

            sage: M = matroids.Wheel(3)
            sage: OS = M.orlik_solomon_algebra(QQ)
            sage: TestSuite(OS).run()

        We check on the matroid associated to the graph with 3 vertices and
        2 edges between each vertex::

            sage: G = Graph([[1,2],[1,2],[2,3],[2,3],[1,3],[1,3]], multiedges=True)
            sage: M = Matroid(G)
            sage: OS = M.orlik_solomon_algebra(QQ)
            sage: elts = OS.some_elements() + list(OS.algebra_generators())
            sage: TestSuite(OS).run(elements=elts)
        """
        self._M = M
        self._sorting = {x:i for i,x in enumerate(ordering)}

        # set up the dictionary of broken circuits
        self._broken_circuits = dict()
        for c in self._M.circuits():
            L = sorted(c, key=lambda x: self._sorting[x])
            self._broken_circuits[frozenset(L[1:])] = L[0]

        cat = Algebras(R).FiniteDimensional().WithBasis().Graded()
        CombinatorialFreeModule.__init__(self, R, M.no_broken_circuits_sets(ordering),
                                         prefix='OS', bracket='{',
                                         sorting_key=self._sort_key,
                                         category=cat)

    def _sort_key(self, x):
        """
        Return the key used to sort the terms.

        EXAMPLES::

            sage: M = matroids.Wheel(3)
            sage: OS = M.orlik_solomon_algebra(QQ)
            sage: OS._sort_key(frozenset({1, 2}))
            (-2, [1, 2])
            sage: OS._sort_key(frozenset({0, 1, 2}))
            (-3, [0, 1, 2])
            sage: OS._sort_key(frozenset({}))
            (0, [])
        """
        return (-len(x), sorted(x))

    def _repr_term(self, m):
        """
        Return a string representation of the basis element indexed by `m`.

        EXAMPLES::

            sage: M = matroids.Uniform(3, 4)
            sage: OS = M.orlik_solomon_algebra(QQ)
            sage: OS._repr_term(frozenset([0]))
            'OS{0}'
        """
        return "OS{{{}}}".format(', '.join(str(t) for t in sorted(m)))

    def _repr_(self):
        """
        Return a string representation of ``self``.

        EXAMPLES::

            sage: M = matroids.Wheel(3)
            sage: M.orlik_solomon_algebra(QQ)
            Orlik-Solomon algebra of Wheel(3): Regular matroid of rank 3
             on 6 elements with 16 bases
        """
        return "Orlik-Solomon algebra of {}".format(self._M)

    @cached_method
    def one_basis(self):
        """
        Return the index of the basis element corresponding to `1`
        in ``self``.

        EXAMPLES::

            sage: M = matroids.Wheel(3)
            sage: OS = M.orlik_solomon_algebra(QQ)
            sage: OS.one_basis() == frozenset([])
            True
        """
        return frozenset({})

    @cached_method
    def algebra_generators(self):
        r"""
        Return the algebra generators of ``self``.

        These form a family indexed by the ground set `X` of `M`. For
        each `x \in X`, the `x`-th element is `e_x`.

        EXAMPLES::

            sage: M = matroids.Uniform(2, 2)
            sage: OS = M.orlik_solomon_algebra(QQ)
            sage: OS.algebra_generators()
            Finite family {0: OS{0}, 1: OS{1}}

            sage: M = matroids.Uniform(1, 2)
            sage: OS = M.orlik_solomon_algebra(QQ)
            sage: OS.algebra_generators()
            Finite family {0: OS{0}, 1: OS{0}}

            sage: M = matroids.Uniform(1, 3)
            sage: OS = M.orlik_solomon_algebra(QQ)
            sage: OS.algebra_generators()
            Finite family {0: OS{0}, 1: OS{0}, 2: OS{0}}
        """
        return Family(sorted(self._M.groundset()),
                      lambda i: self.subset_image(frozenset([i])))

    @cached_method
    def product_on_basis(self, a, b):
        r"""
        Return the product in ``self`` of the basis elements
        indexed by ``a`` and ``b``.

        EXAMPLES::

            sage: M = matroids.Wheel(3)
            sage: OS = M.orlik_solomon_algebra(QQ)
            sage: OS.product_on_basis(frozenset([2]), frozenset([3,4]))
            OS{0, 1, 2} - OS{0, 1, 4} + OS{0, 2, 3} + OS{0, 3, 4}

        ::

            sage: G = OS.algebra_generators()
            sage: prod(G)
            0
            sage: G[2] * G[4]
            -OS{1, 2} + OS{1, 4}
            sage: G[3] * G[4] * G[2]
            OS{0, 1, 2} - OS{0, 1, 4} + OS{0, 2, 3} + OS{0, 3, 4}
            sage: G[2] * G[3] * G[4]
            OS{0, 1, 2} - OS{0, 1, 4} + OS{0, 2, 3} + OS{0, 3, 4}
            sage: G[3] * G[2] * G[4]
            -OS{0, 1, 2} + OS{0, 1, 4} - OS{0, 2, 3} - OS{0, 3, 4}

        TESTS:

        Let us check that `e_{s_1} e_{s_2} \cdots e_{s_k} = e_S` for any
        subset `S = \{ s_1 < s_2 < \cdots < s_k \}` of the ground set::

            sage: G = Graph([[1,2],[1,2],[2,3],[3,4],[4,2]], multiedges=True)
            sage: M = Matroid(G).regular_matroid()
            sage: E = M.groundset_list()
            sage: OS = M.orlik_solomon_algebra(ZZ)
            sage: G = OS.algebra_generators()
            sage: import itertools
            sage: def test_prod(F):
            ....:     LHS = OS.subset_image(frozenset(F))
            ....:     RHS = OS.prod([G[i] for i in sorted(F)])
            ....:     return LHS == RHS
            sage: all( test_prod(F) for k in range(len(E)+1)
            ....:                   for F in itertools.combinations(E, k) )
            True
        """
        if not a:
            return self.basis()[b]
        if not b:
            return self.basis()[a]

        if not a.isdisjoint(b):
            return self.zero()

        R = self.base_ring()
        # since a is disjoint from b, we can just multiply the generator
        if len(a) == 1:
            i = list(a)[0]
            # insert i into nbc, keeping track of sign in coeff
            ns = b.union({i})
            ns_sorted = sorted(ns, key=lambda x: self._sorting[x])
            coeff = (-1)**ns_sorted.index(i)

            return R(coeff) * self.subset_image(ns)

        # r is the accumulator
        # we reverse a in the product, so add a sign
        # note that l>=2 here
        if len(a) % 4 < 2:
            sign = R.one()
        else:
            sign = - R.one()
        r = self._from_dict({b: sign}, remove_zeros=False)

        # now do the multiplication generator by generator
        G = self.algebra_generators()
        for i in sorted(a, key=lambda x: self._sorting[x]):
            r = G[i] * r

        return r

    @cached_method
    def subset_image(self, S):
        """
        Return the element `e_S` of `A(M)` (``== self``) corresponding to
        a subset `S` of the ground set of `M`.

        INPUT:

        - ``S`` -- a frozenset which is a subset of the ground set of `M`

        EXAMPLES::

            sage: M = matroids.Wheel(3)
            sage: OS = M.orlik_solomon_algebra(QQ)
            sage: BC = sorted(M.broken_circuits(), key=sorted)
            sage: for bc in BC: (sorted(bc), OS.subset_image(bc))
            ([1, 3], -OS{0, 1} + OS{0, 3})
            ([1, 4, 5], OS{0, 1, 4} - OS{0, 1, 5} - OS{0, 3, 4} + OS{0, 3, 5})
            ([2, 3, 4], OS{0, 1, 2} - OS{0, 1, 4} + OS{0, 2, 3} + OS{0, 3, 4})
            ([2, 3, 5], OS{0, 2, 3} + OS{0, 3, 5})
            ([2, 4], -OS{1, 2} + OS{1, 4})
            ([2, 5], -OS{0, 2} + OS{0, 5})
            ([4, 5], -OS{3, 4} + OS{3, 5})

            sage: M4 = matroids.CompleteGraphic(4)
            sage: OS = M4.orlik_solomon_algebra(QQ)
            sage: OS.subset_image(frozenset({2,3,4}))
            OS{0, 2, 3} + OS{0, 3, 4}

        An example of a custom ordering::

            sage: G = Graph([[3, 4], [4, 1], [1, 2], [2, 3], [3, 5], [5, 6], [6, 3]])
            sage: M = Matroid(G)
            sage: s = [(5, 6), (1, 2), (3, 5), (2, 3), (1, 4), (3, 6), (3, 4)]
            sage: sorted([sorted(c) for c in M.circuits()])
            [[(1, 2), (1, 4), (2, 3), (3, 4)],
             [(3, 5), (3, 6), (5, 6)]]
            sage: OS = M.orlik_solomon_algebra(QQ, ordering=s)
            sage: OS.subset_image(frozenset([]))
            OS{}
            sage: OS.subset_image(frozenset([(1,2),(3,4),(1,4),(2,3)]))
            0
            sage: OS.subset_image(frozenset([(2,3),(1,2),(3,4)]))
            OS{(1, 2), (2, 3), (3, 4)}
            sage: OS.subset_image(frozenset([(1,4),(3,4),(2,3),(3,6),(5,6)]))
            -OS{(1, 2), (1, 4), (2, 3), (3, 6), (5, 6)}
             + OS{(1, 2), (1, 4), (3, 4), (3, 6), (5, 6)}
             - OS{(1, 2), (2, 3), (3, 4), (3, 6), (5, 6)}
            sage: OS.subset_image(frozenset([(1,4),(3,4),(2,3),(3,6),(3,5)]))
            OS{(1, 2), (1, 4), (2, 3), (3, 5), (5, 6)}
             - OS{(1, 2), (1, 4), (2, 3), (3, 6), (5, 6)}
             + OS{(1, 2), (1, 4), (3, 4), (3, 5), (5, 6)}
             + OS{(1, 2), (1, 4), (3, 4), (3, 6), (5, 6)}
             - OS{(1, 2), (2, 3), (3, 4), (3, 5), (5, 6)}
             - OS{(1, 2), (2, 3), (3, 4), (3, 6), (5, 6)}

        TESTS::

            sage: G = Graph([[1,2],[1,2],[2,3],[2,3],[1,3],[1,3]], multiedges=True)
            sage: M = Matroid(G)
            sage: sorted([sorted(c) for c in M.circuits()])
            [[0, 1], [0, 2, 4], [0, 2, 5], [0, 3, 4],
             [0, 3, 5], [1, 2, 4], [1, 2, 5], [1, 3, 4],
             [1, 3, 5], [2, 3], [4, 5]]
            sage: OS = M.orlik_solomon_algebra(QQ)
            sage: OS.subset_image(frozenset([]))
            OS{}
            sage: OS.subset_image(frozenset([1, 2, 3]))
            0
            sage: OS.subset_image(frozenset([1, 3, 5]))
            0
            sage: OS.subset_image(frozenset([1, 2]))
            OS{0, 2}
            sage: OS.subset_image(frozenset([3, 4]))
            -OS{0, 2} + OS{0, 4}
            sage: OS.subset_image(frozenset([1, 5]))
            OS{0, 4}

            sage: G = Graph([[1,2],[1,2],[2,3],[3,4],[4,2]], multiedges=True)
            sage: M = Matroid(G)
            sage: sorted([sorted(c) for c in M.circuits()])
            [[0, 1], [2, 3, 4]]
            sage: OS = M.orlik_solomon_algebra(QQ)
            sage: OS.subset_image(frozenset([]))
            OS{}
            sage: OS.subset_image(frozenset([1, 3, 4]))
            -OS{0, 2, 3} + OS{0, 2, 4}

        We check on a non-standard ordering::

            sage: M = matroids.Wheel(3)
            sage: o = [5,4,3,2,1,0]
            sage: OS = M.orlik_solomon_algebra(QQ, ordering=o)
            sage: BC = sorted(M.broken_circuits(ordering=o), key=sorted)
            sage: for bc in BC: (sorted(bc), OS.subset_image(bc))
            ([0, 1], OS{0, 3} - OS{1, 3})
            ([0, 1, 4], OS{0, 3, 5} - OS{0, 4, 5} - OS{1, 3, 5} + OS{1, 4, 5})
            ([0, 2], OS{0, 5} - OS{2, 5})
            ([0, 2, 3], -OS{0, 3, 5} + OS{2, 3, 5})
            ([1, 2], OS{1, 4} - OS{2, 4})
            ([1, 2, 3], -OS{1, 3, 5} + OS{1, 4, 5} + OS{2, 3, 5} - OS{2, 4, 5})
            ([3, 4], OS{3, 5} - OS{4, 5})
        """
        if not isinstance(S, frozenset):
            raise ValueError("S needs to be a frozenset")
        for bc in self._broken_circuits:
            if bc.issubset(S):
                i = self._broken_circuits[bc]
                if i in S:
                    # ``S`` contains not just a broken circuit, but an
                    # actual circuit; then `e_S = 0`.
                    return self.zero()
                coeff = self.base_ring().one()
                # Now, reduce ``S``, and build the result ``r``:
                r = self.zero()
                switch = False
                Si = S.union({i})
                Ss = sorted(Si, key=lambda x: self._sorting[x])
                for j in Ss:
                    if j in bc:
                        r += coeff * self.subset_image(Si.difference({j}))
                    if switch:
                        coeff *= -1
                    if j == i:
                        switch = True
                return r
        # So ``S`` is an NBC set.
        return self.monomial(S)

    def degree_on_basis(self, m):
        """
        Return the degree of the basis element indexed by ``m``.

        EXAMPLES::

            sage: M = matroids.Wheel(3)
            sage: OS = M.orlik_solomon_algebra(QQ)
            sage: OS.degree_on_basis(frozenset([1]))
            1
            sage: OS.degree_on_basis(frozenset([0, 2, 3]))
            3
        """
        return len(m)

class OrlikSolomonInvariantAlgebra(FiniteDimensionalInvariantModule):
    r"""
    The invariant algebra of the Orlik-Solomon algebra from the
    action on `A(M)` induced from the ``action_on_groundset``.

    INPUT:

    - ``R`` -- the ring of coefficients
    - ``M`` -- a matroid
    - ``G`` -- a semigroup
    - ``action_on_groundset`` -- (optional) a function defining the action
      of ``G`` on the elements of the groundset of ``M``; default is ``g(x)``

    EXAMPLES:

    Lets start with the action of `S_3` on the rank `2` braid matroid::

        sage: M = matroids.CompleteGraphic(3)
        sage: M.groundset()
        frozenset({0, 1, 2})
        sage: G = SymmetricGroup(3)

    Calling elements ``g`` of ``G`` on an element `i` of `\{1, 2, 3\}`
    defines the action we want, but since the groundset is `\{0, 1, 2\}`
    we first add `1` and then subtract `1`::

        sage: def on_groundset(g, x):
        ....:     return g(x+1) - 1

    Now that we have defined an action we can create the invariant, and
    get its basis::

        sage: OSG = M.orlik_solomon_algebra(QQ, invariant=(G, on_groundset))
        sage: OSG.basis()
        Finite family {0: B[0], 1: B[1]}
        sage: [OSG.lift(b) for b in OSG.basis()]
        [OS{}, OS{0} + OS{1} + OS{2}]

    Since it is invariant, the action of any ``g`` in ``G`` is trivial::

        sage: x = OSG.an_element(); x
        2*B[0] + 2*B[1]
        sage: g = G.an_element(); g
        (2,3)
        sage: g * x
        2*B[0] + 2*B[1]

        sage: x = OSG.random_element()
        sage: g = G.random_element()
        sage: g * x == x
        True

    The underlying ambient module is the Orlik-Solomon algebra,
    which is accessible via :meth:`ambient()`::

        sage: M.orlik_solomon_algebra(QQ) is OSG.ambient()
        True

    There is not much structure here, so lets look at a bigger example.
    Here we will look at the rank `3` braid matroid, and to make things
    easier, we'll start the indexing at `1` so that the `S_6` action
    on the groundset is simply calling `g`::

        sage: M = matroids.CompleteGraphic(4); M.groundset()
        frozenset({0, 1, 2, 3, 4, 5})
        sage: new_bases = [frozenset(i+1 for i in j) for j in M.bases()]
        sage: M = Matroid(bases=new_bases); M.groundset()
        frozenset({1, 2, 3, 4, 5, 6})
        sage: G = SymmetricGroup(6)
        sage: OSG = M.orlik_solomon_algebra(QQ, invariant=G)
        sage: OSG.basis()
        Finite family {0: B[0], 1: B[1]}
        sage: [OSG.lift(b) for b in OSG.basis()]
        [OS{}, OS{1} + OS{2} + OS{3} + OS{4} + OS{5} + OS{6}]
        sage: (OSG.basis()[1])^2
        0
        sage: 5 * OSG.basis()[1]
        5*B[1]

    Next, we look at the same matroid but with an `S_3 \times S_3` action
    (here realized as a Young subgroup of `S_6`)::

        sage: H = G.young_subgroup([3, 3])
        sage: OSH = M.orlik_solomon_algebra(QQ, invariant=H)
        sage: OSH.basis()
        Finite family {0: B[0], 1: B[1], 2: B[2]}
        sage: [OSH.lift(b) for b in OSH.basis()]
<<<<<<< HEAD
        [OS{}, OS{1} + OS{2} + OS{3}, OS{4} + OS{5} + OS{6}]
=======
        [OS{}, OS{4} + OS{5} + OS{6}, OS{1} + OS{2} + OS{3}]
>>>>>>> c896669b

    We implement an `S_4` action on the vertices::

        sage: M = matroids.CompleteGraphic(4)
        sage: G = SymmetricGroup(4)
        sage: edge_map = {i: M.groundset_to_edges([i])[0][:2]
        ....:             for i in M.groundset()}
        sage: inv_map = {v: k for k, v in edge_map.items()}
        sage: def vert_action(g, x):
        ....:     a, b = edge_map[x]
        ....:     return inv_map[tuple(sorted([g(a+1)-1, g(b+1)-1]))]
        sage: OSG = M.orlik_solomon_algebra(QQ, invariant=(G, vert_action))
        sage: B = OSG.basis()
        sage: [OSG.lift(b) for b in B]
        [OS{}, OS{0} + OS{1} + OS{2} + OS{3} + OS{4} + OS{5}]

    We use this to describe the Young subgroup `S_2 \times S_2` action::

        sage: H = G.young_subgroup([2,2])
        sage: OSH = M.orlik_solomon_algebra(QQ, invariant=(H, vert_action))
        sage: B = OSH.basis()
        sage: [OSH.lift(b) for b in B]
<<<<<<< HEAD
        [OS{},
         OS{0}, OS{1} + OS{2} + OS{3} + OS{4}, OS{5},
         OS{0, 1} + OS{0, 2} + OS{0, 3} + OS{0, 4}, OS{0, 5},
         OS{1, 2} - 2*OS{1, 5} + OS{3, 4} - 2*OS{3, 5},
         OS{0, 1, 2} - 2*OS{0, 1, 5} + OS{0, 3, 4} - 2*OS{0, 3, 5}]
=======
        [OS{}, OS{5}, OS{1} + OS{2} + OS{3} + OS{4}, OS{0},
         -1/2*OS{1, 2} + OS{1, 5} - 1/2*OS{3, 4} + OS{3, 5},
         OS{0, 5}, OS{0, 1} + OS{0, 2} + OS{0, 3} + OS{0, 4},
         -1/2*OS{0, 1, 2} + OS{0, 1, 5} - 1/2*OS{0, 3, 4} + OS{0, 3, 5}]
>>>>>>> c896669b

    We demonstrate the algebra structure::

        sage: matrix([[b*bp for b in B] for bp in B])
<<<<<<< HEAD
        [ B[0]  B[1]  B[2]  B[3]  B[4]  B[5]  B[6]  B[7]]
        [ B[1]     0 -B[4] -B[5]     0     0  B[7]     0]
        [ B[2]  B[4]     0  B[6]     0  B[7]     0     0]
        [ B[3]  B[5] -B[6]     0 -B[7]     0     0     0]
        [ B[4]     0     0 -B[7]     0     0     0     0]
        [ B[5]     0  B[7]     0     0     0     0     0]
        [ B[6]  B[7]     0     0     0     0     0     0]
        [ B[7]     0     0     0     0     0     0     0]
=======
        [   B[0]    B[1]    B[2]    B[3]    B[4]    B[5]    B[6]    B[7]]
        [   B[1]       0  2*B[4]    B[5]       0       0  2*B[7]       0]
        [   B[2] -2*B[4]       0    B[6]       0 -2*B[7]       0       0]
        [   B[3]   -B[5]   -B[6]       0    B[7]       0       0       0]
        [   B[4]       0       0    B[7]       0       0       0       0]
        [   B[5]       0 -2*B[7]       0       0       0       0       0]
        [   B[6]  2*B[7]       0       0       0       0       0       0]
        [   B[7]       0       0       0       0       0       0       0]
>>>>>>> c896669b

    .. NOTE::

        The algebra structure only exists when the action on the
        groundset yeilds an equivariant matroid, in the sense that
        `g \cdot I \in \mathcal{I}` for every `g \in G` and for
        every `I \in \mathcal{I}`.
    """
    def __init__(self, R, M, G, action_on_groundset=None, *args, **kwargs):
        r"""
        Initialize ``self``.

        EXAMPLES::

            sage: M = matroids.CompleteGraphic(4)
            sage: new_bases = [frozenset(i+1 for i in j) for j in M.bases()]
            sage: M = Matroid(bases=new_bases)
            sage: G = SymmetricGroup(6)
            sage: OSG = M.orlik_solomon_algebra(QQ, invariant=G)
            sage: TestSuite(OSG).run()
        """
        ordering = kwargs.pop('ordering', None)
        OS = OrlikSolomonAlgebra(R, M, ordering)
        self._ambient = OS

        if action_on_groundset is None:
            # if sage knows the action, we don't need to provide it
<<<<<<< HEAD
            def action_on_groundset(g, x): return g(x)
=======

            def action_on_groundset(g, x):
                return g(x)
>>>>>>> c896669b

        self._groundset_action = action_on_groundset

        self._side = kwargs.pop('side', 'left')
        category = kwargs.pop('category', OS.category().Subobjects())

        def action(g, m):
            return OS.sum(c * self._basis_action(g, x)
<<<<<<< HEAD
                          for x,c in m._monomial_coefficients.items())
=======
                          for x, c in m._monomial_coefficients.items())
>>>>>>> c896669b

        self._action = action

        # Since an equivariant matroid yields a degree-preserving action
        # on the basis of OS, the matrix which computes the action when
        # computing the invariant will be a block matrix. To avoid dealing
        # with huge matrices, we can split it up into graded pieces.

        max_deg = max([b.degree() for b in OS.basis()])
        B = []  #initialize the basis
        for d in range(max_deg+1):
            OS_d = OS.homogeneous_component(d)
            OSG_d = OS_d.invariant_module(G, action=action, category=category)
            B += [OS_d.lift(OSG_d.lift(b)) for b in OSG_d.basis()]

        # `FiniteDimensionalInvariantModule.__init__` is already called
        # by `OS_d.invariant_module`, and so we pass to the superclass
        # of `FiniteDimensionalInvariantModule`, which is `SubmoduleWithBasis`.
        from sage.modules.with_basis.subquotient import SubmoduleWithBasis
        SubmoduleWithBasis.__init__(self, Family(B),
                                    support_order=OS._compute_support_order(B),
                                    ambient=OS,
                                    unitriangular=False,
                                    category=category,
                                    *args, **kwargs)

        # To subclass FiniteDimensionalInvariant module, we also need a
        # self._semigroup method.
        self._semigroup = G

    def _basis_action(self, g, f):
        r"""
        Return the action of the group element ``g`` on the n.b.c. set ``f``
        in the ambient Orlik-Solomon algebra.

        INPUT:

        - ``g`` -- a group element
        - ``f`` -- ``frozenset`` for an n.b.c. set

        OUTPUT:

        - the result of the action of ``g`` on ``f`` inside
          of the Orlik-Solomon algebra

        EXAMPLES::

            sage: M = matroids.CompleteGraphic(3)
            sage: M.groundset()
            frozenset({0, 1, 2})
            sage: G = SymmetricGroup(3)
            sage: def on_groundset(g,x):
            ....:     return g(x+1)-1
            sage: OSG = M.orlik_solomon_algebra(QQ, invariant=(G,on_groundset))
            sage: act = lambda g: (OSG._basis_action(g,frozenset({0,1})),
            ....:                  OSG._basis_action(g,frozenset({0,2})))
            sage: [act(g) for g in G]
            [(OS{0, 1}, OS{0, 2}),
             (-OS{0, 2}, OS{0, 1} - OS{0, 2}),
             (-OS{0, 1} + OS{0, 2}, -OS{0, 1}),
             (OS{0, 2}, OS{0, 1}),
             (OS{0, 1} - OS{0, 2}, -OS{0, 2}),
             (-OS{0, 1}, -OS{0, 1} + OS{0, 2})]

        We also check that the ordering is respected::

            sage: fset = frozenset({1,2})
            sage: OS1 = M.orlik_solomon_algebra(QQ)
            sage: OS1.subset_image(fset)
            -OS{0, 1} + OS{0, 2}
            sage: OS2 = M.orlik_solomon_algebra(QQ, range(2,-1,-1))
            sage: OS2.subset_image(fset)
            OS{1, 2}

            sage: OSG2 = M.orlik_solomon_algebra(QQ,
            ....:                                invariant=(G,on_groundset),
            ....:                                ordering=range(2,-1,-1))
            sage: g = G.an_element(); g
            (2,3)

        This choice of ``g`` acting on this choice of ``fset`` reverses
        the sign::

            sage: OSG._basis_action(g, fset)
            OS{0, 1} - OS{0, 2}
            sage: OSG2._basis_action(g, fset)
            -OS{1, 2}
        """
        OS = self._ambient
        if not f:
            return OS.one()

        # basis_elt is an n.b.c. set, but it should be
        # in a standardized order to deal with sign issues
        basis_elt = sorted(f, key=OS._sorting.__getitem__)

        gx = OS.one()

        for e in basis_elt:
            fset = frozenset([self._groundset_action(g, e)])
            gx = gx * OS.subset_image(fset)

        return gx<|MERGE_RESOLUTION|>--- conflicted
+++ resolved
@@ -533,11 +533,7 @@
         sage: OSH.basis()
         Finite family {0: B[0], 1: B[1], 2: B[2]}
         sage: [OSH.lift(b) for b in OSH.basis()]
-<<<<<<< HEAD
-        [OS{}, OS{1} + OS{2} + OS{3}, OS{4} + OS{5} + OS{6}]
-=======
         [OS{}, OS{4} + OS{5} + OS{6}, OS{1} + OS{2} + OS{3}]
->>>>>>> c896669b
 
     We implement an `S_4` action on the vertices::
 
@@ -560,32 +556,14 @@
         sage: OSH = M.orlik_solomon_algebra(QQ, invariant=(H, vert_action))
         sage: B = OSH.basis()
         sage: [OSH.lift(b) for b in B]
-<<<<<<< HEAD
-        [OS{},
-         OS{0}, OS{1} + OS{2} + OS{3} + OS{4}, OS{5},
-         OS{0, 1} + OS{0, 2} + OS{0, 3} + OS{0, 4}, OS{0, 5},
-         OS{1, 2} - 2*OS{1, 5} + OS{3, 4} - 2*OS{3, 5},
-         OS{0, 1, 2} - 2*OS{0, 1, 5} + OS{0, 3, 4} - 2*OS{0, 3, 5}]
-=======
         [OS{}, OS{5}, OS{1} + OS{2} + OS{3} + OS{4}, OS{0},
          -1/2*OS{1, 2} + OS{1, 5} - 1/2*OS{3, 4} + OS{3, 5},
          OS{0, 5}, OS{0, 1} + OS{0, 2} + OS{0, 3} + OS{0, 4},
          -1/2*OS{0, 1, 2} + OS{0, 1, 5} - 1/2*OS{0, 3, 4} + OS{0, 3, 5}]
->>>>>>> c896669b
 
     We demonstrate the algebra structure::
 
         sage: matrix([[b*bp for b in B] for bp in B])
-<<<<<<< HEAD
-        [ B[0]  B[1]  B[2]  B[3]  B[4]  B[5]  B[6]  B[7]]
-        [ B[1]     0 -B[4] -B[5]     0     0  B[7]     0]
-        [ B[2]  B[4]     0  B[6]     0  B[7]     0     0]
-        [ B[3]  B[5] -B[6]     0 -B[7]     0     0     0]
-        [ B[4]     0     0 -B[7]     0     0     0     0]
-        [ B[5]     0  B[7]     0     0     0     0     0]
-        [ B[6]  B[7]     0     0     0     0     0     0]
-        [ B[7]     0     0     0     0     0     0     0]
-=======
         [   B[0]    B[1]    B[2]    B[3]    B[4]    B[5]    B[6]    B[7]]
         [   B[1]       0  2*B[4]    B[5]       0       0  2*B[7]       0]
         [   B[2] -2*B[4]       0    B[6]       0 -2*B[7]       0       0]
@@ -594,7 +572,6 @@
         [   B[5]       0 -2*B[7]       0       0       0       0       0]
         [   B[6]  2*B[7]       0       0       0       0       0       0]
         [   B[7]       0       0       0       0       0       0       0]
->>>>>>> c896669b
 
     .. NOTE::
 
@@ -622,13 +599,9 @@
 
         if action_on_groundset is None:
             # if sage knows the action, we don't need to provide it
-<<<<<<< HEAD
-            def action_on_groundset(g, x): return g(x)
-=======
 
             def action_on_groundset(g, x):
                 return g(x)
->>>>>>> c896669b
 
         self._groundset_action = action_on_groundset
 
@@ -637,11 +610,7 @@
 
         def action(g, m):
             return OS.sum(c * self._basis_action(g, x)
-<<<<<<< HEAD
-                          for x,c in m._monomial_coefficients.items())
-=======
                           for x, c in m._monomial_coefficients.items())
->>>>>>> c896669b
 
         self._action = action
 
