--- conflicted
+++ resolved
@@ -12,223 +12,6 @@
 from generic_backend cimport GenericBackend
 
 
-<<<<<<< HEAD
-cdef extern from *:
-    ctypedef char * const_char_ptr "const char*"
-
-cdef extern from "float.h":
-    cdef double DBL_MAX
-
-cdef extern from "glpk.h":
-     ctypedef struct c_glp_tree "glp_tree":
-         pass
-     ctypedef struct c_glp_prob "glp_prob":
-         pass
-     ctypedef struct c_glp_iocp "glp_iocp":
-         int msg_lev
-         int br_tech
-         int bt_tech
-         int pp_tech
-         int fp_heur
-         int gmi_cuts
-         int mir_cuts
-         int cov_cuts
-         int clq_cuts
-         double tol_int
-         double tol_obj
-         double mip_gap
-         int tm_lim
-         int out_frq
-         int out_dly
-         int presolve
-         int binarize
-         void (*cb_func)(c_glp_tree *T, void *info) # callback function
-         void *cb_info                              # callback function input
-     ctypedef struct c_glp_smcp "glp_smcp":
-         int msg_lev
-         int meth
-         int pricing
-         int r_test
-         double tol_bnd
-         double tol_dj
-         double tol_piv
-         double obj_ll
-         double obj_ul
-         int it_lim
-         int tm_lim
-         int out_frq
-         int out_dly
-         int presolve
-     c_glp_iocp * new_c_glp_iocp "new glp_iocp" ()
-     #void del_c_glp_iocp "del glp_iocp" ()
-     void glp_init_iocp(c_glp_iocp *)
-     void glp_init_smcp(c_glp_smcp *)
-     c_glp_prob * glp_create_prob()
-     void glp_set_prob_name(c_glp_prob *, char *)
-     const_char_ptr glp_get_prob_name(c_glp_prob *)
-     void glp_set_obj_dir(c_glp_prob *, int)
-     void glp_add_rows(c_glp_prob *, int)
-     void glp_add_cols(c_glp_prob *, int)
-     void glp_del_rows(c_glp_prob *, int, int *)
-     void glp_set_row_name(c_glp_prob *, int, char *)
-     void glp_set_col_name(c_glp_prob *, int, char *)
-     void glp_set_row_bnds(c_glp_prob *, int, int, double, double)
-     void glp_set_col_bnds(c_glp_prob *, int, int, double, double)
-     void glp_set_obj_coef(c_glp_prob *, int, double)
-     void glp_set_row_stat(c_glp_prob *, int, int)
-     void glp_set_col_stat(c_glp_prob *, int, int)
-     int glp_warm_up(c_glp_prob *)
-     void glp_load_matrix(c_glp_prob *, int, int *, int *, double *)
-     int glp_simplex(c_glp_prob *, c_glp_smcp *)
-     int glp_exact(c_glp_prob *, c_glp_smcp *)
-     int glp_intopt(c_glp_prob *, c_glp_iocp *)
-     int lpx_intopt(c_glp_prob *)
-     void glp_std_basis(c_glp_prob *)
-     void glp_delete_prob(c_glp_prob *)
-     double glp_get_col_prim(c_glp_prob *, int)
-     double glp_get_obj_val(c_glp_prob *)
-     double glp_get_col_dual(c_glp_prob *, int)
-     double glp_get_row_prim(c_glp_prob *, int)
-     double glp_get_row_dual(c_glp_prob *, int)
-     int glp_get_col_stat(c_glp_prob *, int)
-     int glp_get_row_stat(c_glp_prob *, int)
-     int glp_print_ranges(c_glp_prob *lp, int,int, int, char *fname)
-     int glp_get_num_rows(c_glp_prob *)
-     int glp_get_num_cols(c_glp_prob *)
-     double glp_mip_col_val(c_glp_prob *, int)
-     double glp_mip_obj_val(c_glp_prob *)
-     void glp_set_col_kind(c_glp_prob *, int, int)
-     int glp_write_mps(c_glp_prob *lp, int fmt, void *parm, char *fname)
-     int glp_write_lp(c_glp_prob *lp, void *parm, char *fname)
-     void glp_set_prob_name(c_glp_prob *lp, char *name)
-     void glp_set_obj_name(c_glp_prob *lp, char *name)
-     void glp_set_row_name(c_glp_prob *lp, int i, char *name)
-     void glp_set_col_name(c_glp_prob *lp, int i, char *name)
-
-     double glp_get_row_ub(c_glp_prob *lp, int i)
-     double glp_get_row_lb(c_glp_prob *lp, int i)
-
-     double glp_get_col_ub(c_glp_prob *lp, int i)
-     double glp_get_col_lb(c_glp_prob *lp, int i)
-
-     void glp_set_col_ub(c_glp_prob *lp, int i, double value)
-     void glp_set_col_lb(c_glp_prob *lp, int i, double value)
-
-     int glp_eval_tab_row(c_glp_prob *lp, int k, int ind[], double val[])
-     int glp_eval_tab_col(c_glp_prob *lp, int k, int ind[], double val[])
-
-     const_char_ptr glp_get_row_name(c_glp_prob *lp, int i)
-     const_char_ptr glp_get_col_name(c_glp_prob *lp, int i)
-
-     void glp_create_index(c_glp_prob *lp)
-
-     int glp_get_prim_stat(c_glp_prob *lp)
-     int glp_get_status(c_glp_prob *lp)
-     int glp_mip_status(c_glp_prob *lp)
-     int glp_set_mat_row(c_glp_prob *lp, int, int, int *, double * )
-     int glp_set_mat_col(c_glp_prob *lp, int, int, int *, double * )
-     int glp_get_mat_row(c_glp_prob *lp, int, int *, double * )
-     double glp_get_row_ub(c_glp_prob *lp, int)
-     double glp_get_row_lb(c_glp_prob *lp, int)
-     int glp_get_col_kind(c_glp_prob *lp, int)
-     double glp_get_obj_coef(c_glp_prob *lp, int)
-     int glp_get_obj_dir(c_glp_prob *lp)
-     void glp_copy_prob(c_glp_prob *dst, c_glp_prob *src, int names)
-     double glp_ios_mip_gap(c_glp_tree *T)
-     int glp_ios_best_node(c_glp_tree *tree)
-     double glp_ios_node_bound(c_glp_tree *T, int p)
-
-     # constants
-
-     # constants for smcp control
-
-     int GLP_MSG_OFF
-     int GLP_MSG_ERR
-     int GLP_MSG_ON
-     int GLP_MSG_ALL
-
-     int GLP_PRIMAL
-     int GLP_DUALP
-     int GLP_DUAL
-
-     int GLP_PT_STD
-     int GLP_PT_PSE
-
-     int GLP_RT_STD
-     int GLP_RT_HAR
-
-     double DBL_MAX
-
-     int INT_MAX
-
-     int GLP_ON
-     int GLP_OFF
-
-     # constants for iocp control, not already in simplex
-
-     int GLP_BR_FFV
-     int GLP_BR_LFV
-     int GLP_BR_MFV
-     int GLP_BR_DTH
-     int GLP_BR_PCH
-
-     int GLP_BT_DFS
-     int GLP_BT_BFS
-     int GLP_BT_BLB
-     int GLP_BT_BPH
-
-     int GLP_PP_NONE
-     int GLP_PP_ROOT
-     int GLP_PP_ALL
-
-     # error codes
-     int GLP_EBADB
-     int GLP_ESING
-     int GLP_ECOND
-     int GLP_EBOUND
-     int GLP_EFAIL
-     int GLP_EOBJLL
-     int GLP_EOBJUL
-     int GLP_EITLIM
-     int GLP_ETMLIM
-     int GLP_ENOPFS
-     int GLP_ENODFS
-     int GLP_EROOT
-     int GLP_ESTOP
-     int GLP_EMIPGAP
-
-     int GLP_UNDEF
-     int GLP_OPT
-     int GLP_FEAS
-     int GLP_NOFEAS
-     int GLP_INFEAS
-     int GLP_UNBND
-
-     # other constants
-
-     int GLP_MAX
-     int GLP_MIN
-     int GLP_UP
-     int GLP_FR
-     int GLP_DB
-     int GLP_FX
-     int GLP_LO
-     int GLP_CV
-     int GLP_IV
-     int GLP_BV
-     int GLP_MPS_DECK
-     int GLP_MPS_FILE
-
-     int GLP_MSG_DBG
-
-     int GLP_BS      # basic variable
-     int GLP_NL      # non-basic variable on lower bound
-     int GLP_NU      # non-basic variable on upper bound
-     int GLP_NF      # non-basic free (unbounded) variable
-     int GLP_NS      # non-basic fixed variable
-
-=======
->>>>>>> 063c1781
 # search_tree_data_t:
 #
 # This structure stores the data gathered by the callback function while the
