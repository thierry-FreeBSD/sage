# -*- coding: utf-8 -*-
r"""
Finite simplicial complexes

AUTHORS:

- John H. Palmieri (2009-04)

- D. Benjamin Antieau (2009-06): added is_connected, generated_subcomplex,
  remove_facet, and is_flag_complex methods;
  cached the output of the graph() method.

- Travis Scrimshaw (2012-08-17): Made :class:`SimplicialComplex` have an
  immutable option, and added ``__hash__()`` function which checks to make
  sure it is immutable. Made :meth:`SimplicialComplex.remove_face()` into a
  mutator. Deprecated the ``vertex_set`` parameter.

- Christian Stump (2011-06): implementation of is_cohen_macaulay

- Travis Scrimshaw (2013-02-16): Allowed :class:`SimplicialComplex` to make
  mutable copies.

- Simon King (2014-05-02): Let simplicial complexes be objects of the
  category of simplicial complexes.

This module implements the basic structure of finite simplicial
complexes. Given a set `V` of "vertices", a simplicial complex on `V`
is a collection `K` of subsets of `V` satisfying the condition that if
`S` is one of the subsets in `K`, then so is every subset of `S`.  The
subsets `S` are called the 'simplices' of `K`.

A simplicial complex `K` can be viewed as a purely combinatorial
object, as described above, but it also gives rise to a topological
space `|K|` (its *geometric realization*) as follows: first, the
points of `V` should be in general position in euclidean space.  Next,
if `\{v\}` is in `K`, then the vertex `v` is in `|K|`.  If `\{v, w\}`
is in `K`, then the line segment from `v` to `w` is in `|K|`. If `\{u,
v, w\}` is in `K`, then the triangle with vertices `u`, `v`, and `w`
is in `|K|`.  In general, `|K|` is the union of the convex hulls of
simplices of `K`.  Frequently, one abuses notation and uses `K` to
denote both the simplicial complex and the associated topological
space.

.. image:: ../../media/simplices.png

For any simplicial complex `K` and any commutative ring `R` there is
an associated chain complex, with differential of degree `-1`.  The
`n^{th}` term is the free `R`-module with basis given by the
`n`-simplices of `K`.  The differential is determined by its value on
any simplex: on the `n`-simplex with vertices `(v_0, v_1, ..., v_n)`,
the differential is the alternating sum with `i^{th}` summand `(-1)^i`
multiplied by the `(n-1)`-simplex obtained by omitting vertex `v_i`.

In the implementation here, the vertex set must be finite. To define a
simplicial complex, specify its vertex set: this should be a list,
tuple, or set, or it can be a non-negative integer `n`, in which case
the vertex set is `(0, ..., n)`.  Also specify the facets: the maximal
faces.

.. NOTE::

   The elements of the vertex set are not automatically contained in
   the simplicial complex: each one is only included if and only if it
   is a vertex of at least one of the specified facets.

.. NOTE::

   This class derives from
   :class:`~sage.homology.cell_complex.GenericCellComplex`, and so
   inherits its methods.  Some of those methods are not listed here;
   see the :mod:`Generic Cell Complex <sage.homology.cell_complex>`
   page instead.

EXAMPLES::

    sage: SimplicialComplex([[1], [3, 7]])
    Simplicial complex with vertex set (1, 3, 7) and facets {(3, 7), (1,)}
    sage: SimplicialComplex()   # the empty simplicial complex
    Simplicial complex with vertex set () and facets {()}
    sage: X = SimplicialComplex([[0,1], [1,2], [2,3], [3,0]])
    sage: X
    Simplicial complex with vertex set (0, 1, 2, 3) and facets {(1, 2), (2, 3), (0, 3), (0, 1)}
    sage: X.stanley_reisner_ring()
    Quotient of Multivariate Polynomial Ring in x0, x1, x2, x3 over Integer Ring by the ideal (x1*x3, x0*x2)
    sage: X.is_pure()
    True

Sage can perform a number of operations on simplicial complexes, such
as the join and the product, and it can also compute homology::

    sage: S = SimplicialComplex([[0,1], [1,2], [0,2]]) # circle
    sage: T = S.product(S)  # torus
    sage: T
    Simplicial complex with 9 vertices and 18 facets
    sage: T.homology()   # this computes reduced homology
    {0: 0, 1: Z x Z, 2: Z}
    sage: T.euler_characteristic()
    0

Sage knows about some basic combinatorial data associated to a
simplicial complex::

    sage: X = SimplicialComplex([[0,1], [1,2], [2,3], [0,3]])
    sage: X.f_vector()
    [1, 4, 4]
    sage: X.face_poset()
    Finite poset containing 8 elements
    sage: X.stanley_reisner_ring()
    Quotient of Multivariate Polynomial Ring in x0, x1, x2, x3 over Integer Ring by the ideal (x1*x3, x0*x2)

Mutability (see :trac:`12587`)::

    sage: S = SimplicialComplex([[1,4], [2,4]])
    sage: S.add_face([1,3])
    sage: S.remove_face([1,3]); S
    Simplicial complex with vertex set (1, 2, 3, 4) and facets {(2, 4), (1, 4), (3,)}
    sage: hash(S)
    Traceback (most recent call last):
    ...
    ValueError: This simplicial complex must be immutable. Call set_immutable().
    sage: S = SimplicialComplex([[1,4], [2,4]])
    sage: S.set_immutable()
    sage: S.add_face([1,3])
    Traceback (most recent call last):
    ...
    ValueError: This simplicial complex is not mutable
    sage: S.remove_face([1,3])
    Traceback (most recent call last):
    ...
    ValueError: This simplicial complex is not mutable
    sage: hash(S) == hash(S)
    True

    sage: S2 = SimplicialComplex([[1,4], [2,4]], is_mutable=False)
    sage: hash(S2) == hash(S)
    True

We can also make mutable copies of an immutable simplicial complex
(see :trac:`14142`)::

    sage: S = SimplicialComplex([[1,4], [2,4]])
    sage: S.set_immutable()
    sage: T = copy(S)
    sage: T.is_mutable()
    True
    sage: S == T
    True
"""

# possible future directions for SimplicialComplex:
#
#  make compatible with GAP (see http://linalg.org/gap.html)
#  compare to and make compatible with polymake
#  see Macaulay: http://www.math.uiuc.edu/Macaulay2/doc/Macaulay2-1.1/share/doc/Macaulay2/SimplicialComplexes/html/___Simplicial__Complex.html; compare performance and make compatible
#  should + have any meaning?
#  cohomology: compute cup products (and Massey products?)

from copy import copy
from sage.misc.lazy_import import lazy_import
from sage.homology.cell_complex import GenericCellComplex
from sage.structure.sage_object import SageObject
from sage.structure.parent import Parent
from sage.rings.integer import Integer
from sage.rings.polynomial.polynomial_ring_constructor import PolynomialRing
from sage.sets.set import Set
from sage.rings.integer_ring import ZZ
from sage.rings.rational_field import QQ
from sage.structure.category_object import normalize_names
from sage.misc.latex import latex
from sage.misc.misc import union
from sage.matrix.constructor import matrix
from sage.homology.chain_complex import ChainComplex
from sage.graphs.graph import Graph
<<<<<<< HEAD
from functools import reduce, total_ordering
=======
from functools import reduce
from itertools import combinations
>>>>>>> 190a7be7
lazy_import('sage.categories.simplicial_complexes', 'SimplicialComplexes')
from sage.misc.cachefunc import cached_method

def lattice_paths(t1, t2, length=None):
    """
    Given lists (or tuples or ...) ``t1`` and ``t2``, think of them as
    labelings for vertices: ``t1`` labeling points on the x-axis,
    ``t2`` labeling points on the y-axis, both increasing.  Return the
    list of rectilinear paths along the grid defined by these points
    in the plane, starting from ``(t1[0], t2[0])``, ending at
    ``(t1[last], t2[last])``, and at each grid point, going either
    right or up.  See the examples.

    :param t1: labeling for vertices
    :param t2: labeling for vertices
    :param length: if not ``None``, then an integer, the length of the desired
        path.
    :type length: integer or ``None``; optional, default ``None``
    :type t1: tuple, list, other iterable
    :type t2: tuple, list, other iterable
    :return: list of lists of vertices making up the paths as described above
    :rtype: list of lists

    This is used when triangulating the product of simplices.  The
    optional argument ``length`` is used for `\Delta`-complexes, to
    specify all simplices in a product: in the triangulation of a
    product of two simplices, there is a `d`-simplex for every path of
    length `d+1` in the lattice.  The path must start at the bottom
    left and end at the upper right, and it must use at least one
    point in each row and in each column, so if ``length`` is too
    small, there will be no paths.

    EXAMPLES::

        sage: from sage.homology.simplicial_complex import lattice_paths
        sage: lattice_paths([0,1,2], [0,1,2])
        [[(0, 0), (0, 1), (0, 2), (1, 2), (2, 2)],
         [(0, 0), (0, 1), (1, 1), (1, 2), (2, 2)],
         [(0, 0), (1, 0), (1, 1), (1, 2), (2, 2)],
         [(0, 0), (0, 1), (1, 1), (2, 1), (2, 2)],
         [(0, 0), (1, 0), (1, 1), (2, 1), (2, 2)],
         [(0, 0), (1, 0), (2, 0), (2, 1), (2, 2)]]
        sage: lattice_paths(('a', 'b', 'c'), (0, 3, 5))
        [[('a', 0), ('a', 3), ('a', 5), ('b', 5), ('c', 5)],
         [('a', 0), ('a', 3), ('b', 3), ('b', 5), ('c', 5)],
         [('a', 0), ('b', 0), ('b', 3), ('b', 5), ('c', 5)],
         [('a', 0), ('a', 3), ('b', 3), ('c', 3), ('c', 5)],
         [('a', 0), ('b', 0), ('b', 3), ('c', 3), ('c', 5)],
         [('a', 0), ('b', 0), ('c', 0), ('c', 3), ('c', 5)]]
        sage: lattice_paths(range(3), range(3), length=2)
        []
        sage: lattice_paths(range(3), range(3), length=3)
        [[(0, 0), (1, 1), (2, 2)]]
        sage: lattice_paths(range(3), range(3), length=4)
        [[(0, 0), (1, 1), (1, 2), (2, 2)],
         [(0, 0), (0, 1), (1, 2), (2, 2)],
         [(0, 0), (1, 1), (2, 1), (2, 2)],
         [(0, 0), (1, 0), (2, 1), (2, 2)],
         [(0, 0), (0, 1), (1, 1), (2, 2)],
         [(0, 0), (1, 0), (1, 1), (2, 2)]]
    """
    if length is None:
        # 0 x n (or k x 0) rectangle:
        if len(t1) == 0 or len(t2) == 0:
            return [[]]
        # 1 x n (or k x 1) rectangle:
        elif len(t1) == 1:
            return [[(t1[0], w) for w in t2]]
        elif len(t2) == 1:
            return [[(v, t2[0]) for v in t1]]
        else:
            # recursive: paths in rectangle with either one fewer row
            # or column, plus the upper right corner
            return ([path + [(t1[-1], t2[-1])] for path
                     in lattice_paths(t1[:-1], t2)] +
                    [path + [(t1[-1], t2[-1])] for path
                     in lattice_paths(t1, t2[:-1])])
    else:
        if length > len(t1) + len(t2) - 1:
            return []
        # as above, except make sure that lengths are correct.  if
        # not, return an empty list.
        #
        # 0 x n (or k x 0) rectangle:
        elif len(t1) == 0 or len(t2) == 0:
            if length == 0:
                return [[]]
            else:
                return []
        # 1 x n (or k x 1) rectangle:
        elif len(t1) == 1:
            if length == len(t2):
                return [[(t1[0], w) for w in t2]]
            else:
                return []
        elif len(t2) == 1:
            if length == len(t1):
                return [[(v, t2[0]) for v in t1]]
            else:
                return []
        else:
            # recursive: paths of length one fewer in rectangle with
            # either one fewer row, one fewer column, or one fewer of
            # each, and then plus the upper right corner
            return ([path + [(t1[-1], t2[-1])] for path
                     in lattice_paths(t1[:-1], t2, length=length-1)] +
                    [path + [(t1[-1], t2[-1])] for path
                     in lattice_paths(t1, t2[:-1], length=length-1)] +
                    [path + [(t1[-1], t2[-1])] for path
                     in lattice_paths(t1[:-1], t2[:-1], length=length-1)])

def rename_vertex(n, keep, left = True):
    """
    Rename a vertex: the vertices from the list ``keep`` get
    relabeled 0, 1, 2, ..., in order.  Any other vertex (e.g. 4) gets
    renamed to by prepending an 'L' or an 'R' (thus to either 'L4' or
    'R4'), depending on whether the argument left is ``True`` or ``False``.

    :param n: a 'vertex': either an integer or a string
    :param keep: a list of three vertices
    :param left: if ``True``, rename for use in left factor
    :type left: boolean; optional, default ``True``

    This is used by the :meth:`~SimplicialComplex.connected_sum` method for
    simplicial complexes.

    EXAMPLES::

        sage: from sage.homology.simplicial_complex import rename_vertex
        sage: rename_vertex(6, [5, 6, 7])
        1
        sage: rename_vertex(3, [5, 6, 7, 8, 9])
        'L3'
        sage: rename_vertex(3, [5, 6, 7], left=False)
        'R3'
    """
    lookup = dict(zip(keep, range(len(keep))))
    try:
        return lookup[n]
    except KeyError:
        if left:
            return "L" + str(n)
        else:
            return "R" + str(n)

@total_ordering
class Simplex(SageObject):
    """
    Define a simplex.

    Topologically, a simplex is the convex hull of a collection of
    vertices in general position.  Combinatorially, it is defined just
    by specifying a set of vertices.  It is represented in Sage by the
    tuple of the vertices.

    :param X: set of vertices
    :type X: integer or list, tuple, or other iterable
    :return: simplex with those vertices

    ``X`` may be a non-negative integer `n`, in which case the
    simplicial complex will have `n+1` vertices `(0, 1, ..., n)`, or
    it may be anything which may be converted to a tuple, in which
    case the vertices will be that tuple.  In the second case, each
    vertex must be hashable, so it should be a number, a string, or a
    tuple, for instance, but not a list.

    .. WARNING::

       The vertices should be distinct, and no error checking is done
       to make sure this is the case.

    EXAMPLES::

        sage: Simplex(4)
        (0, 1, 2, 3, 4)
        sage: Simplex([3, 4, 1])
        (3, 4, 1)
        sage: X = Simplex((3, 'a', 'vertex')); X
        (3, 'a', 'vertex')
        sage: X == loads(dumps(X))
        True

    Vertices may be tuples but not lists::

        sage: Simplex([(1,2), (3,4)])
        ((1, 2), (3, 4))
        sage: Simplex([[1,2], [3,4]])
        Traceback (most recent call last):
        ...
        TypeError: unhashable type: 'list'
    """

    def __init__(self, X):
        """
        Define a simplex.  See :class:`Simplex` for full documentation.

        EXAMPLES::

            sage: Simplex(2)
            (0, 1, 2)
            sage: Simplex(('a', 'b', 'c'))
            ('a', 'b', 'c')
            sage: Simplex(-1)
            ()
            sage: Simplex(-3)
            Traceback (most recent call last):
            ...
            ValueError: the n-simplex is only defined if n > -2
        """
        try:
            N = int(X) + 1
            if N < 0:
                raise ValueError('the n-simplex is only defined if n > -2')
            self.__tuple = tuple(range(N))
        except TypeError:
            self.__tuple = tuple(X)
        self.__set = frozenset(self.__tuple)

    def tuple(self):
        """
        The tuple attached to this simplex.

        EXAMPLES::

            sage: Simplex(3).tuple()
            (0, 1, 2, 3)

        Although simplices are printed as if they were tuples, they
        are not the same type::

            sage: type(Simplex(3).tuple())
            <type 'tuple'>
            sage: type(Simplex(3))
            <class 'sage.homology.simplicial_complex.Simplex'>
        """
        return self.__tuple

    def set(self):
        """
        The frozenset attached to this simplex.

        EXAMPLES::

            sage: Simplex(3).set()
            frozenset({0, 1, 2, 3})
        """
        return self.__set

    def is_face(self, other):
        """
        Return ``True`` iff this simplex is a face of other.

        EXAMPLES::

            sage: Simplex(3).is_face(Simplex(5))
            True
            sage: Simplex(5).is_face(Simplex(2))
            False
            sage: Simplex(['a', 'b', 'c']).is_face(Simplex(8))
            False
        """
        return self.__set.issubset(other.__set)

    def __contains__(self, x):
        """
        Return ``True`` iff ``x`` is a vertex of this simplex.

        EXAMPLES::

            sage: 3 in Simplex(5)
            True
            sage: 3 in Simplex(2)
            False
        """
        return x in self.__set

    def __getitem__(self, n):
        """
        Return the `n`-th vertex in this simplex.

        EXAMPLES::

            sage: Simplex(5)[2]
            2
            sage: Simplex(['a', 'b', 'c'])[1]
            'b'
        """
        return self.__tuple[n]

    def __iter__(self):
        """
        Iterator for the vertices of this simplex.

        EXAMPLES::

            sage: [v**2 for v in Simplex(3)]
            [0, 1, 4, 9]
        """
        return iter(self.__tuple)

    def __add__(self, other):
        """
        Simplex obtained by concatenating the underlying tuples of the
        two arguments.

        :param other: another simplex

        EXAMPLES::

            sage: Simplex((1,2,3)) + Simplex((5,6))
            (1, 2, 3, 5, 6)
        """
        return Simplex(self.__tuple + other.__tuple)

    def face(self, n):
        """
        The `n`-th face of this simplex.

        :param n: an integer between 0 and the dimension of this simplex
        :type n: integer
        :return: the simplex obtained by removing the `n`-th vertex from this
            simplex

        EXAMPLES::

            sage: S = Simplex(4)
            sage: S.face(0)
            (1, 2, 3, 4)
            sage: S.face(3)
            (0, 1, 2, 4)
        """
        if n >= 0 and n <= self.dimension():
            return Simplex(self.__tuple[:n] + self.__tuple[n+1:])
        else:
            raise IndexError("{} does not have an nth face for n={}.".format(self, n))

    def faces(self):
        """
        The list of faces (of codimension 1) of this simplex.

        EXAMPLES::

            sage: S = Simplex(4)
            sage: S.faces()
            [(1, 2, 3, 4), (0, 2, 3, 4), (0, 1, 3, 4), (0, 1, 2, 4), (0, 1, 2, 3)]
            sage: len(Simplex(10).faces())
            11
        """
        return [self.face(i) for i in range(self.dimension()+1)]

    def dimension(self):
        """
        The dimension of this simplex.

        The dimension of a simplex is the number of vertices minus 1.

        EXAMPLES::

            sage: Simplex(5).dimension() == 5
            True
            sage: Simplex(5).face(1).dimension()
            4
        """
        return len(self.__tuple) - 1

    def is_empty(self):
        """
        Return ``True`` iff this simplex is the empty simplex.

        EXAMPLES::

            sage: [Simplex(n).is_empty() for n in range(-1,4)]
            [True, False, False, False, False]
        """
        return self.dimension() < 0

    def join(self, right, rename_vertices=True):
        """
        The join of this simplex with another one.

        The join of two simplices `[v_0, ..., v_k]` and `[w_0, ...,
        w_n]` is the simplex `[v_0, ..., v_k, w_0, ..., w_n]`.

        :param right: the other simplex (the right-hand factor)

        :param rename_vertices: If this is ``True``, the vertices in the
            join will be renamed by this formula: vertex "v" in the
            left-hand factor --> vertex "Lv" in the join, vertex "w"
            in the right-hand factor --> vertex "Rw" in the join.  If
            this is false, this tries to construct the join without
            renaming the vertices; this may cause problems if the two
            factors have any vertices with names in common.

        :type rename_vertices: boolean; optional, default ``True``

        EXAMPLES::

            sage: Simplex(2).join(Simplex(3))
            ('L0', 'L1', 'L2', 'R0', 'R1', 'R2', 'R3')
            sage: Simplex(['a', 'b']).join(Simplex(['x', 'y', 'z']))
            ('La', 'Lb', 'Rx', 'Ry', 'Rz')
            sage: Simplex(['a', 'b']).join(Simplex(['x', 'y', 'z']), rename_vertices=False)
            ('a', 'b', 'x', 'y', 'z')
        """
        if rename_vertices:
            vertex_set = (["L" + str(v) for v in self]
                          + ["R" + str(w) for w in right])
        else:
            vertex_set = self.__tuple + right.__tuple
        return Simplex(vertex_set)

    def product(self, other, rename_vertices=True):
        r"""
        The product of this simplex with another one, as a list of simplices.

        :param other: the other simplex

        :param rename_vertices: If this is ``False``, then the vertices in
            the product are the set of ordered pairs `(v,w)` where `v`
            is a vertex in the left-hand factor (``self``) and `w` is
            a vertex in the right-hand factor (``other``). If this is
            ``True``, then the vertices are renamed as "LvRw" (e.g., the
            vertex (1,2) would become "L1R2").  This is useful if you
            want to define the Stanley-Reisner ring of the complex:
            vertex names like (0,1) are not suitable for that, while
            vertex names like "L0R1" are.

        :type rename_vertices: boolean; optional, default ``True``

        Algorithm: see Hatcher, p. 277-278 [Hat]_ (who in turn refers to
        Eilenberg-Steenrod, p. 68): given ``S = Simplex(m)`` and
        ``T = Simplex(n)``, then `S \times T` can be
        triangulated as follows: for each path `f` from `(0,0)` to
        `(m,n)` along the integer grid in the plane, going up or right
        at each lattice point, associate an `(m+n)`-simplex with
        vertices `v_0`, `v_1`, ..., where `v_k` is the `k^{th}` vertex
        in the path `f`.

        Note that there are `m+n` choose `n` such paths.  Note also
        that each vertex in the product is a pair of vertices `(v,w)`
        where `v` is a vertex in the left-hand factor and `w`
        is a vertex in the right-hand factor.

        .. NOTE::

           This produces a list of simplices -- not a :class:`Simplex`, not
           a :class:`SimplicialComplex`.

        EXAMPLES::

            sage: len(Simplex(2).product(Simplex(2)))
            6
            sage: Simplex(1).product(Simplex(1))
            [('L0R0', 'L0R1', 'L1R1'), ('L0R0', 'L1R0', 'L1R1')]
            sage: Simplex(1).product(Simplex(1), rename_vertices=False)
            [((0, 0), (0, 1), (1, 1)), ((0, 0), (1, 0), (1, 1))]
        """
        if not rename_vertices:
            return [Simplex(x) for x in lattice_paths(self.tuple(), other.tuple())]

        answer = []
        for x in lattice_paths(self.tuple(), other.tuple()):
            new = tuple(["L" + str(v) + "R" + str(w) for (v, w) in x])
            answer.append(Simplex(new))
        return answer

    def alexander_whitney(self, dim):
        r"""
        Subdivide this simplex into a pair of simplices.

        If this simplex has vertices `v_0`, `v_1`, ..., `v_n`, then
        subdivide it into simplices `(v_0, v_1, ..., v_{dim})` and
        `(v_{dim}, v_{dim + 1}, ..., v_n)`.

        INPUT:

        - ``dim`` -- integer between 0 and one more than the
          dimension of this simplex

        OUTPUT:

        - a list containing just the triple ``(1, left, right)``,
          where ``left`` and ``right`` are the two simplices described
          above.

        This method allows one to construct a coproduct from the
        `p+q`-chains to the tensor product of the `p`-chains and the
        `q`-chains. The number 1 (a Sage integer) is the coefficient
        of ``left tensor right`` in this coproduct. (The corresponding
        formula is more complicated for the cubes that make up a
        cubical complex, and the output format is intended to be
        consistent for both cubes and simplices.)

        Calling this method ``alexander_whitney`` is an abuse of
        notation, since the actual Alexander-Whitney map goes from
        `C(X \times Y) \to C(X) \otimes C(Y)`, where `C(-)` denotes
        the chain complex of singular chains, but this subdivision of
        simplices is at the heart of it.

        EXAMPLES::

            sage: s = Simplex((0,1,3,4))
            sage: s.alexander_whitney(0)
            [(1, (0,), (0, 1, 3, 4))]
            sage: s.alexander_whitney(2)
            [(1, (0, 1, 3), (3, 4))]
        """
        return [(ZZ.one(), Simplex(self.tuple()[:dim+1]),
                 Simplex(self.tuple()[dim:]))]

    def __eq__(self, other):
        """
        Return ``True`` iff this simplex is the same as ``other``: that
        is, if the vertices of the two are the same, even with a
        different ordering

        :param other: the other simplex

        EXAMPLES::

            sage: Simplex([0,1,2]) == Simplex([0,2,1])
            True
            sage: Simplex([0,1,2]) == Simplex(['a','b','c'])
            False
            sage: Simplex([1]) < Simplex([2])
            True
            sage: Simplex([1]) > Simplex([2])
            False
        """
        if not isinstance(other, Simplex):
            return False
        return set(self) == set(other)

    def __ne__(self, other):
        """
        Return ``True`` iff this simplex is not equal to ``other``.

        :param other: the other simplex

        EXAMPLES::

            sage: Simplex([0,1,2]) != Simplex([0,2,1])
            False
            sage: Simplex([0,1,2]) != Simplex(['a','b','c'])
            True
        """
        return not self == other

    def __lt__(self, other):
        """
        Return ``True`` iff the sorted tuple for this simplex is less than
        that for ``other``.

        :param other: the other simplex

        EXAMPLES::

            sage: Simplex([1]) < Simplex([2])
            True
            sage: Simplex([2,3]) < Simplex([1])
            False
            sage: Simplex([0,1,2]) < Simplex([0,2,1])
            False

        Test ``@total_ordering`` by testing other comparisons::

            sage: Simplex([0,1,2]) <= Simplex([0,2,1])
            True
            sage: Simplex([1]) <= Simplex([2])
            True
            sage: Simplex([2]) <= Simplex([1])
            False
            sage: Simplex([0,1,2]) > Simplex([0,2,1])
            False
            sage: Simplex([1]) > Simplex([2])
            False
            sage: Simplex([2]) > Simplex([1])
            True
            sage: Simplex([0,1,2]) > Simplex([0,2,1])
            False
            sage: Simplex([0,1,2]) >= Simplex([0,2,1])
            True
            sage: Simplex([1]) >= Simplex([2])
            False
            sage: Simplex([2]) >= Simplex([1])
            True
        """
        if not isinstance(other, Simplex):
            return False
        return sorted(tuple(set(self))) < sorted(tuple(set(other)))

    def __hash__(self):
        """
        Hash value for this simplex.  This computes the hash value of
        the Python frozenset of the underlying tuple, since this is
        what's important when testing equality.

        EXAMPLES::

            sage: Simplex([1,2,0]).__hash__() == Simplex(2).__hash__()
            True
            sage: Simplex([1,2,0,1,1,2]).__hash__() == Simplex(2).__hash__()
            True
        """
        return hash(self.__set)

    def _repr_(self):
        """
        Print representation.

        EXAMPLES::

            sage: S = Simplex(5)
            sage: S._repr_()
            '(0, 1, 2, 3, 4, 5)'
        """
        return repr(self.__tuple)

    def _latex_(self):
        r"""
        LaTeX representation.

        EXAMPLES::

            sage: Simplex(3)._latex_()
            \left(0,
            1,
            2,
            3\right)
        """
        return latex(self.__tuple)

class SimplicialComplex(Parent, GenericCellComplex):
    r"""
    Define a simplicial complex.

    :param maximal_faces: set of maximal faces
    :param from_characteristic_function: see below
    :param maximality_check: see below
    :type maximality_check: boolean; optional, default ``True``
    :param sort_facets: see below
    :type sort_facets: boolean; optional, default ``True``
    :param name_check: see below
    :type name_check: boolean; optional, default ``False``
    :param is_mutable: Set to ``False`` to make this immutable
    :type is_mutable: boolean; optional, default ``True``
    :return: a simplicial complex

    ``maximal_faces`` should be a list or tuple or set (indeed,
    anything which may be converted to a set) whose elements are lists
    (or tuples, etc.) of vertices.  Maximal faces are also known as
    'facets'.

    Alternatively, the maximal faces can be defined from a monotome boolean
    function on the subsets of a set `X`. While defining ``maximal_faces=None``,
    you can thus set ``from_characteristic_function=(f,X)`` where ``X`` is the
    set of points and ``f`` a boolean monotone hereditary function that accepts
    a list of elements from ``X`` as input (see
    :func:`~sage.combinat.subsets_hereditary.subsets_with_hereditary_property`
    for more information).

    If ``maximality_check`` is ``True``, check that each maximal face is,
    in fact, maximal. In this case, when producing the internal
    representation of the simplicial complex, omit those that are not.
    It is highly recommended that this be ``True``; various methods for
    this class may fail if faces which are claimed to be maximal are
    in fact not.

    If ``sort_facets`` is ``True``, sort the vertices in each facet.  If
    the vertices in different facets are not ordered compatibly (e.g.,
    if you have facets ``(1, 3, 5)`` and ``(5, 3, 8)``), then homology
    calculations may have unpredictable results.

    If ``name_check`` is ``True``, check the names of the vertices to see
    if they can be easily converted to generators of a polynomial ring
    -- use this if you plan to use the Stanley-Reisner ring for the
    simplicial complex.

    EXAMPLES::

        sage: SimplicialComplex([[1,2], [1,4]])
        Simplicial complex with vertex set (1, 2, 4) and facets {(1, 2), (1, 4)}
        sage: SimplicialComplex([[0,2], [0,3], [0]])
        Simplicial complex with vertex set (0, 2, 3) and facets {(0, 2), (0, 3)}
        sage: SimplicialComplex([[0,2], [0,3], [0]], maximality_check=False)
        Simplicial complex with vertex set (0, 2, 3) and facets {(0, 2), (0, 3), (0,)}
        sage: S = SimplicialComplex((('a', 'b'), ['a', 'c'], ('b', 'c')))
        sage: S
        Simplicial complex with vertex set ('a', 'b', 'c') and facets {('b', 'c'), ('a', 'c'), ('a', 'b')}

    Finally, if there is only one argument and it is a
    simplicial complex, return that complex.  If it is an object with
    a built-in conversion to simplicial complexes (via a
    ``_simplicial_`` method), then the resulting simplicial complex is
    returned::

        sage: S = SimplicialComplex([[0,2], [0,3], [0,6]])
        sage: SimplicialComplex(S) == S
        True
        sage: Tc = cubical_complexes.Torus(); Tc
        Cubical complex with 16 vertices and 64 cubes
        sage: Ts = SimplicialComplex(Tc); Ts
        Simplicial complex with 16 vertices and 32 facets
        sage: Ts.homology()
        {0: 0, 1: Z x Z, 2: Z}

    From a characteristic monotone boolean function, e.g. the simplicial complex
    of all subsets `S\subseteq \{0,1,2,3,4\}` such that `sum(S)\leq 4`::

        sage: SimplicialComplex(from_characteristic_function=(lambda x:sum(x)<=4, range(5)))
        Simplicial complex with vertex set (0, 1, 2, 3, 4) and facets {(0, 4), (0, 1, 2), (0, 1, 3)}

    or e.g. the simplicial complex of all 168 hyperovals of the projective plane of order 4::

        sage: l = designs.ProjectiveGeometryDesign(2,1,GF(4,name='a'))
        sage: f = lambda S: not any(len(set(S).intersection(x))>2 for x in l)
        sage: SimplicialComplex(from_characteristic_function=(f, l.ground_set()))
        Simplicial complex with 21 vertices and 168 facets

    TESTS:

    Check that we can make mutable copies (see :trac:`14142`)::

        sage: S = SimplicialComplex([[0,2], [0,3]], is_mutable=False)
        sage: S.is_mutable()
        False
        sage: C = copy(S)
        sage: C.is_mutable()
        True
        sage: SimplicialComplex(S, is_mutable=True).is_mutable()
        True
        sage: SimplicialComplex(S, is_immutable=False).is_mutable()
        True

    .. WARNING::

        Simplicial complexes are not proper parents as they do
        not possess element classes. In particular, parents are assumed
        to be hashable (and hence immutable) by the coercion framework.
        However this is close enough to being a parent with elements
        being the faces of ``self`` that we currently allow this abuse.
    """

    def __init__(self,
                 maximal_faces=None,
                 from_characteristic_function=None,
                 maximality_check=True,
                 sort_facets=True,
                 name_check=False,
                 is_mutable=True,
                 is_immutable=False):
        """
        Define a simplicial complex.  See ``SimplicialComplex`` for more
        documentation.

        EXAMPLES::

            sage: SimplicialComplex([[0,2], [0,3], [0]])
            Simplicial complex with vertex set (0, 2, 3) and facets {(0, 2), (0, 3)}
            sage: SimplicialComplex((('a', 'b'), ('a', 'c'), ('b', 'c')))
            Simplicial complex with vertex set ('a', 'b', 'c') and facets {('b', 'c'), ('a', 'c'), ('a', 'b')}

        TESTS::

            sage: S = SimplicialComplex([[1,4], [2,4]])
            sage: S2 = SimplicialComplex([[1,4], [2,4]], is_mutable=False)
            sage: S == S2
            True
            sage: S3 = SimplicialComplex(maximal_faces=[[1,4], [2,4]])
            sage: S == S3
            True

            sage: S = SimplicialComplex((('a', 'b'), ('a', 'c'), ('b', 'c')))
            sage: S == loads(dumps(S))
            True

            sage: TestSuite(S).run()
            sage: TestSuite(S3).run()
        """
        if (maximal_faces is not None and
            from_characteristic_function is not None):
            raise ValueError("maximal_faces and from_characteristic_function cannot be both defined")
        Parent.__init__(self, category=SimplicialComplexes().Finite())

        C = None
        vertex_set = []
        if from_characteristic_function is not None:
            from sage.combinat.subsets_hereditary import subsets_with_hereditary_property
            f, X = from_characteristic_function
            maximal_faces = subsets_with_hereditary_property(f, X)

        if maximal_faces is None:
            maximal_faces = []
        elif isinstance(maximal_faces, SimplicialComplex):
            C = maximal_faces
        else:
            try:
                C = maximal_faces._simplicial_()
            except AttributeError:
                if not isinstance(maximal_faces, (list, tuple, Simplex)):
                    # Convert it into a list (in case it is an iterable)
                    maximal_faces = list(maximal_faces)
                if len(maximal_faces) != 0:
                    vertex_set = reduce(union, maximal_faces)
        if C is not None:
            self._vertex_set = copy(C.vertices())
            self._facets = list(C.facets())
            self._faces = copy(C._faces)
            self._gen_dict = copy(C._gen_dict)
            self._complex = copy(C._complex)
            self.__contractible = copy(C.__contractible)
            self.__enlarged = copy(C.__enlarged)
            self._graph = copy(C._graph)
            self._is_mutable = True
            return

        if sort_facets:
            try:  # vertex_set is an iterable
                vertices = Simplex(sorted(vertex_set))
            except TypeError:  # vertex_set is an integer
                vertices = Simplex(vertex_set)
        else:
            vertices = Simplex(vertex_set)
        gen_dict = {}
        for v in vertices:
            if name_check:
                try:
                    if int(v) < 0:
                        raise ValueError("The vertex %s does not have an appropriate name."%v)
                except ValueError:  # v is not an integer
                    try:
                        normalize_names(1, v)
                    except ValueError:
                        raise ValueError("The vertex %s does not have an appropriate name."%v)
            # build dictionary of generator names
            try:
                gen_dict[v] = 'x%s'%int(v)
            except Exception:
                gen_dict[v] = v
        # build set of facets
        good_faces = []
        maximal_simplices = [Simplex(f) for f in maximal_faces]

        if maximality_check: # Sorting is useful to filter maximal faces
            maximal_simplices.sort(key=lambda x: x.dimension(), reverse=True)
        for face in maximal_simplices:
            # check whether each given face is actually maximal
            if (maximality_check and
                any(face.is_face(other) for other in good_faces)):
                continue
            if sort_facets:
                face = Simplex(sorted(face.tuple()))
            good_faces.append(face)

        # if no maximal faces, add the empty face as a facet
        if len(maximal_simplices) == 0:
            good_faces.append(Simplex(-1))
        # now record the attributes for self
        # self._vertex_set: the Simplex formed by the vertices
        self._vertex_set = vertices
        # self._facets: list of facets
        self._facets = good_faces
        # self._sorted: True if the vertex set should be sorted. This
        # gets used by the add_faces method.
        self._sorted = sort_facets
        # self._faces: dictionary of dictionaries of faces.  The main
        # dictionary is keyed by subcomplexes, and each value is a
        # dictionary keyed by dimension.  This should be empty until
        # needed -- that is, until the faces method is called
        self._faces = {}
        # self._gen_dict: dictionary of names for the polynomial
        # generators of the Stanley-Reisner ring
        self._gen_dict = gen_dict
        # self._complex: dictionary indexed by dimension d, subcomplex,
        # etc.: differential from dim d to dim d-1 in the associated
        # chain complex.  thus to get the differential in the cochain
        # complex from dim d-1 to dim d, take the transpose of this
        # one.
        self._complex = {}
        # self.__contractible: if not None, a contractible subcomplex
        # of self, as found by the _contractible_subcomplex method.
        self.__contractible = None
        # self.__enlarged: dictionary of enlarged subcomplexes,
        # indexed by subcomplexes.  For use in the _enlarge_subcomplex
        # method.
        self.__enlarged = {}
        # initialize self._graph to None.
        self._graph = None

        # Handle mutability keywords
        self._is_mutable = True
        if not is_mutable or is_immutable:
            self.set_immutable()

    def __hash__(self):
        """
        Compute the hash value of ``self``.

        If this simplicial complex is immutable, it computes the hash value
        based upon the facets. Otherwise it raises a ``ValueError``.

        EXAMPLES::

            sage: S = SimplicialComplex([[1,4], [2,4]])
            sage: hash(S)
            Traceback (most recent call last):
            ...
            ValueError: This simplicial complex must be immutable. Call set_immutable().
            sage: S.set_immutable()
            sage: hash(S) == hash(S)
            True
            sage: S2 = SimplicialComplex([[1,4], [2,4]], is_mutable=False)
            sage: S == S2
            True
            sage: hash(S) == hash(S2)
            True
        """
        if self._is_mutable:
            raise ValueError("This simplicial complex must be immutable. Call set_immutable().")
        return hash(self._facets)

    def __eq__(self, right):
        """
        Two simplicial complexes are equal iff their vertex sets are
        equal and their sets of facets are equal.

        EXAMPLES::

            sage: SimplicialComplex([[1,2], [2,3], [4]]) == SimplicialComplex([[4], [2,3], [3], [2,1]])
            True
            sage: X = SimplicialComplex()
            sage: X.add_face([1,3])
            sage: X == SimplicialComplex([[1,3]])
            True
        """
        return isinstance(right, SimplicialComplex) and set(self._facets) == set(right._facets)

    def __ne__(self, right):
        """
        Return ``True`` if ``self`` and ``right`` are not equal.

        EXAMPLES::

            sage: SimplicialComplex([[1,2], [2,3], [4]]) != SimplicialComplex([[4], [2,3], [3], [2,1]])
            False
            sage: X = SimplicialComplex()
            sage: X.add_face([1,3])
            sage: X != SimplicialComplex([[1,3]])
            False
        """
        return not self.__eq__(right)

    def __copy__(self):
        """
        Return a mutable copy of ``self``.

        EXAMPLES::

            sage: S = SimplicialComplex([[0,2], [0,3]], is_mutable=False)
            sage: S.is_mutable()
            False
            sage: C = copy(S)
            sage: C.is_mutable()
            True
            sage: C == S
            True
            sage: S.is_mutable()
            False
            sage: T = copy(C)
            sage: T == C
            True
        """
        return SimplicialComplex(self, is_mutable=True)

    def vertices(self):
        """
        The vertex set of this simplicial complex.

        EXAMPLES::

            sage: S = SimplicialComplex([[i] for i in range(16)] + [[0,1], [1,2]])
            sage: S
            Simplicial complex with 16 vertices and 15 facets
            sage: S.vertices()
            (0, 1, 2, 3, 4, 5, 6, 7, 8, 9, 10, 11, 12, 13, 14, 15)

        Note that this actually returns a simplex::

            sage: type(S.vertices())
            <class 'sage.homology.simplicial_complex.Simplex'>
        """
        return self._vertex_set

    def _an_element_(self):
        """
        The first facet of this complex.

        EXAMPLES::

            sage: SimplicialComplex()._an_element_()
            ()
            sage: simplicial_complexes.Sphere(3)._an_element_()
            (1, 2, 3, 4)
        """
        return self.facets()[0]

    def __contains__(self, x):
        """
        True if ``x`` is a simplex which is contained in this complex.

        EXAMPLES::

            sage: K = SimplicialComplex([(0,1,2), (0,2,3)])
            sage: Simplex((0,2)) in K
            True
            sage: Simplex((1,3)) in K
            False
            sage: 0 in K  # not a simplex
            False
        """
        if not isinstance(x, Simplex):
            return False
        dim = x.dimension()
        return x in self.n_faces(dim)

    def __call__(self, simplex):
        """
        If ``simplex`` is a simplex in this complex, return it.
        Otherwise, raise a ``ValueError``.

        EXAMPLE::

            sage: K = SimplicialComplex([(0,1,2), (0,2,3)])
            sage: K(Simplex((1,2)))
            (1, 2)
            sage: K(Simplex((0,1,3)))
            Traceback (most recent call last):
            ...
            ValueError: the simplex is not in this complex
        """
        if simplex not in self:
            raise ValueError('the simplex is not in this complex')
        return simplex

    def maximal_faces(self):
        """
        The maximal faces (a.k.a. facets) of this simplicial complex.

        This just returns the set of facets used in defining the
        simplicial complex, so if the simplicial complex was defined
        with no maximality checking, none is done here, either.

        EXAMPLES::

            sage: Y = SimplicialComplex([[0,2], [1,4]])
            sage: Y.maximal_faces()
            {(1, 4), (0, 2)}

        ``facets`` is a synonym for ``maximal_faces``::

            sage: S = SimplicialComplex([[0,1], [0,1,2]])
            sage: S.facets()
            {(0, 1, 2)}
        """
        return Set(self._facets)

    facets = maximal_faces

    def faces(self, subcomplex=None):
        """
        The faces of this simplicial complex, in the form of a
        dictionary of sets keyed by dimension.  If the optional
        argument ``subcomplex`` is present, then return only the
        faces which are *not* in the subcomplex.

        :param subcomplex: a subcomplex of this simplicial complex.
            Return faces which are not in this subcomplex.

        :type subcomplex: optional, default ``None``

        EXAMPLES::

            sage: Y = SimplicialComplex([[1,2], [1,4]])
            sage: Y.faces()
            {-1: {()}, 0: {(1,), (2,), (4,)}, 1: {(1, 2), (1, 4)}}
            sage: L = SimplicialComplex([[1,2]])
            sage: Y.faces(subcomplex=L)
            {-1: set(), 0: {(4,)}, 1: {(1, 4)}}
        """
        # Make the subcomplex immutable if it is not
        if subcomplex is not None and subcomplex._is_mutable:
            subcomplex = SimplicialComplex(subcomplex._facets, maximality_check=False,
                                           sort_facets=False, is_mutable=False)

        if subcomplex not in self._faces:
            # Faces is the dictionary of faces in self but not in
            # subcomplex, indexed by dimension
            Faces = {}
            # sub_facets is the dictionary of facets in the subcomplex
            sub_facets = {}
            dimension = max([face.dimension() for face in self._facets])
            for i in range(-1, dimension+1):
                Faces[i] = set([])
                sub_facets[i] = set([])
            for f in self._facets:
                dim = f.dimension()
                Faces[dim].add(f)
            if subcomplex is not None:
                for g in subcomplex._facets:
                    dim = g.dimension()
                    Faces[dim].discard(g)
                    sub_facets[dim].add(g)
            # bad_faces is the set of faces in the subcomplex in the
            # current dimension
            bad_faces = sub_facets[dimension]
            for dim in range(dimension, -1, -1):
                # bad_bdries = boundaries of bad_faces: things to be
                # discarded in dim-1
                bad_bdries = sub_facets[dim-1]
                for f in bad_faces:
                    bad_bdries.update(f.faces())
                for f in Faces[dim]:
                    Faces[dim-1].update(set(f.faces()).difference(bad_bdries))
                bad_faces = bad_bdries
            self._faces[subcomplex] = Faces
        return self._faces[subcomplex]

    def face_iterator(self, increasing=True):
        """
        An iterator for the faces in this simplicial complex.

        INPUT:

        - ``increasing`` -- (optional, default ``True``) if ``True``, return
          faces in increasing order of dimension, thus starting with
          the empty face. Otherwise it returns faces in decreasing order of
          dimension.

        EXAMPLES::

            sage: S1 = simplicial_complexes.Sphere(1)
            sage: [f for f in S1.face_iterator()]
            [(), (2,), (0,), (1,), (1, 2), (0, 2), (0, 1)]
        """
        Fs = self.faces()
        dim_index = xrange(-1, self.dimension()+1)
        if not increasing:
            dim_index = reversed(dim_index)
        for i in dim_index:
            for F in Fs[i]:
                yield F

    cells = faces

    def n_faces(self, n, subcomplex=None):
        """
        The set of simplices of dimension ``n`` of this simplicial complex.
        If the optional argument ``subcomplex`` is present, then
        return the ``n``-dimensional faces which are *not* in the
        subcomplex.

        :param n: non-negative integer
        :param subcomplex: a subcomplex of this simplicial complex.
           Return ``n``-dimensional faces which are not in this
           subcomplex.
        :type subcomplex: optional, default ``None``

        EXAMPLES::

            sage: S = Set(range(1,5))
            sage: Z = SimplicialComplex(S.subsets())
            sage: Z
            Simplicial complex with vertex set (1, 2, 3, 4) and facets {(1, 2, 3, 4)}
            sage: Z.n_faces(2)
            {(1, 2, 3), (1, 2, 4), (1, 3, 4), (2, 3, 4)}
            sage: K = SimplicialComplex([[1,2,3], [2,3,4]])
            sage: Z.n_faces(2, subcomplex=K)
            {(1, 2, 4), (1, 3, 4)}
        """
        if n in self.faces(subcomplex):
            return self.faces(subcomplex)[n]
        else:
            return set([])

    def is_pure(self):
        """
        Return ``True`` iff this simplicial complex is pure.

        A simplicial complex is pure if and only if all of its maximal faces
        have the same dimension.

        .. WARNING::

           This may give the wrong answer if the simplicial complex
           was constructed with ``maximality_check`` set to ``False``.

        EXAMPLES::

            sage: U = SimplicialComplex([[1,2], [1, 3, 4]])
            sage: U.is_pure()
            False
            sage: X = SimplicialComplex([[0,1], [0,2], [1,2]])
            sage: X.is_pure()
            True

        Demonstration of the warning::

            sage: S = SimplicialComplex([[0,1], [0]], maximality_check=False)
            sage: S.is_pure()
            False
        """
        dims = [face.dimension() for face in self._facets]
        return max(dims) == min(dims)

    def h_vector(self):
        r"""
        The `h`-vector of this simplicial complex.

        If the complex has dimension `d` and `(f_{-1}, f_0, f_1, ...,
        f_d)` is its `f`-vector (with `f_{-1} = 1`, representing the
        empty simplex), then the `h`-vector `(h_0, h_1, ..., h_d,
        h_{d+1})` is defined by

        .. MATH::

           \sum_{i=0}^{d+1} h_i x^{d+1-i} = \sum_{i=0}^{d+1} f_{i-1} (x-1)^{d+1-i}.

        Alternatively,

        .. MATH::

           h_j = \sum_{i=-1}^{j-1} (-1)^{j-i-1} \binom{d-i}{j-i-1} f_i.

        EXAMPLES:

        The `f`- and `h`-vectors of the boundary of an octahedron are
        computed in Wikipedia's page on simplicial complexes,
        http://en.wikipedia.org/wiki/Simplicial_complex::

            sage: square = SimplicialComplex([[0,1], [1,2], [2,3], [0,3]])
            sage: S0 = SimplicialComplex([[0], [1]])
            sage: octa = square.join(S0) # boundary of an octahedron
            sage: octa.f_vector()
            [1, 6, 12, 8]
            sage: octa.h_vector()
            [1, 3, 3, 1]
        """
        from sage.arith.all import binomial
        d = self.dimension()
        f = self.f_vector()  # indexed starting at 0, since it's a Python list
        h = []
        for j in range(0, d+2):
            s = 0
            for i in range(-1, j):
                s += (-1)**(j-i-1) * binomial(d-i, j-i-1) * f[i+1]
            h.append(s)
        return h

    def g_vector(self):
        r"""
        The `g`-vector of this simplicial complex.

        If the `h`-vector of the complex is `(h_0, h_1, ..., h_d,
        h_{d+1})` -- see :meth:`h_vector` -- then its `g`-vector
        `(g_0, g_1, ..., g_{[(d+1)/2]})` is defined by `g_0 = 1` and
        `g_i = h_i - h_{i-1}` for `i > 0`.

        EXAMPLES::

            sage: S3 = simplicial_complexes.Sphere(3).barycentric_subdivision()
            sage: S3.f_vector()
            [1, 30, 150, 240, 120]
            sage: S3.h_vector()
            [1, 26, 66, 26, 1]
            sage: S3.g_vector()
            [1, 25, 40]
        """
        from sage.functions.other import floor
        d = self.dimension()
        h = self.h_vector()
        g = [1]
        for i in range(1, floor((d+1)/2) + 1):
            g.append(h[i] - h[i-1])
        return g

    def face(self, simplex, i):
        """
        The `i`-th face of ``simplex`` in this simplicial complex

        INPUT:

        - ``simplex`` -- a simplex in this simplicial complex
        - ``i`` -- integer

        EXAMPLES::

            sage: S = SimplicialComplex([[0,1,4], [0,1,2]])
            sage: S.face(Simplex((0,2)), 0)
            (2,)

            sage: S.face(Simplex((0,3)), 0)
            Traceback (most recent call last):
            ...
            ValueError: this simplex is not in this simplicial complex
        """
        if not simplex in self.n_faces(simplex.dimension()):
            raise ValueError('this simplex is not in this simplicial complex')
        return simplex.face(i)

    def flip_graph(self):
        """
        If ``self`` is pure, then it returns the the flip graph of ``self``,
        otherwise, it returns ``None``.

        The flip graph of a pure simplicial complex is the (undirected) graph
        with vertices being the facets, such that two facets are joined by
        an edge if they meet in a codimension `1` face.

        The flip graph is used to detect if ``self`` is a pseudomanifold.

        EXAMPLES::

            sage: S0 = simplicial_complexes.Sphere(0)
            sage: G = S0.flip_graph()
            sage: G.vertices(); G.edges(labels=False)
            [(0,), (1,)]
            [((0,), (1,))]

            sage: G = (S0.wedge(S0)).flip_graph()
            sage: G.vertices(); G.edges(labels=False)
            [(0,), ('L1',), ('R1',)]
            [((0,), ('L1',)), ((0,), ('R1',)), (('L1',), ('R1',))]

            sage: S1 = simplicial_complexes.Sphere(1)
            sage: S2 = simplicial_complexes.Sphere(2)
            sage: G = (S1.wedge(S1)).flip_graph()
            sage: G.vertices(); G.edges(labels=False)
            [(0, 'L1'), (0, 'L2'), (0, 'R1'), (0, 'R2'), ('L1', 'L2'), ('R1', 'R2')]
            [((0, 'L1'), (0, 'L2')),
             ((0, 'L1'), (0, 'R1')),
             ((0, 'L1'), (0, 'R2')),
             ((0, 'L1'), ('L1', 'L2')),
             ((0, 'L2'), (0, 'R1')),
             ((0, 'L2'), (0, 'R2')),
             ((0, 'L2'), ('L1', 'L2')),
             ((0, 'R1'), (0, 'R2')),
             ((0, 'R1'), ('R1', 'R2')),
             ((0, 'R2'), ('R1', 'R2'))]

            sage: (S1.wedge(S2)).flip_graph() is None
            True

            sage: G = S2.flip_graph()
            sage: G.vertices(); G.edges(labels=False)
            [(0, 1, 2), (0, 1, 3), (0, 2, 3), (1, 2, 3)]
            [((0, 1, 2), (0, 1, 3)),
             ((0, 1, 2), (0, 2, 3)),
             ((0, 1, 2), (1, 2, 3)),
             ((0, 1, 3), (0, 2, 3)),
             ((0, 1, 3), (1, 2, 3)),
             ((0, 2, 3), (1, 2, 3))]

            sage: T = simplicial_complexes.Torus()
            sage: G = T.suspension(4).flip_graph()
            sage: len(G.vertices()); len(G.edges(labels=False))
            46
            161
        """
        from collections import defaultdict
        if not self.is_pure():
            return None
        d = self.dimension()
        Fs = self.facets()
        flipG = Graph()
        flipG.add_vertices(Fs)
        edges = defaultdict(list)
        # go through all codim 1 faces to build the edge
        for F in Fs:
            F_tuple = sorted(F._Simplex__set)
            for i in range(d+1):
                coF = tuple(F_tuple[:i]+F_tuple[i+1:])
                if coF in edges:
                    for G in edges[coF]:
                        flipG.add_edge((F, G))
                edges[coF].append(F)
        return flipG

    def is_pseudomanifold(self):
        """
        Return True if self is a pseudomanifold.

        A pseudomanifold is a simplicial complex with the following properties:

        - it is pure of some dimension `d` (all of its facets are `d`-dimensional)
        - every `(d-1)`-dimensional simplex is the face of exactly two facets
        - for every two facets `S` and `T`, there is a sequence of
          facets

          .. math::

            S = f_0, f_1, ..., f_n = T

          such that for each `i`, `f_i` and `f_{i-1}` intersect in a
          `(d-1)`-simplex.

        By convention, `S^0` is the only 0-dimensional pseudomanifold.

        EXAMPLES::

            sage: S0 = simplicial_complexes.Sphere(0)
            sage: S0.is_pseudomanifold()
            True
            sage: (S0.wedge(S0)).is_pseudomanifold()
            False
            sage: S1 = simplicial_complexes.Sphere(1)
            sage: S2 = simplicial_complexes.Sphere(2)
            sage: (S1.wedge(S1)).is_pseudomanifold()
            False
            sage: (S1.wedge(S2)).is_pseudomanifold()
            False
            sage: S2.is_pseudomanifold()
            True
            sage: T = simplicial_complexes.Torus()
            sage: T.suspension(4).is_pseudomanifold()
            True
        """
        if not self.is_pure():
            return False
        d = self.dimension()
        if d == 0:
            return len(self.facets()) == 2
        F = self.facets()
        X = self.n_faces(d-1)
        # is each (d-1)-simplex is the face of exactly two facets?
        for s in X:
            if len([a for a in [s.is_face(f) for f in F] if a]) != 2:
                return False
        # construct a graph with one vertex for each facet, one edge
        # when two facets intersect in a (d-1)-simplex, and see
        # whether that graph is connected.
        V = [f.set() for f in self.facets()]
        E = (lambda a, b: len(a.intersection(b)) == d)
        g = Graph([V, E])
        return g.is_connected()

    def product(self, right, rename_vertices=True, is_mutable=True):
        """
        The product of this simplicial complex with another one.

        :param right: the other simplicial complex (the right-hand
           factor)

        :param rename_vertices: If this is False, then the vertices in
           the product are the set of ordered pairs `(v,w)` where `v`
           is a vertex in ``self`` and `w` is a vertex in
           ``right``. If this is ``True``, then the vertices are renamed
           as "LvRw" (e.g., the vertex (1,2) would become "L1R2").
           This is useful if you want to define the Stanley-Reisner
           ring of the complex: vertex names like (0,1) are not
           suitable for that, while vertex names like "L0R1" are.

        :type rename_vertices: boolean; optional, default ``True``

        :param is_mutable: Determines if the output is mutable
        :type is_mutable: boolean; optional, default ``True``

        The vertices in the product will be the set of ordered pairs
        `(v,w)` where `v` is a vertex in self and `w` is a vertex in
        right.

        .. WARNING::

           If ``X`` and ``Y`` are simplicial complexes, then ``X*Y``
           returns their join, not their product.

        EXAMPLES::

            sage: S = SimplicialComplex([[0,1], [1,2], [0,2]]) # circle
            sage: K = SimplicialComplex([[0,1]])   # edge
            sage: S.product(K).vertices()  # cylinder
            ('L0R0', 'L0R1', 'L1R0', 'L1R1', 'L2R0', 'L2R1')
            sage: S.product(K, rename_vertices=False).vertices()
            ((0, 0), (0, 1), (1, 0), (1, 1), (2, 0), (2, 1))
            sage: T = S.product(S)  # torus
            sage: T
            Simplicial complex with 9 vertices and 18 facets
            sage: T.homology()
            {0: 0, 1: Z x Z, 2: Z}

        These can get large pretty quickly::

            sage: T = simplicial_complexes.Torus(); T
            Minimal triangulation of the torus
            sage: K = simplicial_complexes.KleinBottle(); K
            Minimal triangulation of the Klein bottle
            sage: T.product(K)      # long time: 5 or 6 seconds
            Simplicial complex with 56 vertices and 1344 facets
        """
        facets = []
        for f in self._facets:
            for g in right._facets:
                facets.extend(f.product(g, rename_vertices))
        return SimplicialComplex(facets, is_mutable=is_mutable)

    def join(self, right, rename_vertices=True, is_mutable=True):
        """
        The join of this simplicial complex with another one.

        The join of two simplicial complexes `S` and `T` is the
        simplicial complex `S*T` with simplices of the form `[v_0,
        ..., v_k, w_0, ..., w_n]` for all simplices `[v_0, ..., v_k]` in
        `S` and `[w_0, ..., w_n]` in `T`.

        :param right: the other simplicial complex (the right-hand factor)

        :param rename_vertices: If this is True, the vertices in the
           join will be renamed by the formula: vertex "v" in the
           left-hand factor --> vertex "Lv" in the join, vertex "w" in
           the right-hand factor --> vertex "Rw" in the join.  If this
           is false, this tries to construct the join without renaming
           the vertices; this will cause problems if the two factors
           have any vertices with names in common.

        :type rename_vertices: boolean; optional, default ``True``

        :param is_mutable: Determines if the output is mutable
        :type is_mutable: boolean; optional, default ``True``

        EXAMPLES::

            sage: S = SimplicialComplex([[0], [1]])
            sage: T = SimplicialComplex([[2], [3]])
            sage: S.join(T)
            Simplicial complex with vertex set ('L0', 'L1', 'R2', 'R3') and 4 facets
            sage: S.join(T, rename_vertices=False)
            Simplicial complex with vertex set (0, 1, 2, 3) and facets {(1, 3), (1, 2), (0, 2), (0, 3)}

        The notation '*' may be used, as well::

            sage: S * S
            Simplicial complex with vertex set ('L0', 'L1', 'R0', 'R1') and 4 facets
            sage: S * S * S * S * S * S * S * S
            Simplicial complex with 16 vertices and 256 facets
        """
        facets = []
        for f in self._facets:
            for g in right._facets:
                facets.append(f.join(g, rename_vertices))
        return SimplicialComplex(facets, is_mutable=is_mutable)

    # Use * to mean 'join':
    __mul__ = join

    def cone(self, is_mutable=True):
        """
        The cone on this simplicial complex.

        :param is_mutable: Determines if the output is mutable
        :type is_mutable: boolean; optional, default ``True``

        The cone is the simplicial complex formed by adding a new
        vertex `C` and simplices of the form `[C, v_0, ..., v_k]` for
        every simplex `[v_0, ..., v_k]` in the original simplicial
        complex.  That is, the cone is the join of the original
        complex with a one-point simplicial complex.

        EXAMPLES::

            sage: S = SimplicialComplex([[0], [1]])
            sage: S.cone()
            Simplicial complex with vertex set ('L0', 'L1', 'R0') and facets {('L0', 'R0'), ('L1', 'R0')}
        """
        return self.join(SimplicialComplex([["0"]], is_mutable=is_mutable),
                         rename_vertices = True)

    def suspension(self, n=1, is_mutable=True):
        r"""
        The suspension of this simplicial complex.

        :param n: positive integer -- suspend this many times.

        :type n: optional, default 1

        :param is_mutable: Determines if the output is mutable
        :type is_mutable: boolean; optional, default ``True``

        The suspension is the simplicial complex formed by adding two
        new vertices `S_0` and `S_1` and simplices of the form `[S_0,
        v_0, ..., v_k]` and `[S_1, v_0, ..., v_k]` for every simplex
        `[v_0, ..., v_k]` in the original simplicial complex.  That
        is, the suspension is the join of the original complex with a
        two-point simplicial complex.

        If the simplicial complex `M` happens to be a pseudomanifold
        (see :meth:`is_pseudomanifold`), then this instead constructs
        Datta's one-point suspension (see p. 434 in the cited
        article): choose a vertex `u` in `M` and choose a new vertex
        `w` to add.  Denote the join of simplices by "`*`".  The
        facets in the one-point suspension are of the two forms

        - `u * \alpha` where `\alpha` is a facet of `M` not containing
          `u`

        - `w * \beta` where `\beta` is any facet of `M`.

        REFERENCES:

        - Basudeb Datta, "Minimal triangulations of manifolds",
          J. Indian Inst. Sci. 87 (2007), no. 4, 429-449.

        EXAMPLES::

            sage: S0 = SimplicialComplex([[0], [1]])
            sage: S0.suspension() == simplicial_complexes.Sphere(1)
            True
            sage: S3 = S0.suspension(3)  # the 3-sphere
            sage: S3.homology()
            {0: 0, 1: 0, 2: 0, 3: Z}

        For pseudomanifolds, the complex constructed here will be
        smaller than that obtained by taking the join with the
        0-sphere: the join adds two vertices, while this construction
        only adds one. ::

            sage: T = simplicial_complexes.Torus()
            sage: T.join(S0).vertices()      # 9 vertices
            ('L0', 'L1', 'L2', 'L3', 'L4', 'L5', 'L6', 'R0', 'R1')
            sage: T.suspension().vertices()  # 8 vertices
            (0, 1, 2, 3, 4, 5, 6, 7)
        """
        if n < 0:
            raise ValueError("n must be non-negative.")
        if n == 0:
            return self
        if n == 1:
            if self.is_pseudomanifold():
                # Use one-point compactification of Datta. The
                # construction is a bit slower, but the resulting
                # complex is smaller.
                V = self.vertices()
                u = V[0]
                w = 0
                while w in V:
                    w += 1
                w = Simplex([w])
                new_facets = []
                for f in self.facets():
                    if u not in f:
                        new_facets.append(f.join(Simplex([u]), rename_vertices=False))
                    new_facets.append(f.join(w, rename_vertices=False))
                return SimplicialComplex(new_facets)
            else:
                return self.join(SimplicialComplex([["0"], ["1"]], is_mutable=is_mutable),
                                 rename_vertices = True)
        return self.suspension(1, is_mutable).suspension(int(n-1), is_mutable)

    def disjoint_union(self, right, rename_vertices=True, is_mutable=True):
        """
        The disjoint union of this simplicial complex with another one.

        :param right: the other simplicial complex (the right-hand factor)

        :param rename_vertices: If this is True, the vertices in the
           disjoint union will be renamed by the formula: vertex "v"
           in the left-hand factor --> vertex "Lv" in the disjoint
           union, vertex "w" in the right-hand factor --> vertex "Rw"
           in the disjoint union.  If this is false, this tries to
           construct the disjoint union without renaming the vertices;
           this will cause problems if the two factors have any
           vertices with names in common.

        :type rename_vertices: boolean; optional, default True

        EXAMPLES::

            sage: S1 = simplicial_complexes.Sphere(1)
            sage: S2 = simplicial_complexes.Sphere(2)
            sage: S1.disjoint_union(S2).homology()
            {0: Z, 1: Z, 2: Z}
        """
        facets = []
        for f in self._facets:
            facets.append(tuple(["L" + str(v) for v in f]))
        for f in right._facets:
            facets.append(tuple(["R" + str(v) for v in f]))
        return SimplicialComplex(facets, is_mutable=is_mutable)

    def wedge(self, right, rename_vertices=True, is_mutable=True):
        """
        The wedge (one-point union) of this simplicial complex with
        another one.

        :param right: the other simplicial complex (the right-hand factor)

        :param rename_vertices: If this is ``True``, the vertices in the
           wedge will be renamed by the formula: first vertex in each
           are glued together and called "0".  Otherwise, each vertex
           "v" in the left-hand factor --> vertex "Lv" in the wedge,
           vertex "w" in the right-hand factor --> vertex "Rw" in the
           wedge.  If this is ``False``, this tries to construct the wedge
           without renaming the vertices; this will cause problems if
           the two factors have any vertices with names in common.

        :type rename_vertices: boolean; optional, default ``True``

        :param is_mutable: Determines if the output is mutable
        :type is_mutable: boolean; optional, default ``True``

        .. NOTE::

            This operation is not well-defined if ``self`` or
            ``other`` is not path-connected.

        EXAMPLES::

            sage: S1 = simplicial_complexes.Sphere(1)
            sage: S2 = simplicial_complexes.Sphere(2)
            sage: S1.wedge(S2).homology()
            {0: 0, 1: Z, 2: Z}
        """
        left_vertices = list(self.vertices())
        left_0 = left_vertices.pop(0)
        right_vertices = list(right.vertices())
        right_0 = right_vertices.pop(0)
        left_dict = {left_0: 0}
        right_dict = {right_0: 0}
        if rename_vertices:
            facets = []
            for v in left_vertices:
                left_dict[v] = "L" + str(v)
            for v in right_vertices:
                right_dict[v] = "R" + str(v)

            for f in self._facets:
                facets.append(tuple([left_dict[v] for v in f]))
            for f in right._facets:
                facets.append(tuple([right_dict[v] for v in f]))
        else:
            facets = self._facets + right._facets
        return SimplicialComplex(facets, is_mutable=is_mutable)

    def chain_complex(self, **kwds):
        """
        The chain complex associated to this simplicial complex.

        :param dimensions: if ``None``, compute the chain complex in all
           dimensions.  If a list or tuple of integers, compute the
           chain complex in those dimensions, setting the chain groups
           in all other dimensions to zero.
        :param base_ring: commutative ring
        :type base_ring: optional, default ``ZZ``
        :param subcomplex: a subcomplex of this simplicial complex.
           Compute the chain complex relative to this subcomplex.
        :type subcomplex: optional, default empty
        :param augmented: If ``True``, return the augmented chain complex
           (that is, include a class in dimension `-1` corresponding
           to the empty cell).  This is ignored if ``dimensions`` is
           specified.
        :type augmented: boolean; optional, default ``False``
        :param cochain: If ``True``, return the cochain complex (that is,
           the dual of the chain complex).
        :type cochain: boolean; optional, default ``False``
        :param verbose: If ``True``, print some messages as the chain
           complex is computed.
        :type verbose: boolean; optional, default ``False``
        :param check_diffs: If ``True``, make sure that the chain complex
           is actually a chain complex: the differentials are
           composable and their product is zero.
        :type check_diffs: boolean; optional, default ``False``

        .. NOTE::

           If subcomplex is nonempty, then the argument ``augmented``
           has no effect: the chain complex relative to a nonempty
           subcomplex is zero in dimension `-1`.

        EXAMPLES::

            sage: circle = SimplicialComplex([[0,1], [1,2], [0, 2]])
            sage: circle.chain_complex()
            Chain complex with at most 2 nonzero terms over Integer Ring
            sage: circle.chain_complex()._latex_()
            '\\Bold{Z}^{3} \\xrightarrow{d_{1}} \\Bold{Z}^{3}'
            sage: circle.chain_complex(base_ring=QQ, augmented=True)
            Chain complex with at most 3 nonzero terms over Rational Field
        """
        augmented = kwds.get('augmented', False)
        cochain = kwds.get('cochain', False)
        verbose = kwds.get('verbose', False)
        check_diffs = kwds.get('check_diffs', False)
        base_ring = kwds.get('base_ring', ZZ)
        dimensions = kwds.get('dimensions', None)
        subcomplex = kwds.get('subcomplex', None)

        # initialize subcomplex
        if subcomplex is None:
            subcomplex = SimplicialComplex(is_mutable=False)
        else:
            # subcomplex is not empty, so don't augment the chain complex
            augmented = False
            # Use an immutable copy of the subcomplex
            if not subcomplex._is_mutable:
                subcomplex = SimplicialComplex(subcomplex._facets, maximality_check=False,
                                               sort_facets=False, is_mutable=False)
        # now construct the range of dimensions in which to compute
        if dimensions is None:
            dimensions = range(0, self.dimension()+1)
            first = 0
        else:
            augmented = False
            first = dimensions[0]
        differentials = {}
        # in the chain complex, compute the first dimension by hand,
        # and don't cache it: it may be differ from situation to
        # situation because of boundary effects.
        current = None
        current_dim = None
        if augmented:  # then first == 0
            current = list(self.n_faces(0, subcomplex=subcomplex))
            current_dim = 0
            if cochain:
                differentials[-1] = matrix(base_ring, len(current), 1,
                                           [1]*len(current))
            else:
                differentials[0] = matrix(base_ring, 1, len(current),
                                          [1]*len(current))
        elif first == 0 and not augmented:
            current = list(self.n_faces(0, subcomplex=subcomplex))
            current_dim = 0
            if not cochain:
                differentials[0] = matrix(base_ring, 0, len(current))
        else:  # first > 0
            current = list(self.n_faces(first, subcomplex=subcomplex))
            current_dim = first
            if not cochain:
                differentials[first] = matrix(base_ring, 0, len(current))
        for n in dimensions[1:]:
            if verbose:
                print "  starting dimension %s" % n
            if (n, subcomplex) in self._complex:
                if cochain:
                    differentials[n-1] = self._complex[(n, subcomplex)].transpose().change_ring(base_ring)
                    mat = differentials[n-1]
                else:
                    differentials[n] = self._complex[(n, subcomplex)].change_ring(base_ring)
                    mat = differentials[n]
                if verbose:
                    print "    boundary matrix (cached): it's %s by %s." % (mat.nrows(), mat.ncols())
            else:
                # 'current' is the list of faces in dimension n
                #
                # 'old' is a dictionary, with keys the faces in the
                # previous dimension (dim n-1 for the chain complex,
                # n+1 for the cochain complex), values the integers 0,
                # 1, 2, ... (the index of the face).  finding an entry
                # in a dictionary seems to be faster than finding the
                # index of an entry in a list.
                if current_dim == n-1:
                    old = dict(zip(current, range(len(current))))
                else:
                    set_of_faces = list(self.n_faces(n-1, subcomplex=subcomplex))
                    old = dict(zip(set_of_faces, range(len(set_of_faces))))
                current = list(self.n_faces(n, subcomplex=subcomplex))
                current_dim = n
                # construct matrix.  it is easiest to construct it as
                # a sparse matrix, specifying which entries are
                # nonzero via a dictionary.
                matrix_data = {}
                col = 0
                if len(old) and len(current):
                    for simplex in current:
                        for i in range(n+1):
                            face_i = simplex.face(i)
                            try:
                                matrix_data[(old[face_i], col)] = (-1)**i
                            except KeyError:
                                pass
                        col += 1
                mat = matrix(ZZ, len(old), len(current), matrix_data)
                if cochain:
                    self._complex[(n, subcomplex)] = mat
                    differentials[n-1] = mat.transpose().change_ring(base_ring)
                else:
                    self._complex[(n, subcomplex)] = mat
                    differentials[n] = mat.change_ring(base_ring)
                if verbose:
                    print "    boundary matrix computed: it's %s by %s." % (mat.nrows(), mat.ncols())
        # now for the cochain complex, compute the last dimension by
        # hand, and don't cache it.
        if cochain:
            n = dimensions[-1] + 1
            if current_dim != n-1:
                current = list(self.n_faces(n-1, subcomplex=subcomplex))
            differentials[n-1] = matrix(base_ring, 0, len(current))
        # finally, return the chain complex
        if cochain:
            return ChainComplex(data=differentials, degree=1, **kwds)
        else:
            return ChainComplex(data=differentials, degree=-1, **kwds)

    def _homology_(self, dim=None, **kwds):
        """
        The (reduced) homology of this simplicial complex.

        :param dim: If ``None``, then return the homology in every
           dimension.  If ``dim`` is an integer or list, return the
           homology in the given dimensions.  (Actually, if ``dim`` is
           a list, return the homology in the range from ``min(dim)``
           to ``max(dim)``.)

        :type dim: integer or list of integers or ``None``; optional,
                   default ``None``

        :param base_ring: commutative ring. Must be ``ZZ`` or a field.

        :type base_ring: optional, default ``ZZ``

        :param subcomplex: a subcomplex of this simplicial complex.
           Compute homology relative to this subcomplex.

        :type subcomplex: optional, default ``None``

        :param cohomology: If ``True``, compute cohomology rather than
           homology.

        :type cohomology: boolean; optional, default ``False``

        :param enlarge: If ``True``, find a new subcomplex homotopy
           equivalent to, and probably larger than, the given one.

        :type enlarge: boolean; optional, default ``True``

        :param algorithm: The options are ``'auto'``, ``'dhsw'``,
           ``'pari'`` or  ``'no_chomp'``.  If ``'auto'``, first try CHomP,
           then use the Dumas, Heckenbach, Saunders, and Welker elimination
           algorithm for large matrices, Pari for small ones.  If
           ``'no_chomp'``, then don't try CHomP, but behave the same
           otherwise.  If ``'pari'``, then compute elementary divisors
           using Pari.  If ``'dhsw'``, then use the DHSW algorithm to
           compute elementary divisors.  (As of this writing, CHomP is
           by far the fastest option, followed by the ``'auto'`` or
           ``'no_chomp'`` setting of using DHSW for large matrices and
           Pari for small ones.)

        :type algorithm: string; optional, default ``'auto'``

        :param verbose: If ``True``, print some messages as the homology
           is computed.

        :type verbose: boolean; optional, default ``False``

        :param reduced: If ``True``, return the reduced homology.

        :type reduced: boolean; optional, default ``True``

        Algorithm: if ``subcomplex`` is ``None``, replace it with a facet
        -- a contractible subcomplex of the original complex.  Then no
        matter what ``subcomplex`` is, replace it with a subcomplex
        `L` which is homotopy equivalent and as large as possible.
        Compute the homology of the original complex relative to `L`:
        if `L` is large, then the relative chain complex will be small
        enough to speed up computations considerably.

        EXAMPLES::

            sage: circle = SimplicialComplex([[0,1], [1,2], [0, 2]])
            sage: circle._homology_()
            {0: 0, 1: Z}
            sage: sphere = SimplicialComplex([[0,1,2,3]])
            sage: sphere.remove_face([0,1,2,3])
            sage: sphere
            Simplicial complex with vertex set (0, 1, 2, 3) and facets {(0, 2, 3), (0, 1, 2), (1, 2, 3), (0, 1, 3)}
            sage: sphere._homology_()
            {0: 0, 1: 0, 2: Z}
            sage: sphere._homology_(reduced=False)
            {0: Z, 1: 0, 2: Z}
            sage: sphere._homology_(base_ring=GF(2), reduced=False)
            {0: Vector space of dimension 1 over Finite Field of size 2,
             1: Vector space of dimension 0 over Finite Field of size 2,
             2: Vector space of dimension 1 over Finite Field of size 2}

        Another way to get a two-sphere: take a two-point space and take its
        three-fold join with itself::

            sage: S = SimplicialComplex([[0], [1]])
            sage: (S*S*S)._homology_(dim=2, cohomology=True)
            Z

        Relative homology::

            sage: T = SimplicialComplex([[0,1,2]])
            sage: U = SimplicialComplex([[0,1], [1,2], [0,2]])
            sage: T._homology_(subcomplex=U)
            {0: 0, 1: 0, 2: Z}
        """
        from sage.homology.homology_group import HomologyGroup

        base_ring = kwds.get('base_ring', ZZ)
        cohomology = kwds.get('cohomology', False)
        enlarge = kwds.get('enlarge', True)
        verbose = kwds.get('verbose', False)
        subcomplex = kwds.get('subcomplex', None)
        reduced = kwds.get('reduced', True)

        if dim is not None:
            if isinstance(dim, (list, tuple)):
                low = min(dim) - 1
                high = max(dim) + 2
            else:
                low = dim - 1
                high = dim + 2
            dims = range(low, high)
        else:
            dims = None

        if verbose:
            print "starting calculation of the homology of this",
            print "%s-dimensional simplicial complex" % self.dimension()
        if subcomplex is None:
            if enlarge:
                if verbose:
                    print "Constructing contractible subcomplex..."
                L = self._contractible_subcomplex(verbose=verbose)
                if verbose:
                    print "Done finding contractible subcomplex."
                    vec = [len(self.n_faces(n-1, subcomplex=L)) for n in range(self.dimension()+2)]
                    print "The difference between the f-vectors is:"
                    print "  %s" % vec
            else:
                L = SimplicialComplex([[self.vertices().tuple()[0]]])
        else:
            if enlarge:
                if verbose:
                    print "Enlarging subcomplex..."
                L = self._enlarge_subcomplex(subcomplex, verbose=verbose)
                if verbose:
                    print "Done enlarging subcomplex:"
            else:
                L = subcomplex
        L.set_immutable()

        if verbose:
            print "Computing the chain complex..."
<<<<<<< HEAD
        kwds['subcomplex']=L
        C = self.chain_complex(dimensions=dims, augmented=reduced,
=======
        kwds['subcomplex'] = L
        C = self.chain_complex(dimensions=dims, augmented=True,
>>>>>>> 190a7be7
                               cochain=cohomology, **kwds)
        if verbose:
            print " Done computing the chain complex. "
            print "Now computing homology..."
        if 'subcomplex' in kwds:
            del kwds['subcomplex']
        answer = C.homology(**kwds)

        if dim is None:
            dim = range(self.dimension()+1)
        zero = HomologyGroup(0, base_ring)
        if isinstance(dim, (list, tuple)):
            # Fix non-reduced answer.
            if subcomplex is None and not reduced and 0 in dim:
                try:
                    if base_ring.is_field():
                        rank = answer[0].dimension()
                    else:
                        rank = len(answer[0].invariants())
                except KeyError:
                    rank = 0
                answer[0] = HomologyGroup(rank + 1, base_ring)
            return dict([d, answer.get(d, zero)] for d in dim)
        return answer.get(dim, zero)

    # This is cached for speed reasons: it can be very slow to run
    # this function.
    @cached_method
    def algebraic_topological_model(self, base_ring=None):
        r"""
        Algebraic topological model for this simplicial complex with
        coefficients in ``base_ring``.

        The term "algebraic topological model" is defined by Pilarczyk
        and Réal [PR]_.

        INPUT:

        - ``base_ring`` - coefficient ring (optional, default
          ``QQ``). Must be a field.

        Denote by `C` the chain complex associated to this simplicial
        complex. The algebraic topological model is a chain complex
        `M` with zero differential, with the same homology as `C`,
        along with chain maps `\pi: C \to M` and `\iota: M \to C`
        satisfying `\iota \pi = 1_M` and `\pi \iota` chain homotopic
        to `1_C`. The chain homotopy `\phi` must satisfy

        - `\phi \phi = 0`,
        - `\pi \phi = 0`,
        - `\phi \iota = 0`.

        Such a chain homotopy is called a *chain contraction*.

        OUTPUT: a pair consisting of

        - chain contraction ``phi`` associated to `C`, `M`, `\pi`, and
          `\iota`
        - the chain complex `M`

        Note that from the chain contraction ``phi``, one can recover the
        chain maps `\pi` and `\iota` via ``phi.pi()`` and
        ``phi.iota()``. Then one can recover `C` and `M` from, for
        example, ``phi.pi().domain()`` and ``phi.pi().codomain()``,
        respectively.

        EXAMPLES::

            sage: RP2 = simplicial_complexes.RealProjectivePlane()
            sage: phi, M = RP2.algebraic_topological_model(GF(2))
            sage: M.homology()
            {0: Vector space of dimension 1 over Finite Field of size 2,
             1: Vector space of dimension 1 over Finite Field of size 2,
             2: Vector space of dimension 1 over Finite Field of size 2}
            sage: T = simplicial_complexes.Torus()
            sage: phi, M = T.algebraic_topological_model(QQ)
            sage: M.homology()
            {0: Vector space of dimension 1 over Rational Field,
             1: Vector space of dimension 2 over Rational Field,
             2: Vector space of dimension 1 over Rational Field}
        """
        from algebraic_topological_model import algebraic_topological_model
        if base_ring is None:
            base_ring = QQ
        return algebraic_topological_model(self, base_ring)

    def alexander_whitney(self, simplex, dim_left):
        r"""
        Subdivide this simplex into a pair of simplices.

        If this simplex has vertices `v_0`, `v_1`, ..., `v_n`, then
        subdivide it into simplices `(v_0, v_1, ..., v_{dim})` and
        `(v_{dim}, v_{dim + 1}, ..., v_n)`.

        See :meth:`Simplex.alexander_whitney` for more details. This
        method just calls that one.

        INPUT:

        - ``simplex`` -- a simplex in this complex
        - ``dim`` -- integer between 0 and one more than the
          dimension of this simplex

        OUTPUT: a list containing just the triple ``(1, left,
        right)``, where ``left`` and ``right`` are the two simplices
        described above.

        EXAMPLES::

            sage: s = Simplex((0,1,3,4))
            sage: X = SimplicialComplex([s])
            sage: X.alexander_whitney(s, 0)
            [(1, (0,), (0, 1, 3, 4))]
            sage: X.alexander_whitney(s, 2)
            [(1, (0, 1, 3), (3, 4))]
        """
        return simplex.alexander_whitney(dim_left)

    def add_face(self, face):
        """
        Add a face to this simplicial complex

        :param face: a subset of the vertex set

        This *changes* the simplicial complex, adding a new face and all
        of its subfaces.

        EXAMPLES::

            sage: X = SimplicialComplex([[0,1], [0,2]])
            sage: X.add_face([0,1,2,]); X
            Simplicial complex with vertex set (0, 1, 2) and facets {(0, 1, 2)}
            sage: Y = SimplicialComplex(); Y
            Simplicial complex with vertex set () and facets {()}
            sage: Y.add_face([0,1])
            sage: Y.add_face([1,2,3])
            sage: Y
            Simplicial complex with vertex set (0, 1, 2, 3) and facets {(1, 2, 3), (0, 1)}

        If you add a face which is already present, there is no effect::

            sage: Y.add_face([1,3]); Y
            Simplicial complex with vertex set (0, 1, 2, 3) and facets {(1, 2, 3), (0, 1)}

        Check that the bug reported at :trac:`14354` has been fixed::

            sage: T = SimplicialComplex([range(1,5)]).n_skeleton(1)
            sage: T.homology()
            {0: 0, 1: Z x Z x Z}
            sage: T.add_face([1,2,3])
            sage: T.homology()
            {0: 0, 1: Z x Z, 2: 0}

        Check we've fixed the bug reported at :trac:`14578`::

            sage: t0 = SimplicialComplex()
            sage: t0.add_face(('a', 'b'))
            sage: t0.add_face(('c', 'd', 'e'))
            sage: t0.add_face(('e', 'f', 'c'))
            sage: t0.homology()
            {0: Z, 1: 0, 2: 0}
        """
        if not self._is_mutable:
            raise ValueError("This simplicial complex is not mutable")

        if self._sorted:
            new_face = Simplex(sorted(face))
        else:
            new_face = Simplex(face)

        face_is_maximal = True
        for other in self._facets:
            if face_is_maximal:
                face_is_maximal = not new_face.is_face(other)
        if face_is_maximal:
            # remove any old facets which are no longer maximal
            Facets = list(self._facets)
            for old_face in self._facets:
                if old_face.is_face(new_face):
                    Facets.remove(old_face)
            # add new_face to facet list
            Facets.append(new_face)
            self._facets = Facets

            # Update the vertex set
            if self._sorted:
                self._vertex_set = Simplex(sorted(reduce(union, [self._vertex_set, new_face])))
            else:
                self._vertex_set = Simplex(reduce(union, [self._vertex_set, new_face]))

            # update self._faces if necessary
            if None in self._faces:
                all_new_faces = SimplicialComplex([new_face]).faces()
                for dim in range(0, new_face.dimension()+1):
                    if dim in self._faces[None]:
                        self._faces[None][dim] = self._faces[None][dim].union(all_new_faces[dim])
                    else:
                        self._faces[None][dim] = all_new_faces[dim]
            # update self._graph if necessary
            if self._graph is not None:
                d = new_face.dimension()+1
                for i in range(d):
                    for j in range(i+1, d):
                        self._graph.add_edge(new_face[i], new_face[j])
            self._complex = {}
            self.__contractible = None
            self.__enlarged = {}

    def remove_face(self, face):
        """
        Remove a face from this simplicial complex and return the
        resulting simplicial complex.

        :param face: a face of the simplicial complex

        This *changes* the simplicial complex.

        ALGORITHM:

        The facets of the new simplicial complex are
        the facets of the original complex not containing ``face``,
        together with those of ``link(face)*boundary(face)``.

        EXAMPLES::

            sage: S = range(1,5)
            sage: Z = SimplicialComplex([S]); Z
            Simplicial complex with vertex set (1, 2, 3, 4) and facets {(1, 2, 3, 4)}
            sage: Z.remove_face([1,2])
            sage: Z
            Simplicial complex with vertex set (1, 2, 3, 4) and facets {(1, 3, 4), (2, 3, 4)}

            sage: S = SimplicialComplex([[0,1,2],[2,3]])
            sage: S
            Simplicial complex with vertex set (0, 1, 2, 3) and facets {(0, 1, 2), (2, 3)}
            sage: S.remove_face([0,1,2])
            sage: S
            Simplicial complex with vertex set (0, 1, 2, 3) and facets {(1, 2), (2, 3), (0, 2), (0, 1)}
        """
        if not self._is_mutable:
            raise ValueError("This simplicial complex is not mutable")

        simplex = Simplex(face)
        facets = self.facets()
        if all([not simplex.is_face(F) for F in facets]):
            # face is not in self: nothing to remove
            return self
        link = self.link(simplex)
        join_facets = []
        for f in simplex.faces():
            for g in link.facets():
                join_facets.append(f.join(g, rename_vertices=False))
        # join_facets is the list of facets in the join bdry(face) * link(face)
        remaining = join_facets + [elem for elem in facets if not simplex.is_face(elem)]

        # Check to see if there are any non-maximial faces
        # build set of facets
        self._facets = []
        for f in remaining:
            face = Simplex(f)
            face_is_maximal = True
            faces_to_be_removed = []
            for other in self._facets:
                if other.is_face(face):
                    faces_to_be_removed.append(other)
                elif face_is_maximal:
                    face_is_maximal = not face.is_face(other)
            for x in faces_to_be_removed:
                self._facets.remove(x)
            face = Simplex(sorted(face.tuple()))
            if face_is_maximal:
                self._facets.append(face)
        # if no maximal faces, add the empty face as a facet
        if len(remaining) == 0:
            self._facets.append(Simplex(-1))

        # Recreate the vertex set
        from sage.misc.misc import union
        if self._sorted:
            self._vertex_set = Simplex(sorted(reduce(union, self._facets)))
        else:
            self._vertex_set = Simplex(reduce(union, self._facets))

        # Update self._faces and self._graph if necessary
        if None in self._faces:
            self._faces = {}
            self.faces()
        if self._graph is not None:
            # Only if removing a 1 or 2 dim face will the graph be affected
            if len(face) == 1:
                self._graph.delete_vertex(face[0])
                self._graph.add_vertex(face[0])
            elif len(face) == 2:
                self._graph.delete_edge(face[0], face[1])
        self._complex = {}
        self.__contractible = None
        self.__enlarged = {}

    def connected_sum(self, other, is_mutable=True):
        """
        The connected sum of this simplicial complex with another one.

        :param other: another simplicial complex
        :param is_mutable: Determines if the output is mutable
        :type is_mutable: boolean; optional, default ``True``
        :return: the connected sum ``self # other``

        .. WARNING::

           This does not check that ``self`` and ``other`` are manifolds,
           only that their facets all have the same dimension.  Since a
           (more or less) random facet is chosen from each complex and
           then glued together, this method may return random
           results if applied to non-manifolds, depending on which
           facet is chosen.

        Algorithm: a facet is chosen from each surface, and removed.
        The vertices of these two facets are relabeled to
        ``(0,1,...,dim)``.  Of the remaining vertices, the ones from
        the left-hand factor are renamed by prepending an "L", and
        similarly the remaining vertices in the right-hand factor are
        renamed by prepending an "R".

        EXAMPLES::

            sage: S1 = simplicial_complexes.Sphere(1)
            sage: S1.connected_sum(S1.connected_sum(S1)).homology()
            {0: 0, 1: Z}
            sage: P = simplicial_complexes.RealProjectivePlane(); P
            Minimal triangulation of the real projective plane
            sage: P.connected_sum(P)    # the Klein bottle
            Simplicial complex with 9 vertices and 18 facets

        The notation '+' may be used for connected sum, also::

            sage: P + P    # the Klein bottle
            Simplicial complex with 9 vertices and 18 facets
            sage: (P + P).homology()[1]
            Z x C2
        """
        if not (self.is_pure() and other.is_pure() and
                self.dimension() == other.dimension()):
            raise ValueError("Complexes are not pure of the same dimension.")
        # first find a top-dimensional simplex to remove from each surface
        keep_left = self._facets[0]
        keep_right = other._facets[0]
        # construct the set of vertices:
        left = set(self.vertices()).difference(set(keep_left))
        right = set(other.vertices()).difference(set(keep_right))
        # construct the set of facets:
        left = set(self._facets).difference(set([keep_left]))
        right = set(other._facets).difference(set([keep_right]))
        facet_set = ([[rename_vertex(v, keep=list(keep_left))
                       for v in face] for face in left]
                     + [[rename_vertex(v, keep=list(keep_right), left=False)
                         for v in face] for face in right])
        # return the new surface
        return SimplicialComplex(facet_set, is_mutable=is_mutable)

    __add__ = connected_sum

    def link(self, simplex, is_mutable=True):
        """
        The link of a simplex in this simplicial complex.

        The link of a simplex `F` is the simplicial complex formed by
        all simplices `G` which are disjoint from `F` but for which `F
        \cup G` is a simplex.

        :param simplex: a simplex in this simplicial complex.
        :param is_mutable: Determines if the output is mutable
        :type is_mutable: boolean; optional, default ``True``

        EXAMPLES::

            sage: X = SimplicialComplex([[0,1,2], [1,2,3]])
            sage: X.link(Simplex([0]))
            Simplicial complex with vertex set (1, 2) and facets {(1, 2)}
            sage: X.link([1,2])
            Simplicial complex with vertex set (0, 3) and facets {(3,), (0,)}
            sage: Y = SimplicialComplex([[0,1,2,3]])
            sage: Y.link([1])
            Simplicial complex with vertex set (0, 2, 3) and facets {(0, 2, 3)}
        """
        faces = []
        s = Simplex(simplex)
        for f in self._facets:
            if s.is_face(f):
                faces.append(Simplex(list(f.set().difference(s.set()))))
        return SimplicialComplex(faces, is_mutable=is_mutable)

    def is_cohen_macaulay(self, ncpus=0):
        r"""
        Returns True if ``self`` is Cohen-Macaulay, i.e., if
        `\tilde{H}_i(\operatorname{lk}_\Delta(F);\ZZ) = 0` for all
        `F \in \Delta` and `i < \operatorname{dim}\operatorname{lk}_\Delta(F)`.
        Here, `\Delta` is ``self``, and `\operatorname{lk}` denotes the
        link operator on ``self``.

        INPUT:

        - ``ncpus`` -- (default: 0) number of cpus used for the
          computation. If this is 0, determine the number of cpus
          automatically based on the hardware being used.

        For finite simplicial complexes, this is equivalent to the
        statement that the Stanley-Reisner ring of ``self`` is
        Cohen-Macaulay.

        EXAMPLES:

        Spheres are Cohen-Macaulay::

            sage: S = SimplicialComplex([[1,2],[2,3],[3,1]])
            sage: S.is_cohen_macaulay(ncpus=3)
            True

        The following example is taken from Bruns, Herzog - Cohen-Macaulay
        rings, Figure 5.3::

            sage: S = SimplicialComplex([[1,2,3],[1,4,5]])
            sage: S.is_cohen_macaulay(ncpus=3)
            ...
            False
        """
        from sage.parallel.decorate import parallel

        if ncpus == 0:
            import os
            try:
                ncpus = int(os.environ['SAGE_NUM_THREADS'])
            except KeyError:
                ncpus = 1

        facs = [ x for x in self.face_iterator() ]
        n = len(facs)
        facs_divided = [ [] for i in range(ncpus) ]
        for i in range(n):
            facs_divided[i % ncpus].append(facs[i])

        def all_homologies_vanish(F):
            S = self.link(F)
            H = S.homology(base_ring=QQ)
            return all( H[j].dimension() == 0 for j in xrange(S.dimension()) )

        @parallel(ncpus=ncpus)
        def all_homologies_in_list_vanish(Fs):
            return all( all_homologies_vanish(F) for F in Fs )

        return all( answer[1] for answer in all_homologies_in_list_vanish(facs_divided) )

    def generated_subcomplex(self, sub_vertex_set, is_mutable=True):
        """
        Returns the largest sub-simplicial complex of ``self`` containing
        exactly ``sub_vertex_set`` as vertices.

        :param sub_vertex_set: The sub-vertex set.
        :param is_mutable: Determines if the output is mutable
        :type is_mutable: boolean; optional, default ``True``

        EXAMPLES::

            sage: S = simplicial_complexes.Sphere(2)
            sage: S
            Minimal triangulation of the 2-sphere
            sage: S.generated_subcomplex([0,1,2])
            Simplicial complex with vertex set (0, 1, 2) and facets {(0, 1, 2)}

        """
        if not self.vertices().set().issuperset(sub_vertex_set):
            raise ValueError("input must be a subset of the vertex set.")
        faces = []
        for i in range(self.dimension()+1):
            for j in self.faces()[i]:
                if j.set().issubset(sub_vertex_set):
                    faces.append(j)
        return SimplicialComplex(faces, maximality_check=True,
                                 is_mutable=is_mutable)

    def _complement(self, simplex):
        """
        Return the complement of a simplex in the vertex set of this
        simplicial complex.

        :param simplex: a simplex (need not be in the simplicial complex)

        OUTPUT: its complement: the simplex formed by the vertices not
        contained in ``simplex``.

        Note that this only depends on the vertex set of the
        simplicial complex, not on its simplices.

        EXAMPLES::

            sage: X = SimplicialComplex([[0,1,2,3,4,5]])
            sage: X._complement([1,2,3])
            (0, 4, 5)
            sage: X._complement([0,1,3,4])
            (2, 5)
            sage: X._complement([0,4,1,3])
            (2, 5)
        """
        return Simplex(set(self.vertices()).difference(simplex))

    def _transpose_simplices(self, *simplices):
        """
        Given tuple ``L`` of simplices, returns new list, where each
        simplex is formed by taking a vertex from each simplex from
        ``L``.

        :param simplices: a bunch of simplices

        If ``simplices`` consists of `(f_0, f_1, f_2, ...)`, then the
        output consists of all possible simplices of the form `(v_0,
        v_1, v_2, ...)`, where `v_i` is a vertex of `f_i`.  If a
        vertex appears more than once in such a simplex, remove all
        but one of its appearances.  If such a simplex contains others
        already produced, then ignore that larger simplex -- the
        output should be a list of minimal simplices constructed in
        this way.

        This is used in computing the minimal nonfaces and hence the
        Stanley-Reisner ring.

        Note that this only depends on the vertex set of the
        simplicial complex, not on its simplices.

        I don't know if there is a standard name for this, but it
        looked sort of like the transpose of a matrix; hence the name
        for this method.

        EXAMPLES::

            sage: X = SimplicialComplex()
            sage: X._transpose_simplices([1,2])
            [(1,), (2,)]
            sage: X._transpose_simplices([1,2], [3,4])
            [(1, 3), (1, 4), (2, 3), (2, 4)]

        In the following example, one can construct the simplices
        ``(1,2)`` and ``(1,3)``, but you can also construct ``(1,1) = (1,)``,
        which is a face of both of the others.  So the answer omits
        ``(1,2)`` and ``(1,3)``::

            sage: X._transpose_simplices([1,2], [1,3])
            [(1,), (2, 3)]
        """
        answer = []
        if len(simplices) == 1:
            answer = [Simplex((v,)) for v in simplices[0]]
        elif len(simplices) > 1:
            face = simplices[0]
            rest = simplices[1:]
            for v in face:
                for partial in self._transpose_simplices(*rest):
                    if v not in partial:
                        L = sorted([v] + list(partial))
                        simplex = Simplex(L)
                    else:
                        simplex = partial
                    add_simplex = True
                    simplices_to_delete = []
                    for already in answer:
                        if add_simplex:
                            if already.is_face(simplex):
                                add_simplex = False
                            if add_simplex and simplex.is_face(already):
                                simplices_to_delete.append(already)
                    if add_simplex:
                        answer.append(simplex)
                    for x in simplices_to_delete:
                        answer.remove(x)
        return answer

    def minimal_nonfaces(self):
        """
        Set consisting of the minimal subsets of the vertex set of
        this simplicial complex which do not form faces.

        Algorithm: Proceeds through the faces of the complex increasing the
        dimension, starting from dimension 0, and add the faces that are not
        contained in the complex and that are not already contained in a
        previously seen minimal non-face.

        This is used in computing the
        :meth:`Stanley-Reisner ring<stanley_reisner_ring>` and the
        :meth:`Alexander dual<alexander_dual>`.

        EXAMPLES::

            sage: X = SimplicialComplex([[1,3],[1,2]])
            sage: X.minimal_nonfaces()
            {(2, 3)}
            sage: Y = SimplicialComplex([[0,1], [1,2], [2,3], [3,0]])
            sage: Y.minimal_nonfaces()
            {(1, 3), (0, 2)}

        TESTS::

            sage: SC = SimplicialComplex([(0,1,2),(0,2,3),(2,3,4),(1,2,4), \
                                          (1,4,5),(0,3,6),(3,6,7),(4,5,7)])
            sage: SC.minimal_nonfaces() #  This was taking a long time before :trac:`20078`
            {(3, 4, 7), (0, 7), (0, 4), (0, 5), (3, 5), (1, 7), (2, 5), (5, 6),
            (1, 3), (4, 6), (2, 7), (2, 6), (1, 6)}

        """

        face_dict = self.faces()
        vertices = self.vertices()
        dimension = self.dimension()
        set_mnf = set()

        for dim in range(dimension+1):
            face_sets = frozenset(f.set() for f in face_dict[dim])
            for candidate in combinations(vertices, dim + 1):
                set_candidate = frozenset(candidate)
                if set_candidate not in face_sets:
                    new = not any(set_candidate.issuperset(mnf) for mnf in set_mnf)
                    if new:
                        set_mnf.add(set_candidate)

        for candidate in combinations(vertices, dimension+2): #  Checks for minimal nonfaces in the remaining dimension
            set_candidate = frozenset(candidate)
            new = not any(set_candidate.issuperset(mnf) for mnf in set_mnf)
            if new:
                set_mnf.add(set_candidate)

        min_non_faces = Set([Simplex(mnf) for mnf in set_mnf])

        return min_non_faces

    def _stanley_reisner_base_ring(self, base_ring=ZZ):
        """
        The polynomial algebra of which the Stanley-Reisner ring is a
        quotient.

        :param base_ring: a commutative ring
        :type base_ring: optional, default ``ZZ``
        :return: a polynomial algebra with coefficients in base_ring,
          with one generator for each vertex in the simplicial complex.

        See the documentation for :meth:`stanley_reisner_ring` for a
        warning about the names of the vertices.

        EXAMPLES::

            sage: X = SimplicialComplex([[1,2], [0], [3]])
            sage: X._stanley_reisner_base_ring()
            Multivariate Polynomial Ring in x0, x1, x2, x3 over Integer Ring
            sage: Y = SimplicialComplex([['a', 'b', 'c']])
            sage: Y._stanley_reisner_base_ring(base_ring=QQ)
            Multivariate Polynomial Ring in a, c, b over Rational Field
        """
        return PolynomialRing(base_ring, self._gen_dict.values())

    def stanley_reisner_ring(self, base_ring=ZZ):
        """
        The Stanley-Reisner ring of this simplicial complex.

        :param base_ring: a commutative ring
        :type base_ring: optional, default ``ZZ``
        :return: a quotient of a polynomial algebra with coefficients
           in ``base_ring``, with one generator for each vertex in the
           simplicial complex, by the ideal generated by the products
           of those vertices which do not form faces in it.

        Thus the ideal is generated by the products corresponding to
        the minimal nonfaces of the simplicial complex.

        .. WARNING::

           This may be quite slow!

           Also, this may behave badly if the vertices have the
           'wrong' names. To avoid this, define the simplicial complex
           at the start with the flag ``name_check`` set to ``True``.

           More precisely, this is a quotient of a polynomial ring
           with one generator for each vertex.  If the name of a
           vertex is a non-negative integer, then the corresponding
           polynomial generator is named ``'x'`` followed by that integer
           (e.g., ``'x2'``, ``'x3'``, ``'x5'``, ...).  Otherwise, the
           polynomial generators are given the same names as the vertices.
           Thus if the vertex set is ``(2, 'x2')``, there will be problems.

        EXAMPLES::

            sage: X = SimplicialComplex([[0,1], [1,2], [2,3], [0,3]])
            sage: X.stanley_reisner_ring()
            Quotient of Multivariate Polynomial Ring in x0, x1, x2, x3 over Integer Ring by the ideal (x1*x3, x0*x2)
            sage: Y = SimplicialComplex([[0,1,2,3,4]]); Y
            Simplicial complex with vertex set (0, 1, 2, 3, 4) and facets {(0, 1, 2, 3, 4)}
            sage: Y.add_face([0,1,2,3,4])
            sage: Y.stanley_reisner_ring(base_ring=QQ)
            Multivariate Polynomial Ring in x0, x1, x2, x3, x4 over Rational Field
        """
        R = self._stanley_reisner_base_ring(base_ring)
        products = []
        for f in self.minimal_nonfaces():
            prod = 1
            for v in f:
                prod *= R(self._gen_dict[v])
            products.append(prod)
        return R.quotient(products)

    def alexander_dual(self, is_mutable=True):
        """
        The Alexander dual of this simplicial complex: according to
        the Macaulay2 documentation, this is the simplicial complex
        whose faces are the complements of its nonfaces.

        Thus find the minimal nonfaces and take their complements to
        find the facets in the Alexander dual.

        :param is_mutable: Determines if the output is mutable
        :type is_mutable: boolean; optional, default ``True``

        EXAMPLES::

            sage: Y = SimplicialComplex([[i] for i in range(5)]); Y
            Simplicial complex with vertex set (0, 1, 2, 3, 4) and facets {(4,), (2,), (3,), (0,), (1,)}
            sage: Y.alexander_dual()
            Simplicial complex with vertex set (0, 1, 2, 3, 4) and 10 facets
            sage: X = SimplicialComplex([[0,1], [1,2], [2,3], [3,0]])
            sage: X.alexander_dual()
            Simplicial complex with vertex set (0, 1, 2, 3) and facets {(1, 3), (0, 2)}
        """
        nonfaces = self.minimal_nonfaces()
        return SimplicialComplex([self._complement(f) for f in nonfaces], is_mutable=is_mutable)

    def barycentric_subdivision(self):
        """
        The barycentric subdivision of this simplicial complex.

        See http://en.wikipedia.org/wiki/Barycentric_subdivision for a
        definition.

        EXAMPLES::

            sage: triangle = SimplicialComplex([[0,1], [1,2], [0, 2]])
            sage: hexagon = triangle.barycentric_subdivision()
            sage: hexagon
            Simplicial complex with 6 vertices and 6 facets
            sage: hexagon.homology(1) == triangle.homology(1)
            True

        Barycentric subdivisions can get quite large, since each
        `n`-dimensional facet in the original complex produces
        `(n+1)!` facets in the subdivision::

            sage: S4 = simplicial_complexes.Sphere(4)
            sage: S4
            Minimal triangulation of the 4-sphere
            sage: S4.barycentric_subdivision()
            Simplicial complex with 62 vertices and 720 facets
        """
        return self.face_poset().order_complex()

    def graph(self):
        """
        The 1-skeleton of this simplicial complex, as a graph.

        .. WARNING::

           This may give the wrong answer if the simplicial complex
           was constructed with ``maximality_check`` set to ``False``.

        EXAMPLES::

            sage: S = SimplicialComplex([[0,1,2,3]])
            sage: G = S.graph(); G
            Graph on 4 vertices
            sage: G.edges()
            [(0, 1, None), (0, 2, None), (0, 3, None), (1, 2, None), (1, 3, None), (2, 3, None)]
        """
        if self._graph is None:
            edges = self.n_faces(1)
            vertices = [min(f) for f in self._facets if f.dimension() == 0]
            used_vertices = []  # vertices which are in an edge
            d = {}
            for e in edges:
                v = min(e)
                if v in d:
                    d[v].append(max(e))
                else:
                    d[v] = [max(e)]
                used_vertices.extend(list(e))
            for v in vertices:
                if v not in used_vertices:
                    d[v] = []
            self._graph = Graph(d)
        return self._graph

    def delta_complex(self, sort_simplices=False):
        r"""
        Returns ``self`` as a `\Delta`-complex.  The `\Delta`-complex
        is essentially identical to the simplicial complex: it has
        same simplices with the same boundaries.

        :param sort_simplices: if ``True``, sort the list of simplices in
          each dimension
        :type sort_simplices: boolean; optional, default ``False``

        EXAMPLES::

            sage: T = simplicial_complexes.Torus()
            sage: Td = T.delta_complex()
            sage: Td
            Delta complex with 7 vertices and 43 simplices
            sage: T.homology() == Td.homology()
            True
        """
        from delta_complex import DeltaComplex
        data = {}
        dim = self.dimension()
        n_cells = self.n_cells(dim)
        if sort_simplices:
            n_cells.sort()
        for n in range(dim, -1, -1):
            bdries = self.n_cells(n-1)
            if sort_simplices:
                bdries.sort()
            data[n] = []
            for f in n_cells:
                data[n].append([bdries.index(f.face(i)) for i in range(n+1)])
            n_cells = bdries
        return DeltaComplex(data)

    def is_flag_complex(self):
        """
        Returns ``True`` if and only if ``self`` is a flag complex.

        A flag complex is a simplicial complex that is the largest simplicial
        complex on its 1-skeleton. Thus a flag complex is the clique complex
        of its graph.

        EXAMPLES::

            sage: h = Graph({0:[1,2,3,4],1:[2,3,4],2:[3]})
            sage: x = h.clique_complex()
            sage: x
            Simplicial complex with vertex set (0, 1, 2, 3, 4) and facets {(0, 1, 4), (0, 1, 2, 3)}
            sage: x.is_flag_complex()
            True

            sage: X = simplicial_complexes.ChessboardComplex(3,3)
            sage: X.is_flag_complex()
            True
        """
        return self == self.graph().clique_complex()

    def is_connected(self):
        """
        Returns ``True`` if and only if ``self`` is connected.

        .. WARNING::

           This may give the wrong answer if the simplicial complex
           was constructed with ``maximality_check`` set to ``False``.

        EXAMPLES::

            sage: V = SimplicialComplex([[0,1,2],[3]])
            sage: V
            Simplicial complex with vertex set (0, 1, 2, 3) and facets {(0, 1, 2), (3,)}
            sage: V.is_connected()
            False

            sage: X = SimplicialComplex([[0,1,2]])
            sage: X.is_connected()
            True

            sage: U = simplicial_complexes.ChessboardComplex(3,3)
            sage: U.is_connected()
            True

            sage: W = simplicial_complexes.Sphere(3)
            sage: W.is_connected()
            True

            sage: S = SimplicialComplex([[0,1],[2,3]])
            sage: S.is_connected()
            False
        """
        return self.graph().is_connected()

    def n_skeleton(self, n):
        """
        The `n`-skeleton of this simplicial complex.

        The `n`-skeleton of a simplicial complex is obtained by discarding
        all of the simplices in dimensions larger than `n`.

        :param n: non-negative integer

        EXAMPLES::

            sage: X = SimplicialComplex([[0,1], [1,2,3], [0,2,3]])
            sage: X.n_skeleton(1)
            Simplicial complex with vertex set (0, 1, 2, 3) and facets {(2, 3), (0, 2), (1, 3), (1, 2), (0, 3), (0, 1)}
            sage: X.set_immutable()
            sage: X.n_skeleton(2)
            Simplicial complex with vertex set (0, 1, 2, 3) and facets {(0, 2, 3), (1, 2, 3), (0, 1)}
        """
        # make sure it's a list (it will be a tuple if immutable)
        facets = [f for f in self._facets if f.dimension() < n]
        facets.extend(self.n_faces(n))
        return SimplicialComplex(facets, is_mutable=self._is_mutable)

    def _contractible_subcomplex(self, verbose=False):
        """
        Find a contractible subcomplex `L` of this simplicial complex,
        preferably one which is as large as possible.

        :param verbose: If ``True``, print some messages as the simplicial
           complex is computed.
        :type verbose: boolean; optional, default ``False``

        Motivation: if `K` is the original complex and if `L` is
        contractible, then the relative homology `H_*(K,L)` is
        isomorphic to the reduced homology of `K`.  If `L` is large,
        then the relative chain complex will be a good deal smaller
        than the augmented chain complex for `K`, and this leads to a
        speed improvement for computing the homology of `K`.

        This just passes an immutable subcomplex consisting of a facet to the
        method ``_enlarge_subcomplex``.

        .. NOTE::

           Thus when the simplicial complex is empty, so is the
           resulting 'contractible subcomplex', which is therefore not
           technically contractible.  In this case, that doesn't
           matter because the homology is computed correctly anyway.

        EXAMPLES::

            sage: sphere = SimplicialComplex([[0,1,2,3]])
            sage: sphere.remove_face([0,1,2,3])
            sage: sphere
            Simplicial complex with vertex set (0, 1, 2, 3) and facets {(0, 2, 3), (0, 1, 2), (1, 2, 3), (0, 1, 3)}
            sage: L = sphere._contractible_subcomplex(); L
            Simplicial complex with vertex set (0, 1, 2, 3) and facets {(0, 2, 3), (1, 2, 3), (0, 1, 3)}
            sage: L.homology()
            {0: 0, 1: 0, 2: 0}
        """
        facets = [self._facets[0]]
        return self._enlarge_subcomplex(SimplicialComplex(facets, is_mutable=False), verbose=verbose)

    def _enlarge_subcomplex(self, subcomplex, verbose=False):
        """
        Given a subcomplex `S` of this simplicial complex `K`, find a
        subcomplex `L`, as large as possible, containing `S` which is
        homotopy equivalent to `S` (so that `H_{*}(K,S)` is isomorphic
        to `H_{*}(K,L)`).  This way, the chain complex for computing
        `H_{*}(K,L)` will be smaller than that for computing
        `H_{*}(K,S)`, so the computations should be faster.

        :param subcomplex: a subcomplex of this simplicial complex
        :param verbose: If ``True``, print some messages as the simplicial
           complex is computed.
        :type verbose: boolean; optional, default ``False``
        :return: a complex `L` containing ``subcomplex`` and contained
           in ``self``, homotopy equivalent to ``subcomplex``.

        Algorithm: start with the subcomplex `S` and loop through the
        facets of `K` which are not in `S`.  For each one, see whether
        its intersection with `S` is contractible, and if so, add it.
        This is recursive: testing for contractibility calls this
        routine again, via ``_contractible_subcomplex``.

        EXAMPLES::

            sage: T = simplicial_complexes.Torus(); T
            Minimal triangulation of the torus

        Inside the torus, define a subcomplex consisting of a loop::

            sage: S = SimplicialComplex([[0,1], [1,2], [0,2]], is_mutable=False)
            sage: S.homology()
            {0: 0, 1: Z}
            sage: L = T._enlarge_subcomplex(S)
            sage: L
            Simplicial complex with vertex set (0, 1, 2, 3, 4, 5, 6) and 8 facets
            sage: L.facets()
            {(0, 1, 5), (1, 3, 6), (1, 2), (1, 2, 4), (1, 3, 4), (0, 2), (1, 5, 6), (0, 1)}
            sage: L.homology()[1]
            Z
        """
        # Make the subcomplex immutable if not
        if subcomplex is not None and subcomplex._is_mutable:
            subcomplex = SimplicialComplex(subcomplex._facets,
                                           maximality_check=False,
                                           sort_facets=False,
                                           is_mutable=False)

        if subcomplex in self.__enlarged:
            return self.__enlarged[subcomplex]
        faces = [x for x in list(self._facets) if x not in subcomplex._facets]
        done = False
        new_facets = list(subcomplex._facets)
        while not done:
            done = True
            remove_these = []
            if verbose:
                print "  looping through %s facets" % len(faces)
            for f in faces:
                f_set = f.set()
                int_facets = set( a.set().intersection(f_set) for a in new_facets )
                intersection = SimplicialComplex(int_facets)
                if not intersection._facets[0].is_empty():
                    if (len(intersection._facets) == 1 or
                        intersection == intersection._contractible_subcomplex()):
                        new_facets.append(f)
                        remove_these.append(f)
                        done = False
            if verbose and not done:
                print "    added %s facets" % len(remove_these)
            for f in remove_these:
                faces.remove(f)
        if verbose:
            print "  now constructing a simplicial complex with %s vertices and %s facets" % (self.vertices().dimension()+1, len(new_facets))
        L = SimplicialComplex(new_facets, maximality_check=False,
                              sort_facets=False, is_mutable=self._is_mutable)
        self.__enlarged[subcomplex] = L
        return L

    def _cubical_(self):
        r"""
        Cubical complex constructed from ``self``.

        ALGORITHM:

        The algorithm comes from a paper by Shtan'ko and Shtogrin, as
        reported by Bukhshtaber and Panov.  Let `I^m` denote the unit
        `m`-cube, viewed as a cubical complex.  Let `[m] = \{1, 2,
        ..., m\}`; then each face of `I^m` has the following form, for
        subsets `I \subset J \subset [m]`:

        .. MATH::

            F_{I \subset J} = \{ (y_1,...,y_m) \in I^m \,:\, y_i =0 \text{
            for } i \in I, y_j = 1 \text{ for } j \not \in J\}.

        If `K` is a simplicial complex on vertex set `[m]` and if `I
        \subset [m]`, write `I \in K` if `I` is a simplex of `K`.
        Then we associate to `K` the cubical subcomplex of `I^m` with
        faces

        .. MATH::

            \{F_{I \subset J} \,:\, J \in K, I \neq \emptyset \}

        The geometric realization of this cubical complex is
        homeomorphic to the geometric realization of the original
        simplicial complex.

        REFERENCES:

        .. [BP2000] V. M. Bukhshtaber and T. E. Panov, "Moment-angle complexes
           and combinatorics of simplicial manifolds," *Uspekhi
           Mat. Nauk* 55 (2000), 171--172.

        .. [SS1992] M. A. Shtan'ko and and M. I. Shtogrin, "Embedding cubic
           manifolds and complexes into a cubic lattice", *Uspekhi
           Mat. Nauk* 47 (1992), 219-220.

        EXAMPLES::

            sage: T = simplicial_complexes.Torus()
            sage: T.homology()
            {0: 0, 1: Z x Z, 2: Z}
            sage: Tc = T._cubical_()
            sage: Tc
            Cubical complex with 42 vertices and 168 cubes
            sage: Tc.homology()
            {0: 0, 1: Z x Z, 2: Z}
        """
        from sage.homology.cubical_complex import CubicalComplex
        V = self.vertices()
        embed = V.dimension() + 1
        # dictionary to translate vertices to the numbers 1, ..., embed
        vd = dict(zip(V, range(1, embed + 1)))
        cubes = []
        for JJ in self.facets():
            J = [vd[i] for i in JJ]
            for i in J:
                # loop over indices from 1 to embed.  if equal to i,
                # set to 0. if not in J, set to 1.  Otherwise, range
                # from 0 to 1
                cube = []
                for n in range(1, embed+1):
                    if n == i:
                        cube.append([0])
                    elif n not in J:
                        cube.append([1])
                    else:
                        cube.append([0, 1])
                cubes.append(cube)
        return CubicalComplex(cubes)

    def connected_component(self, simplex=None):
        """
        Return the connected component of this simplicial complex
        containing ``simplex``. If ``simplex`` is omitted, then return
        the connected component containing the zeroth vertex in the
        vertex list. (If the simplicial complex is empty, raise an
        error.)

        EXAMPLES::

            sage: S1 = simplicial_complexes.Sphere(1)
            sage: S1 == S1.connected_component()
            True
            sage: X = S1.disjoint_union(S1)
            sage: X == X.connected_component()
            False
            sage: v0 = X.vertices()[0]
            sage: v1 = X.vertices()[-1]
            sage: X.connected_component(Simplex([v0])) == X.connected_component(Simplex([v1]))
            False

            sage: S0 = simplicial_complexes.Sphere(0)
            sage: S0.vertices()
            (0, 1)
            sage: S0.connected_component()
            Simplicial complex with vertex set (0,) and facets {(0,)}
            sage: S0.connected_component(Simplex((1,)))
            Simplicial complex with vertex set (1,) and facets {(1,)}

            sage: SimplicialComplex([[]]).connected_component()
            Traceback (most recent call last):
            ...
            ValueError: the empty simplicial complex has no connected components.
        """
        if self.dimension() == -1:
            raise ValueError("the empty simplicial complex has no connected components.")
        if simplex is None:
            v = self.vertices()[0]
        else:
            v = simplex[0]
        vertices = self.graph().connected_component_containing_vertex(v)
        facets = [f for f in self.facets() if f.is_face(Simplex(vertices))]
        return SimplicialComplex(facets)

    def fundamental_group(self, base_point=None, simplify=True):
        r"""
        Return the fundamental group of this simplicial complex.

        INPUT:

        - ``base_point`` (optional, default None) -- if this complex is
          not path-connected, then specify a vertex; the fundamental
          group is computed with that vertex as a base point. If the
          complex is path-connected, then you may specify a vertex or
          leave this as its default setting of ``None``. (If this
          complex is path-connected, then this argument is ignored.)

        - ``simplify`` (bool, optional True) -- if False, then return a
          presentation of the group in terms of generators and
          relations. If True, the default, simplify as much as GAP is
          able to.

        Algorithm: we compute the edge-path group -- see
        :wikipedia:`Fundamental_group`. Choose a spanning tree for the
        1-skeleton, and then the group's generators are given by the
        edges in the 1-skeleton; there are two types of relations:
        `e=1` if `e` is in the spanning tree, and for every 2-simplex,
        if its edges are `e_0`, `e_1`, and `e_2`, then we impose the
        relation `e_0 e_1^{-1} e_2 = 1`.

        EXAMPLES::

            sage: S1 = simplicial_complexes.Sphere(1)
            sage: S1.fundamental_group()
            Finitely presented group < e |  >

        If we pass the argument ``simplify=False``, we get generators and
        relations in a form which is not usually very helpful. Here is the
        cyclic group of order 2, for instance::

            sage: RP2 = simplicial_complexes.RealProjectiveSpace(2)
            sage: C2 = RP2.fundamental_group(simplify=False)
            sage: C2
            Finitely presented group < e0, e1, e2, e3, e4, e5, e6, e7, e8, e9 | e6, e5, e3, e9, e4*e7^-1*e6, e9*e7^-1*e0, e0*e1^-1*e2, e5*e1^-1*e8, e4*e3^-1*e8, e2 >
            sage: C2.simplified()
            Finitely presented group < e0 | e0^2 >

        This is the same answer given if the argument ``simplify`` is True
        (the default)::

            sage: RP2.fundamental_group()
            Finitely presented group < e0 | e0^2 >

        You must specify a base point to compute the fundamental group
        of a non-connected complex::

            sage: K = S1.disjoint_union(RP2)
            sage: K.fundamental_group()
            Traceback (most recent call last):
            ...
            ValueError: this complex is not connected, so you must specify a base point.
            sage: v0 = list(K.vertices())[0]
            sage: K.fundamental_group(base_point=v0)
            Finitely presented group < e |  >
            sage: v1 = list(K.vertices())[-1]
            sage: K.fundamental_group(base_point=v1)
            Finitely presented group < e0 | e0^2 >

        Some other examples::

            sage: S1.wedge(S1).fundamental_group()
            Finitely presented group < e0, e1 | >
            sage: simplicial_complexes.Torus().fundamental_group()
            Finitely presented group < e0, e3 | e0*e3^-1*e0^-1*e3 >
            sage: simplicial_complexes.MooreSpace(5).fundamental_group()
            Finitely presented group < e1 | e1^5 >
        """
        if not self.is_connected():
            if base_point is None:
                raise ValueError("this complex is not connected, so you must specify a base point.")
            return self.connected_component(Simplex([base_point])).fundamental_group(simplify=simplify)

        from sage.groups.free_group import FreeGroup
        from sage.interfaces.gap import gap
        spanning_tree = [e[:2] for e in self.graph().min_spanning_tree()]
        gens = [tuple(e) for e in self.n_cells(1) if tuple(e) not in spanning_tree]

        if len(gens) == 0:
            return gap.TrivialGroup()

        gens_dict = dict(zip(gens, range(len(gens))))
        FG = FreeGroup(len(gens), 'e')
        rels = []
        for f in self.n_cells(2):
            bdry = [tuple(e) for e in f.faces()]
            z = dict()
            for i in range(3):
                if bdry[i] in spanning_tree:
                    z[i] = FG.one()
                else:
                    z[i] = FG.gen(gens_dict[bdry[i]])
            rels.append(z[0]*z[1].inverse()*z[2])
        if simplify:
            return FG.quotient(rels).simplified()
        else:
            return FG.quotient(rels)

    def is_isomorphic(self, other, certify=False):
        r"""
        Check whether two simplicial complexes are isomorphic.

        INPUT:

        - ``certify`` -- if ``True``, then output is ``(a,b)``, where ``a``
          is a boolean and ``b`` is either a map or ``None``.

        This is done by creating two graphs and checking whether they
        are isomorphic.

        EXAMPLES::

            sage: Z1 = SimplicialComplex([[0,1],[1,2],[2,3,4],[4,5]])
            sage: Z2 = SimplicialComplex([['a','b'],['b','c'],['c','d','e'],['e','f']])
            sage: Z3 = SimplicialComplex([[1,2,3]])
            sage: Z1.is_isomorphic(Z2)
            True
            sage: Z1.is_isomorphic(Z2, certify=True)
            (True, {0: 'a', 1: 'b', 2: 'c', 3: 'd', 4: 'e', 5: 'f'})
            sage: Z3.is_isomorphic(Z2)
            False
        """
        g1 = Graph()
        g2 = Graph()
        g1.add_edges((v, f) for f in self.facets() for v in f)
        g2.add_edges((v, f) for f in other.facets() for v in f)
        g1.add_edges(("fake_vertex", v, "special_edge")
                     for v in self.vertices())
        g2.add_edges(("fake_vertex", v, "special_edge")
                     for v in other.vertices())
        if not certify:
            return g1.is_isomorphic(g2)
        isisom, tr = g1.is_isomorphic(g2, certify = True)

        if isisom:
            for f in self.facets():
                tr.pop(f)
            tr.pop("fake_vertex")

        return isisom, tr

    def automorphism_group(self):
        r"""
        Return the automorphism group of the simplicial complex.

        This is done by creating a bipartite graph, whose vertices are
        vertices and facets of the simplicial complex, and computing
        its automorphism group.

        .. WARNING::

            Since :trac:`14319` the domain of the automorphism group is equal to
            the graph's vertex set, and the ``translation`` argument has become
            useless.

        EXAMPLES::

            sage: S = simplicial_complexes.Simplex(3)
            sage: S.automorphism_group().is_isomorphic(SymmetricGroup(4))
            True

            sage: P = simplicial_complexes.RealProjectivePlane()
            sage: P.automorphism_group().is_isomorphic(AlternatingGroup(5))
            True

            sage: Z = SimplicialComplex([['1','2'],['2','3','a']])
            sage: Z.automorphism_group().is_isomorphic(CyclicPermutationGroup(2))
            True
            sage: group = Z.automorphism_group()
            sage: group.domain()
            {'1', '2', '3', 'a'}

        Check that :trac:`17032` is fixed::

            sage: s = SimplicialComplex([[(0,1),(2,3)]])
            sage: s.automorphism_group().cardinality()
            2
        """
        from sage.groups.perm_gps.permgroup import PermutationGroup

        G = Graph()
        G.add_vertices(self.vertices())
        G.add_edges((f.tuple(), v) for f in self.facets() for v in f)
        group = G.automorphism_group(partition=[list(self.vertices()),
                                                [f.tuple()
                                                 for f in self.facets()]])

        gens = [[tuple(c) for c in g.cycle_tuples()
                 if c[0] in self.vertices()]
                for g in group.gens()]

        return PermutationGroup(gens=gens, domain=self.vertices())

    def fixed_complex(self, G):
        r"""
        Return the fixed simplicial complex `Fix(G)` for a subgroup `G`.

        INPUT:

        - ``G`` -- a subgroup of the automorphism group of the simplicial
          complex or a list of elements of the automorphism group

        OUTPUT:

        - a simplicial complex `Fix(G)`

        Vertices in `Fix(G)` are the orbits of `G` (acting on vertices
        of ``self``) that form a simplex in ``self``. More generally,
        simplices in `Fix(G)` correspond to simplices in ``self`` that
        are union of such orbits.

        A basic example::

            sage: S4 = simplicial_complexes.Sphere(4)
            sage: S3 = simplicial_complexes.Sphere(3)
            sage: fix = S4.fixed_complex([S4.automorphism_group()([(0,1)])])
            sage: fix
            Simplicial complex with vertex set (0, 2, 3, 4, 5) and 5 facets
            sage: fix.is_isomorphic(S3)
            True

        Another simple example::

            sage: T = SimplicialComplex([[1,2,3],[2,3,4]])
            sage: G = T.automorphism_group()
            sage: T.fixed_complex([G([(1,4)])])
            Simplicial complex with vertex set (2, 3) and facets {(2, 3)}

        A more sophisticated example::

            sage: RP2 = simplicial_complexes.ProjectivePlane()
            sage: CP2 = simplicial_complexes.ComplexProjectivePlane()
            sage: G = CP2.automorphism_group()
            sage: H = G.subgroup([G([(2,3),(5,6),(8,9)])])
            sage: CP2.fixed_complex(H).is_isomorphic(RP2)
            True
        """
        from sage.categories.groups import Groups
        if G in Groups():
            gens = G.gens()
        else:
            gens = G
            G = self.automorphism_group().subgroup(gens)

        invariant_f = [list(u) for u in self.face_iterator()
                       if all(sorted([sigma(j) for j in u]) == sorted(list(u))
                              for sigma in gens)]
        new_verts = [min(o) for o in G.orbits() if o in invariant_f]
        return SimplicialComplex([[s for s in f if s in new_verts]
                                  for f in invariant_f])

    def _Hom_(self, other, category=None):
        """
        Return the set of simplicial maps between simplicial complexes
        ``self`` and ``other``.

        EXAMPLES::

            sage: S = simplicial_complexes.Sphere(1)
            sage: T = simplicial_complexes.Sphere(2)
            sage: H = Hom(S,T)  # indirect doctest
            sage: H
            Set of Morphisms from Minimal triangulation of the 1-sphere
             to Minimal triangulation of the 2-sphere
             in Category of finite simplicial complexes
            sage: f = {0:0,1:1,2:3}
            sage: x = H(f)
            sage: x
            Simplicial complex morphism:
              From: Minimal triangulation of the 1-sphere
              To: Minimal triangulation of the 2-sphere
            Defn: 0 |--> 0
                  1 |--> 1
                  2 |--> 3

            sage: S._Hom_(T, Objects())
            Traceback (most recent call last):
            ...
            TypeError: Category of objects is not a subcategory of SimplicialComplexes()
            sage: type(Hom(S, T, Objects()))
            <class 'sage.categories.homset.Homset_with_category_with_equality_by_id'>
        """
        if not category.is_subcategory(SimplicialComplexes()):
            raise TypeError("{} is not a subcategory of SimplicialComplexes()".format(category))
        from sage.homology.simplicial_complex_homset import SimplicialComplexHomset
        return SimplicialComplexHomset(self, other)

    # @cached_method    when we switch to immutable SimplicialComplex
    def _is_numeric(self):
        """
        Test whether all vertices are labeled by integers

        OUTPUT:

        Boolean. Whether all vertices are labeled by (not necessarily
        consecutive) integers.

        EXAMPLES::

            sage: s = SimplicialComplex()
            sage: s._is_numeric()
            True
            sage: s.add_face(['a', 'b', 123])
            sage: s._is_numeric()
            False
        """
        return all([isinstance(v, (int, Integer, long)) for v in self._vertex_set])

    # @cached_method    when we switch to immutable SimplicialComplex
    def _translation_to_numeric(self):
        """
        Return a dictionary enumerating the vertices

        See also :meth:`_translation_from_numeric`, which returns the
        inverse map.

        OUTPUT:

        A dictionary. The keys are the vertices, and the associated
        values are integers from 0 to number of vertices - 1.

        EXAMPLES::

            sage: s = SimplicialComplex()
            sage: s._translation_to_numeric()
            {}
            sage: s.add_face(['a', 'b', 123])
            sage: s._translation_to_numeric()   # random output
            {'a': 1, 123: 0, 'b': 2}
            sage: set(s._translation_to_numeric().keys()) == set(['a', 'b', 123])
            True
            sage: sorted(s._translation_to_numeric().values())
            [0, 1, 2]
        """
        return dict((vertex, i) for i, vertex in enumerate(self._vertex_set))

    # @cached_method    when we switch to immutable SimplicialComplex
    def _translation_from_numeric(self):
        """
        Return a dictionary mapping vertex indices to vertices

        See also :meth:`_translation_to_numeric`, which returns the
        inverse map.

        OUTPUT:

        A dictionary. The keys are integers from 0 to the number of
        vertices - 1. The associated values are the vertices.

        EXAMPLES::

            sage: s = SimplicialComplex()
            sage: s._translation_from_numeric()
            {}
            sage: s.add_face(['a', 'b', 123])
            sage: s._translation_from_numeric()   # random output
            {0: 123, 1: 'a', 2: 'b'}
            sage: sorted(s._translation_from_numeric().keys())
            [0, 1, 2]
            sage: set(s._translation_from_numeric().values()) == set(['a', 'b', 123])
            True
        """
        return dict(enumerate(self._vertex_set))

    def _chomp_repr_(self):
        r"""
        String representation of ``self`` suitable for use by the CHomP
        program.  This lists each facet on its own line, and makes
        sure vertices are listed as numbers.

        EXAMPLES::

            sage: S = SimplicialComplex([(0,1,2), (2,3,5)])
            sage: print S._chomp_repr_()
            (2, 3, 5)
            (0, 1, 2)

        A simplicial complex whose vertices are tuples, not integers::

            sage: S = SimplicialComplex([[(0,1), (1,2), (3,4)]])
            sage: S._chomp_repr_()
            '(0, 1, 2)\n'
        """
        s = ""
        numeric = self._is_numeric()
        if not numeric:
            d = self._translation_to_numeric()
        for f in self.facets():
            if numeric:
                s += str(f)
            else:
                s += '(' + ', '.join(str(d[a]) for a in f) + ')'
            s += '\n'
        return s

    # this function overrides the standard one for GenericCellComplex,
    # because it lists the maximal faces, not the total number of faces.
    def _repr_(self):
        """
        Print representation.

        If there are only a few vertices or faces, they are listed. If
        there are lots, the number is given.

        EXAMPLES::

            sage: X = SimplicialComplex([[0,1], [1,2]])
            sage: X._repr_()
            'Simplicial complex with vertex set (0, 1, 2) and facets {(1, 2), (0, 1)}'
            sage: SimplicialComplex([[i for i in range(16)]])
            Simplicial complex with 16 vertices and 1 facets
        """
        vertex_limit = 45
        facet_limit = 55
        vertices = self.vertices()
        facets = Set(self._facets)
        vertex_string = "with vertex set %s" % vertices
        if len(vertex_string) > vertex_limit:
            vertex_string = "with %s vertices" % str(1+vertices.dimension())
        facet_string = "facets %s" % facets
        if len(facet_string) > facet_limit:
            facet_string = "%s facets" % len(facets)
        return "Simplicial complex " + vertex_string + " and " + facet_string

    def set_immutable(self):
        """
        Make this simplicial complex immutable.

        EXAMPLES::

            sage: S = SimplicialComplex([[1,4], [2,4]])
            sage: S.is_mutable()
            True
            sage: S.set_immutable()
            sage: S.is_mutable()
            False
        """
        self._is_mutable = False
        self._facets = tuple(self._facets)

    def is_mutable(self):
        """
        Return ``True`` if mutable.

        EXAMPLES::

            sage: S = SimplicialComplex([[1,4], [2,4]])
            sage: S.is_mutable()
            True
            sage: S.set_immutable()
            sage: S.is_mutable()
            False
            sage: S2 = SimplicialComplex([[1,4], [2,4]], is_mutable=False)
            sage: S2.is_mutable()
            False
            sage: S3 = SimplicialComplex([[1,4], [2,4]], is_mutable=False)
            sage: S3.is_mutable()
            False
        """
        return self._is_mutable

    def is_immutable(self):
        """
        Return ``True`` if immutable.

        EXAMPLES::

            sage: S = SimplicialComplex([[1,4], [2,4]])
            sage: S.is_immutable()
            False
            sage: S.set_immutable()
            sage: S.is_immutable()
            True
        """
        return not self._is_mutable


# Miscellaneous utility functions.

# The following two functions can be used to generate the facets for
# the corresponding examples in sage.homology.examples. These take a
# few seconds to run, so the actual examples have the facets
# hard-coded. Thus the following functions are not currently used in
# the Sage library.

def facets_for_RP4():
    """
    Return the list of facets for a minimal triangulation of 4-dimensional
    real projective space.

    We use vertices numbered 1 through 16, define two facets, and define
    a certain subgroup `G` of the symmetric group `S_{16}`. Then the set
    of all facets is the `G`-orbit of the two given facets.

    See the description in Example 3.12 in Datta [Da2007]_.

    EXAMPLES::

        sage: from sage.homology.simplicial_complex import facets_for_RP4
        sage: A = facets_for_RP4()   # long time (1 or 2 seconds)
        sage: SimplicialComplex(A) == simplicial_complexes.RealProjectiveSpace(4) # long time
        True
    """
    # Define the group:
    from sage.groups.perm_gps.permgroup import PermutationGroup
    g1 = '(2,7)(4,10)(5,6)(11,12)'
    g2 = '(1, 2, 3, 4, 5, 10)(6, 8, 9)(11, 12, 13, 14, 15, 16)'
    G = PermutationGroup([g1, g2])
    # Define the two simplices:
    t1 = (1, 2, 4, 5, 11)
    t2 = (1, 2, 4, 11, 13)
    # Apply the group elements to the simplices:
    facets = []
    for g in G:
        d = g.dict()
        for t in [t1, t2]:
            new = tuple([d[j] for j in t])
            if new not in facets:
                facets.append(new)
    return facets

def facets_for_K3():
    """
    Returns the facets for a minimal triangulation of the K3 surface.

    This is a pure simplicial complex of dimension 4 with 16
    vertices and 288 facets. The facets are obtained by constructing a
    few facets and a permutation group `G`, and then computing the
    `G`-orbit of those facets.

    See Casella and Kühnel in [CK2001]_ and Spreer and Kühnel [SK2011]_;
    the construction here uses the labeling from Spreer and Kühnel.

    EXAMPLES::

        sage: from sage.homology.simplicial_complex import facets_for_K3
        sage: A = facets_for_K3()   # long time (a few seconds)
        sage: SimplicialComplex(A) == simplicial_complexes.K3Surface()  # long time
        True
    """
    from sage.groups.perm_gps.permgroup import PermutationGroup
    G = PermutationGroup([[(1,3,8,4,9,16,15,2,14,12,6,7,13,5,10)],
                         [(1,11,16),(2,10,14),(3,12,13),(4,9,15),(5,7,8)]])
    return ([tuple([g(i) for i in (1,2,3,8,12)]) for g in G]
            +[tuple([g(i) for i in (1,2,5,8,14)]) for g in G])<|MERGE_RESOLUTION|>--- conflicted
+++ resolved
@@ -171,12 +171,8 @@
 from sage.matrix.constructor import matrix
 from sage.homology.chain_complex import ChainComplex
 from sage.graphs.graph import Graph
-<<<<<<< HEAD
 from functools import reduce, total_ordering
-=======
-from functools import reduce
 from itertools import combinations
->>>>>>> 190a7be7
 lazy_import('sage.categories.simplicial_complexes', 'SimplicialComplexes')
 from sage.misc.cachefunc import cached_method
 
@@ -2220,13 +2216,8 @@
 
         if verbose:
             print "Computing the chain complex..."
-<<<<<<< HEAD
-        kwds['subcomplex']=L
+        kwds['subcomplex'] = L
         C = self.chain_complex(dimensions=dims, augmented=reduced,
-=======
-        kwds['subcomplex'] = L
-        C = self.chain_complex(dimensions=dims, augmented=True,
->>>>>>> 190a7be7
                                cochain=cohomology, **kwds)
         if verbose:
             print " Done computing the chain complex. "
