r"""
Interface to GNU Octave

GNU Octave is a free software (GPL) MATLAB-like program with numerical
routines for integrating, solving systems of equations, special
functions, and solving (numerically) differential equations. Please see
http://octave.org/ for more details.

The commands in this section only work if you have the optional
"octave" interpreter installed and available in your PATH. It's not
necessary to install any special Sage packages.

EXAMPLES::

    sage: octave.eval('2+2')    # optional - octave
    'ans = 4'

    sage: a = octave(10)        # optional - octave
    sage: a**10                 # optional - octave
    1e+10

LOG: - creation (William Stein) - ? (David Joyner, 2005-12-18) -
Examples (David Joyner, 2005-01-03)

Computation of Special Functions
--------------------------------

Octave implements computation of the following special functions
(see the maxima and gp interfaces for even more special
functions)::

    airy
        Airy functions of the first and second kind, and their derivatives.
        airy(0,x) = Ai(x), airy(1,x) = Ai'(x), airy(2,x) = Bi(x), airy(3,x) = Bi'(x)
    besselj
        Bessel functions of the first kind.
    bessely
        Bessel functions of the second kind.
    besseli
        Modified Bessel functions of the first kind.
    besselk
        Modified Bessel functions of the second kind.
    besselh
        Compute Hankel functions of the first (k = 1) or second (k = 2) kind.
    beta
        The Beta function,
              beta (a, b) = gamma (a) * gamma (b) / gamma (a + b).
    betainc
        The incomplete Beta function,
    erf
        The error function,
    erfinv
        The inverse of the error function.
    gamma
        The Gamma function,
    gammainc
        The incomplete gamma function,

For example,

::

    sage: octave("airy(3,2)")         # optional - octave
    4.10068
    sage: octave("beta(2,2)")         # optional - octave
    0.166667
    sage: octave("betainc(0.2,2,2)")  # optional - octave
    0.104
    sage: octave("besselh(0,2)")      # optional - octave
    (0.223891,0.510376)
    sage: octave("besselh(0,1)")      # optional - octave
    (0.765198,0.088257)
    sage: octave("besseli(1,2)")      # optional - octave
    1.59064
    sage: octave("besselj(1,2)")      # optional - octave
    0.576725
    sage: octave("besselk(1,2)")      # optional - octave
    0.139866
    sage: octave("erf(0)")            # optional - octave
    0
    sage: octave("erf(1)")            # optional - octave
    0.842701
    sage: octave("erfinv(0.842)")     # optional - octave
    0.998315
    sage: octave("gamma(1.5)")        # optional - octave
    0.886227
    sage: octave("gammainc(1.5,1)")   # optional - octave
    0.77687

Tutorial
--------

EXAMPLES::

    sage: octave('4+10')              # optional - octave
    14
    sage: octave('date')              # optional - octave; random output
    18-Oct-2007
    sage: octave('5*10 + 6')          # optional - octave
    56
    sage: octave('(6+6)/3')           # optional - octave
    4
    sage: octave('9')^2               # optional - octave
    81
    sage: a = octave(10); b = octave(20); c = octave(30)    # optional - octave
    sage: avg = (a+b+c)/3             # optional - octave
    sage: avg                         # optional - octave
    20
    sage: parent(avg)                 # optional - octave
    Octave

::

    sage: my_scalar = octave('3.1415')       # optional - octave
    sage: my_scalar                          # optional - octave
    3.1415
    sage: my_vector1 = octave('[1,5,7]')     # optional - octave
    sage: my_vector1                         # optional - octave
    1     5     7
    sage: my_vector2 = octave('[1;5;7]')     # optional - octave
    sage: my_vector2                         # optional - octave
    1
    5
    7
    sage: my_vector1 * my_vector2            # optional - octave
    75
"""

# ****************************************************************************
#       Copyright (C) 2005 William Stein <wstein@gmail.com>
#
#  Distributed under the terms of the GNU General Public License (GPL)
#
#    This code is distributed in the hope that it will be useful,
#    but WITHOUT ANY WARRANTY; without even the implied warranty of
#    MERCHANTABILITY or FITNESS FOR A PARTICULAR PURPOSE.  See the GNU
#    General Public License for more details.
#
#  The full text of the GPL is available at:
#
<<<<<<< HEAD
#                  https://www.gnu.org/licenses/
# ****************************************************************************
=======
#                  http://www.gnu.org/licenses/
#*****************************************************************************
>>>>>>> 47d1ffcf
from __future__ import print_function, absolute_import

import os
from .expect import Expect, ExpectElement
import pexpect
from sage.misc.misc import verbose
from sage.docs.instancedoc import instancedoc


class Octave(Expect):
    r"""
    Interface to the Octave interpreter.

    EXAMPLES::

        sage: octave.eval("a = [ 1, 1, 2; 3, 5, 8; 13, 21, 33 ]")    # optional - octave
        'a =\n\n 1 1 2\n 3 5 8\n 13 21 33\n\n'
        sage: octave.eval("b = [ 1; 3; 13]")                         # optional - octave
        'b =\n\n 1\n 3\n 13\n\n'
        sage: octave.eval("c=a \\ b") # solves linear equation: a*c = b  # optional - octave; random output
        'c =\n\n 1\n 7.21645e-16\n -7.21645e-16\n\n'
        sage: octave.eval("c")                                 # optional - octave; random output
        'c =\n\n 1\n 7.21645e-16\n -7.21645e-16\n\n'

    TESTS:

    We check that the interface can handle large inputs (see :trac:`940`)::

        sage: t = '"{}"'.format(10^10000)
        sage: a = octave(t)                     # optional - octave
        sage: str(a) == ' {}'.format(10^10000)  # optional - octave
        True
    """

    def __init__(self, maxread=None, script_subdirectory=None, logfile=None,
            server=None, server_tmpdir=None, seed=None, command=None):
        """
        EXAMPLES::

            sage: octave == loads(dumps(octave))
            True
        """
        if command is None:
            import os
            command = os.getenv('SAGE_OCTAVE_COMMAND') or 'octave-cli'
        if server is None:
            import os
            server = os.getenv('SAGE_OCTAVE_SERVER') or None
        Expect.__init__(self,
                        name = 'octave',
                        # We want the prompt sequence to be unique to avoid confusion with syntax error messages containing >>>
                        prompt = r'octave\:\d+> ',
                        # We don't want any pagination of output
                        command = command + " --no-line-editing --silent --eval 'PS2(PS1());more off' --persist",
                        maxread = maxread,
                        server = server,
                        server_tmpdir = server_tmpdir,
                        script_subdirectory = script_subdirectory,
                        restart_on_ctrlc = False,
                        verbose_start = False,
                        logfile = logfile,
                        eval_using_file_cutoff=100)
        self._seed = seed

    def set_seed(self, seed=None):
        """
        Set the seed for the random number generator
        for this octave interpreter.

        EXAMPLES::

            sage: o = Octave() # optional - octave
            sage: o.set_seed(1) # optional - octave
            1
            sage: [o.rand() for i in range(5)] # optional - octave
            [ 0.134364,  0.847434,  0.763775,  0.255069,  0.495435]
        """
        if seed is None:
            seed = self.rand_seed()
        self.eval("rand('state',%d)" % seed)
        self._seed = seed
        return seed

    def __reduce__(self):
        """
        EXAMPLES::

            sage: octave.__reduce__()
            (<function reduce_load_Octave at 0x...>, ())
        """
        return reduce_load_Octave, tuple([])

    def _read_in_file_command(self, filename):
        """
        EXAMPLES::

            sage: filename = tmp_filename()
            sage: octave._read_in_file_command(filename)
            'source("...");'
        """
        return 'source("%s");'%filename

    def _quit_string(self):
        """
        EXAMPLES::

            sage: octave._quit_string()
            'quit;'
        """
        return 'quit;'

    def _install_hints(self):
        """
        Return hints on how to install Octave.

        EXAMPLES::

            sage: print(octave._install_hints())
            You must get ...
        """
        return """
        You must get the program "octave" in order to use Octave
        from Sage.   You can read all about Octave at
                http://www.gnu.org/software/octave/

        LINUX:
           Do apt-get install octave as root on your machine (Ubuntu/Debian).
           Other Linux systems have octave too.

        OS X:
           * This website has details on OS X builds of Octave:
                    http://wiki.octave.org/Octave_for_MacOS_X
           * Darwin ports and fink have Octave as well.
        """

    def _eval_line(self, line, reformat=True, allow_use_file=False,
                   wait_for_prompt=True, restart_if_needed=False):
        """
        EXAMPLES::

            sage: print(octave._eval_line('2+2'))  #optional - octave
              ans =  4
        """
        from pexpect.exceptions import EOF
        if not wait_for_prompt:
            return Expect._eval_line(self, line)
        if line == '':
            return ''
        if self._expect is None:
            self._start()
        if allow_use_file and len(line)>3000:
            return self._eval_line_using_file(line)
        try:
            E = self._expect
            # debug
            # self._synchronize(cmd='1+%s\n')
            verbose("in = '%s'"%line,level=3)
            E.sendline(line)
            E.expect(self._prompt)
            out = E.before
            # debug
            verbose("out = '%s'"%out,level=3)
        except EOF:
            if self._quit_string() in line:
                return ''
        except KeyboardInterrupt:
            self._keyboard_interrupt()
        try:
            if reformat:
                if 'syntax error' in out:
                    raise SyntaxError(out)
            out = "\n".join(out.splitlines()[1:])
            return out
        except NameError:
            return ''

    def _keyboard_interrupt(self):
        print("CntrlC: Interrupting %s..."%self)
        if self._restart_on_ctrlc:
            try:
                self._expect.close(force=1)
            except pexpect.ExceptionPexpect as msg:
                raise RuntimeError( "THIS IS A BUG -- PLEASE REPORT. This should never happen.\n" + msg)
            self._start()
            raise KeyboardInterrupt("Restarting %s (WARNING: all variables defined in previous session are now invalid)"%self)
        else:
            self._expect.send('\003') # control-c
            raise KeyboardInterrupt("Ctrl-c pressed while running %s"%self)

    def quit(self, verbose=False):
        """
        EXAMPLES::

            sage: o = Octave()
            sage: o._start()    # optional - octave
            sage: o.quit(True)  # optional - octave
            Exiting spawned Octave process.
        """
        # Don't bother, since it just hangs in some cases, and it
        # isn't necessary, since octave behaves well with respect
        # to signals.
        if not self._expect is None:
            if verbose:
                print("Exiting spawned %s process." % self)
        return

    def _start(self):
        """
        Start the Octave process.

        EXAMPLES::

            sage: o = Octave()    # optional - octave
            sage: o.is_running()  # optional - octave
            False
            sage: o._start()      # optional - octave
            sage: o.is_running()  # optional - octave
            True
        """
        Expect._start(self)
        self.eval("page_screen_output=0;")
        self.eval("format none;")
        # set random seed
        self.set_seed(self._seed)

    def _equality_symbol(self):
        """
        EXAMPLES::

            sage: octave('0 == 1')  # optional - octave
             0
            sage: octave('1 == 1')  # optional - octave
             1
        """
        return '=='

    def _true_symbol(self):
        """
        EXAMPLES::

            sage: octave('1 == 1')  # optional - octave
             1
        """
        return '1'

    def _false_symbol(self):
        """
        EXAMPLES::

            sage: octave('0 == 1')  # optional - octave
             0
        """
        return '0'

    def set(self, var, value):
        """
        Set the variable ``var`` to the given ``value``.

        EXAMPLES::

            sage: octave.set('x', '2') # optional - octave
            sage: octave.get('x') # optional - octave
            ' 2'
        """
        cmd = '%s=%s;' % (var, value)
        out = self.eval(cmd)
        if out.find("error") != -1 or out.find("Error") != -1:
            raise TypeError("Error executing code in Octave\nCODE:\n\t%s\nOctave ERROR:\n\t%s"%(cmd, out))

    def get(self, var):
        """
        Get the value of the variable ``var``.

        EXAMPLES::

            sage: octave.set('x', '2') # optional - octave
            sage: octave.get('x') # optional - octave
            ' 2'
        """
        s = self.eval('%s'%var)
        i = s.find('=')
        return s[i+1:]

    def clear(self, var):
        """
        Clear the variable named var.

        EXAMPLES::

            sage: octave.set('x', '2') # optional - octave
            sage: octave.clear('x')    # optional - octave
            sage: octave.get('x')      # optional - octave
            "error: 'x' undefined near line ... column 1"
        """
        self.eval('clear %s' % var)

    def console(self):
        """
        Spawn a new Octave command-line session.

        This requires that the optional octave program be installed and in
        your PATH, but no optional Sage packages need be installed.

        EXAMPLES::

            sage: octave_console()         # not tested
            GNU Octave, version 2.1.73 (i386-apple-darwin8.5.3).
            Copyright (C) 2006 John W. Eaton.
            ...
            octave:1> 2+3
            ans = 5
            octave:2> [ctl-d]

        Pressing ctrl-d exits the octave console and returns you to Sage.
        octave, like Sage, remembers its history from one session to
        another.
        """
        octave_console()

    def version(self):
        r"""
        Return the version of Octave.

        OUTPUT: string

        EXAMPLES::

            sage: v = octave.version()   # optional - octave
            sage: v                      # optional - octave; random
            '2.13.7'

            sage: import re
            sage: assert re.match(r"\d+\.\d+\.\d+", v)  is not None # optional - octave
        """
        return str(self("version")).strip()

    def solve_linear_system(self, A, b):
        r"""
        Use octave to compute a solution x to A\*x = b, as a list.

        INPUT:

        - ``A`` -- mxn matrix A with entries in `\QQ` or `\RR`

        - ``b`` -- m-vector b entries in `\QQ` or `\RR` (resp)

        OUTPUT: A list x (if it exists) which solves M\*x = b

        EXAMPLES::

            sage: M33 = MatrixSpace(QQ,3,3)
            sage: A   = M33([1,2,3,4,5,6,7,8,0])
            sage: V3  = VectorSpace(QQ,3)
            sage: b   = V3([1,2,3])
            sage: octave.solve_linear_system(A,b)    # optional - octave (and output is slightly random in low order bits)
            [-0.33333299999999999, 0.66666700000000001, -3.5236600000000002e-18]

        AUTHORS:

        - David Joyner and William Stein
        """
        m = A.nrows()
        if m != len(b):
            raise ValueError("dimensions of A and b must be compatible")
        from sage.matrix.all import MatrixSpace
        from sage.rings.all import QQ
        MS = MatrixSpace(QQ,m,1)
        b  = MS(list(b)) # converted b to a "column vector"
        sA = self.sage2octave_matrix_string(A)
        sb = self.sage2octave_matrix_string(b)
        self.eval("a = " + sA )
        self.eval("b = " + sb )
        soln = octave.eval("c = a \\ b")
        soln = soln.replace("\n\n ","[")
        soln = soln.replace("\n\n","]")
        soln = soln.replace("\n",",")
        sol  = soln[3:]
        return eval(sol)

    def sage2octave_matrix_string(self, A):
        """
        Return an octave matrix from a Sage matrix.

        INPUT: A Sage matrix with entries in the rationals or reals.

        OUTPUT: A string that evaluates to an Octave matrix.

        EXAMPLES::

            sage: M33 = MatrixSpace(QQ,3,3)
            sage: A = M33([1,2,3,4,5,6,7,8,0])
            sage: octave.sage2octave_matrix_string(A)   # optional - octave
            '[1, 2, 3; 4, 5, 6; 7, 8, 0]'

        AUTHORS:

        - David Joyner and William Stein
        """
        return str(A.rows()).replace('), (', '; ').replace('(', '').replace(')','')

    def de_system_plot(self, f, ics, trange):
        r"""
        Plot (using octave's interface to gnuplot) the solution to a
        `2\times 2` system of differential equations.

        INPUT:


        -  ``f`` - a pair of strings representing the
           differential equations; The independent variable must be called x
           and the dependent variable must be called y.

        -  ``ics`` - a pair [x0,y0] such that x(t0) = x0, y(t0)
           = y0

        -  ``trange`` - a pair [t0,t1]


        OUTPUT: a gnuplot window appears

        EXAMPLES::

            sage: octave.de_system_plot(['x+y','x-y'], [1,-1], [0,2])  # not tested -- does this actually work (on OS X it fails for me -- William Stein, 2007-10)

        This should yield the two plots `(t,x(t)), (t,y(t))` on the
        same graph (the `t`-axis is the horizontal axis) of the
        system of ODEs

        .. MATH::

                       x' = x+y, x(0) = 1;\qquad y' = x-y, y(0) = -1,                     \quad\text{for}\quad 0 < t < 2.
        """
        eqn1 = f[0].replace('x','x(1)').replace('y','x(2)')
        eqn2 = f[1].replace('x','x(1)').replace('y','x(2)')
        fcn = "function xdot = f(x,t) xdot(1) = %s; xdot(2) = %s; endfunction"%(eqn1, eqn2)
        self.eval(fcn)
        x0_eqn = "x0 = [%s; %s]"%(ics[0], ics[1])
        self.eval(x0_eqn)
        t_eqn = "t = linspace(%s, %s, 200)'"%(trange[0], trange[1])
        self.eval(t_eqn)
        x_eqn = 'x = lsode("f",x0,t);'
        self.eval(x_eqn)
        self.eval("plot(t,x)")

    def _object_class(self):
        """
        EXAMPLES::

            sage: octave._object_class()
            <class 'sage.interfaces.octave.OctaveElement'>
        """
        return OctaveElement


octave_functions = set()

def to_complex(octave_string, R):
    r"""
    Helper function to convert octave complex number

    TESTS::

        sage: from sage.interfaces.octave import to_complex
        sage: to_complex('(0,1)', CDF)
        1.0*I
        sage: to_complex('(1.3231,-0.2)', CDF)
        1.3231 - 0.2*I
    """
    real, imag = octave_string.strip('() ').split(',')
    return R(float(real), float(imag))


@instancedoc
class OctaveElement(ExpectElement):
    def _get_sage_ring(self):
        r"""
        TESTS::

            sage: octave('1')._get_sage_ring()  # optional - octave
            Real Double Field
            sage: octave('I')._get_sage_ring()  # optional - octave
            Complex Double Field
            sage: octave('[]')._get_sage_ring() # optional - octave
            Real Double Field
        """
        if self.isinteger():
            import sage.rings.integer_ring
            return sage.rings.integer_ring.ZZ
        elif self.isreal():
            import sage.rings.real_double
            return sage.rings.real_double.RDF
        elif self.iscomplex():
            import sage.rings.complex_double
            return sage.rings.complex_double.CDF
        else:
            raise TypeError("no Sage ring associated to this element.")

    def __bool__(self):
        r"""
        Test whether this element is nonzero.

        EXAMPLES::

            sage: bool(octave('0'))                 # optional - octave
            False
            sage: bool(octave('[]'))                # optional - octave
            False
            sage: bool(octave('[0,0]'))             # optional - octave
            False
            sage: bool(octave('[0,0,0;0,0,0]'))     # optional - octave
            False

            sage: bool(octave('0.1'))               # optional - octave
            True
            sage: bool(octave('[0,1,0]'))           # optional - octave
            True
            sage: bool(octave('[0,0,-0.1;0,0,0]'))  # optional - octave
            True
        """
        return str(self) != ' [](0x0)' and any(x != '0' for x in str(self).split())

    __nonzero__ = __bool__

    def _matrix_(self, R=None):
        r"""
        Return Sage matrix from this octave element.

        EXAMPLES::

            sage: A = octave('[1,2;3,4.5]')     # optional - octave
            sage: matrix(A)                     # optional - octave
            [1.0 2.0]
            [3.0 4.5]
            sage: _.base_ring()                 # optional - octave
            Real Double Field

            sage: A = octave('[I,1;-1,0]')      # optional - octave
            sage: matrix(A)                     # optional - octave
            [1.0*I   1.0]
            [ -1.0   0.0]
            sage: _.base_ring()                 # optional - octave
            Complex Double Field

            sage: A = octave('[1,2;3,4]')       # optional - octave
            sage: matrix(ZZ, A)                 # optional - octave
            [1 2]
            [3 4]
            sage: A = octave('[1,2;3,4.5]')     # optional - octave
            sage: matrix(RR, A)                 # optional - octave
            [1.00000000000000 2.00000000000000]
            [3.00000000000000 4.50000000000000]
        """
        if not self.ismatrix():
            raise TypeError('not an octave matrix')
        if R is None:
            R = self._get_sage_ring()

        s = str(self).strip('\n ')
        w = [u.strip().split(' ') for u in s.split('\n')]
        nrows = len(w)
        ncols = len(w[0])

        if self.iscomplex():
            w = [[to_complex(x,R) for x in row] for row in w]

        from sage.matrix.all import MatrixSpace
        return MatrixSpace(R, nrows, ncols)(w)

    def _vector_(self, R=None):
        r"""
        Return Sage vector from this octave element.

        EXAMPLES::

            sage: A = octave('[1,2,3,4]')       # optional - octave
            sage: vector(ZZ, A)                 # optional - octave
            (1, 2, 3, 4)
            sage: A = octave('[1,2.3,4.5]')     # optional - octave
            sage: vector(A)                     # optional - octave
            (1.0, 2.3, 4.5)
            sage: A = octave('[1,I]')           # optional - octave
            sage: vector(A)                     # optional - octave
            (1.0, 1.0*I)
        """
        from sage.modules.free_module import FreeModule
        if not self.isvector():
            raise TypeError('not an octave vector')
        if R is None:
            R = self._get_sage_ring()

        s = str(self).strip('\n ')
        w = s.strip().split(' ')
        nrows = len(w)

        if self.iscomplex():
            w = [to_complex(x, R) for x in w]

        return FreeModule(R, nrows)(w)

    def _scalar_(self):
        """
        Return Sage scalar from this octave element.

        EXAMPLES::

            sage: A = octave('2833')      # optional - octave
            sage: As = A.sage(); As       # optional - octave
            2833.0
            sage: As.parent()             # optional - octave
            Real Double Field

            sage: B = sqrt(A)             # optional - octave
            sage: Bs = B.sage(); Bs       # optional - octave
            53.2259
            sage: Bs.parent()             # optional - octave
            Real Double Field

            sage: C = sqrt(-A)            # optional - octave
            sage: Cs = C.sage(); Cs       # optional - octave
            53.2259*I
            sage: Cs.parent()             # optional - octave
            Complex Double Field
        """
        if not self.isscalar():
            raise TypeError("not an octave scalar")

        R = self._get_sage_ring()
        if self.iscomplex():
            return to_complex(str(self), R)
        else:
            return R(str(self))

    def _sage_(self):
        """
        Try to parse the octave object and return a sage object.

        EXAMPLES::

            sage: A = octave('2833')           # optional - octave
            sage: A.sage()                     # optional - octave
            2833.0
            sage: B = sqrt(A)                  # optional - octave
            sage: B.sage()                     # optional - octave
            53.2259
            sage: C = sqrt(-A)                 # optional - octave
            sage: C.sage()                     # optional - octave
            53.2259*I
            sage: A = octave('[1,2,3,4]')      # optional - octave
            sage: A.sage()                     # optional - octave
            (1.0, 2.0, 3.0, 4.0)
            sage: A = octave('[1,2.3,4.5]')    # optional - octave
            sage: A.sage()                     # optional - octave
            (1.0, 2.3, 4.5)
            sage: A = octave('[1,2.3+I,4.5]')  # optional - octave
            sage: A.sage()                     # optional - octave
            (1.0, 2.3 + 1.0*I, 4.5)
        """
        if self.isscalar():
            return self._scalar_()
        elif self.isvector():
            return self._vector_()
        elif self.ismatrix():
            return self._matrix_()
        else:
            raise NotImplementedError('octave type is not recognized')

# An instance
octave = Octave()

def reduce_load_Octave():
    """
    EXAMPLES::

        sage: from sage.interfaces.octave import reduce_load_Octave
        sage: reduce_load_Octave()
        Octave
    """
    return octave


def octave_console():
    """
    Spawn a new Octave command-line session.

    This requires that the optional octave program be installed and in
    your PATH, but no optional Sage packages need be installed.

    EXAMPLES::

        sage: octave_console()         # not tested
        GNU Octave, version 2.1.73 (i386-apple-darwin8.5.3).
        Copyright (C) 2006 John W. Eaton.
        ...
        octave:1> 2+3
        ans = 5
        octave:2> [ctl-d]

    Pressing ctrl-d exits the octave console and returns you to Sage.
    octave, like Sage, remembers its history from one session to
    another.
    """
    from sage.repl.rich_output.display_manager import get_display_manager
    if not get_display_manager().is_in_terminal():
        raise RuntimeError('Can use the console only in the terminal. Try %%octave magics instead.')
    os.system('octave-cli')<|MERGE_RESOLUTION|>--- conflicted
+++ resolved
@@ -138,13 +138,8 @@
 #
 #  The full text of the GPL is available at:
 #
-<<<<<<< HEAD
 #                  https://www.gnu.org/licenses/
 # ****************************************************************************
-=======
-#                  http://www.gnu.org/licenses/
-#*****************************************************************************
->>>>>>> 47d1ffcf
 from __future__ import print_function, absolute_import
 
 import os
@@ -245,7 +240,7 @@
             sage: octave._read_in_file_command(filename)
             'source("...");'
         """
-        return 'source("%s");'%filename
+        return 'source("%s");' % filename
 
     def _quit_string(self):
         """
