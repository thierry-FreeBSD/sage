#include <stdio.h>

#if PY_MAJOR_VERSION == 3 && PY_MINOR_VERSION >= 9

static void _type_debug(PyTypeObject* tp)
{
    printf("Not implemented for CPython >= 3.9\n");
}

<<<<<<< HEAD
=======
#else

>>>>>>> 9d06080f
#define HAVE_WEAKREFS(tp) (1)
#define HAVE_CLASS(tp) (1)
#define HAVE_ITER(tp) (1)
#define HAVE_RICHCOMPARE(tp) (1)
#define HAVE_INPLACEOPS(tp) (1)
#define HAVE_SEQUENCE_IN(tp) (1)
#define HAVE_GETCHARBUFFER(tp) (1)
#define HAVE_NEW_DIVISION(tp) (1)
#define HAVE_INDEX(tp) (1)
#define HAVE_NEWBUFFER(tp) (1)
#define HAVE_FINALIZE(tp) (tp->tp_flags & Py_TPFLAGS_HAVE_FINALIZE)

static void print_object(void* pyobj)
{
    if (pyobj == NULL)
    {
        printf("NULL\n");
        return;
    }

    PyObject* obj = (PyObject*)pyobj;

    if (PyTuple_Check(obj))
    {
        printf("%s:\n", Py_TYPE(obj)->tp_name);

        Py_ssize_t i, n = PyTuple_GET_SIZE(obj);
        for (i = 0; i < n; i++)
        {
            printf("    ");
            PyObject_Print(PyTuple_GET_ITEM(obj, i), stdout, 0);
            printf("\n");
        }
    }
    else if (PyDict_Check(obj))
    {
        printf("%s:\n", Py_TYPE(obj)->tp_name);

        Py_ssize_t pos = 0;
        PyObject* key;
        PyObject* value;
        while (PyDict_Next(obj, &pos, &key, &value))
        {
            printf("    ");
            PyObject_Print(key, stdout, 0);
            printf(": ");
            PyObject_Print(value, stdout, 0);
            printf("\n");
        }
    }
    else
    {
        PyObject_Print(obj, stdout, 0);
        printf("\n");
    }
}


#define pointer_check_constant(ptr, val) \
    if (ptr == (void*)(val)) \
    { \
        special = 0; \
        printf(#val "\n"); \
    }

#define subattr_pointer_value(sub, attr) \
    special = 1; \
    pointer_check_constant(tp->attr, NULL) \
    else pointer_check_constant(tp->attr, PyType_GenericAlloc) \
    else pointer_check_constant(tp->attr, PyType_GenericNew) \
    else pointer_check_constant(tp->attr, PyObject_Del) \
    else pointer_check_constant(tp->attr, PyObject_GC_Del) \
    else pointer_check_constant(tp->attr, PyObject_GenericGetAttr) \
    else pointer_check_constant(tp->attr, PyObject_GenericSetAttr) \
    else pointer_check_constant(tp->attr, _Py_HashPointer) \
    else pointer_check_constant(tp->attr, PyObject_HashNotImplemented) \
    else pointer_check_constant(tp->attr, subtype_traverse) \
    else pointer_check_constant(tp->attr, subtype_clear) \
    else pointer_check_constant(tp->attr, subtype_dealloc) \
    else \
    { \
        PyObject* mro = tp->tp_mro; \
        PyTypeObject* subtp; \
        Py_ssize_t i, n = PyTuple_GET_SIZE(mro); \
        for (i = n-1; i >= 0; i--) \
        { \
            subtp = (PyTypeObject*)PyTuple_GET_ITEM(mro, i); \
            if (subtp != tp && PyType_Check(subtp)) \
            { \
                if (subtp->sub && tp->attr == subtp->attr) \
                { \
                    special = 0; \
                    printf("== %s\n", subtp->tp_name); \
                    break; \
                } \
            } \
        } \
    } \
    if (special) printf("%p\n", tp->attr);

#define attr_pointer_value(attr) subattr_pointer_value(tp_name, attr);

#define attr_pointer(attr) \
    printf("  " #attr ": "); \
    attr_pointer_value(attr);
#define attr_pointer_meth(attr, method) \
    printf("  " #attr " (" method "): "); \
    attr_pointer_value(attr);
#define subattr_pointer(sub, attr) \
    printf("    " #attr ": "); \
    subattr_pointer_value(sub, sub->attr);
#define subattr_pointer_meth(sub, attr, method) \
    printf("    " #attr " (" method "): "); \
    subattr_pointer_value(sub, sub->attr);

#define attr_object(attr) \
    printf("  " #attr ": "); \
    print_object(tp->attr);
#define attr_object_meth(attr, method) \
    printf("  " #attr " (" method "): "); \
    print_object(tp->attr);

#define attr_flag(flag) \
    if (tp->tp_flags & Py_TPFLAGS_ ## flag) \
        printf("    " #flag "\n");


static void _type_debug(PyTypeObject* tp)
{
    int special;

    PyObject_Print((PyObject*)tp, stdout, 0);
    printf(" (%p)\n", tp);
    printf("  ob_refcnt: %ld\n", (long)Py_REFCNT(tp));
    printf("  ob_type: "); print_object(Py_TYPE(tp));
    printf("  tp_name: %s\n", tp->tp_name);
    printf("  tp_basicsize: %ld\n", (long)tp->tp_basicsize);
    printf("  tp_itemsize: %ld\n", (long)tp->tp_itemsize);
    printf("  tp_dictoffset: %ld\n", (long)tp->tp_dictoffset);
    if HAVE_WEAKREFS(tp)
    {
        printf("  tp_weaklistoffset: %ld\n", (long)tp->tp_weaklistoffset);
    }

    if HAVE_CLASS(tp)
    {
        attr_object_meth(tp_base, "__base__");
        attr_object_meth(tp_bases, "__bases__");
        attr_object_meth(tp_mro, "__mro__");
        attr_object_meth(tp_dict, "__dict__");
    }

    attr_pointer(tp_alloc);
    attr_pointer_meth(tp_new, "__new__");
    attr_pointer_meth(tp_init, "__init__");
    attr_pointer_meth(tp_dealloc, "__dealloc__");
    if (tp->tp_flags & Py_TPFLAGS_HEAPTYPE)
    {
        attr_pointer_meth(tp_del, "__del__");
    }
    #if PY_MAJOR_VERSION >= 3
    if HAVE_FINALIZE(tp)
    {
        attr_pointer_meth(tp_finalize, "__del__");
    }
    #endif
    attr_pointer(tp_free);

    attr_pointer_meth(tp_repr, "__repr__");
    attr_pointer(tp_print);
    attr_pointer_meth(tp_hash, "__hash__");
    attr_pointer_meth(tp_call, "__call__");
    attr_pointer_meth(tp_str, "__str__");
    #if PY_MAJOR_VERSION <= 2
        attr_pointer_meth(tp_compare, "cmp");
    #endif
    attr_pointer_meth(tp_richcompare, "__richcmp__");
    attr_pointer_meth(tp_getattr, "__getattribute__");
    attr_pointer_meth(tp_setattr, "__setattribute__");
    attr_pointer_meth(tp_getattro, "__getattribute__");
    attr_pointer_meth(tp_setattro, "__setattribute__");
    if HAVE_ITER(tp)
    {
        attr_pointer_meth(tp_iter, "__iter__");
        attr_pointer_meth(tp_iternext, "__next__");
    }
    if HAVE_CLASS(tp)
    {
        attr_pointer_meth(tp_descr_get, "__get__");
        attr_pointer_meth(tp_descr_set, "__set__");

        attr_object(tp_cache);
        attr_object(tp_weaklist);
    }
    if HAVE_RICHCOMPARE(tp)
    {
        attr_pointer(tp_traverse);
        attr_pointer(tp_clear);
    }
    if HAVE_CLASS(tp)
    {
        attr_pointer(tp_is_gc);
    }

    attr_pointer(tp_as_number);
    if (special)
    {
        subattr_pointer_meth(tp_as_number, nb_add, "__add__");
        subattr_pointer_meth(tp_as_number, nb_subtract, "__sub__");
        subattr_pointer_meth(tp_as_number, nb_multiply, "__mul__");
        #if PY_MAJOR_VERSION <= 2
            subattr_pointer_meth(tp_as_number, nb_divide, "__div__");
        #endif
        if HAVE_NEW_DIVISION(tp)
        {
            subattr_pointer_meth(tp_as_number, nb_floor_divide, "__floordiv__");
            subattr_pointer_meth(tp_as_number, nb_true_divide, "__truediv__");
        }
        subattr_pointer_meth(tp_as_number, nb_remainder, "__mod__");
        subattr_pointer_meth(tp_as_number, nb_divmod, "__divmod__");
        subattr_pointer_meth(tp_as_number, nb_power, "__pow__");
        subattr_pointer_meth(tp_as_number, nb_negative, "__neg__");
        subattr_pointer_meth(tp_as_number, nb_positive, "__pos__");
        subattr_pointer_meth(tp_as_number, nb_absolute, "__abs__");
        #if PY_MAJOR_VERSION <= 2
            subattr_pointer_meth(tp_as_number, nb_nonzero, "__nonzero__");
        #else
            subattr_pointer_meth(tp_as_number, nb_bool, "__bool__");
        #endif
        subattr_pointer_meth(tp_as_number, nb_invert, "__invert__");
        subattr_pointer_meth(tp_as_number, nb_lshift, "__lshift__");
        subattr_pointer_meth(tp_as_number, nb_rshift, "__rshift__");
        subattr_pointer_meth(tp_as_number, nb_and, "__and__");
        subattr_pointer_meth(tp_as_number, nb_or, "__or__");
        subattr_pointer_meth(tp_as_number, nb_xor, "__xor__");
        subattr_pointer_meth(tp_as_number, nb_int, "__int__");
        #if PY_MAJOR_VERSION <= 2
            subattr_pointer_meth(tp_as_number, nb_long, "__long__");
        #endif
        if HAVE_INDEX(tp)
        {
            subattr_pointer_meth(tp_as_number, nb_index, "__index__");
        }
        subattr_pointer_meth(tp_as_number, nb_float, "__float__");
        #if PY_MAJOR_VERSION <= 2
            subattr_pointer_meth(tp_as_number, nb_oct, "__oct__");
            subattr_pointer_meth(tp_as_number, nb_hex, "__hex__");
            subattr_pointer(tp_as_number, nb_coerce);
        #endif

        if HAVE_INPLACEOPS(tp)
        {
            subattr_pointer_meth(tp_as_number, nb_inplace_add, "__iadd__");
            subattr_pointer_meth(tp_as_number, nb_inplace_subtract, "__isub__");
            subattr_pointer_meth(tp_as_number, nb_inplace_multiply, "__imul__");
            #if PY_MAJOR_VERSION <= 2
                subattr_pointer_meth(tp_as_number, nb_inplace_divide, "__idiv__");
            #endif
            if HAVE_NEW_DIVISION(tp)
            {
                subattr_pointer_meth(tp_as_number, nb_inplace_floor_divide, "__ifloordiv__");
                subattr_pointer_meth(tp_as_number, nb_inplace_true_divide, "__itruediv__");
            }
            subattr_pointer_meth(tp_as_number, nb_inplace_remainder, "__imod__");
            subattr_pointer_meth(tp_as_number, nb_inplace_power, "__ipow__");
            subattr_pointer_meth(tp_as_number, nb_inplace_lshift, "__ilshift__");
            subattr_pointer_meth(tp_as_number, nb_inplace_rshift, "__irshift__");
            subattr_pointer_meth(tp_as_number, nb_inplace_and, "__iand__");
            subattr_pointer_meth(tp_as_number, nb_inplace_or, "__ior__");
            subattr_pointer_meth(tp_as_number, nb_inplace_xor, "__ixor__");
        }
    }

    attr_pointer(tp_as_sequence);
    if (special)
    {
        subattr_pointer_meth(tp_as_sequence, sq_length, "__len__");
        subattr_pointer_meth(tp_as_sequence, sq_concat, "__add__");
        if HAVE_INPLACEOPS(tp)
        {
            subattr_pointer_meth(tp_as_sequence, sq_inplace_concat, "__iadd__");
        }
        subattr_pointer_meth(tp_as_sequence, sq_repeat, "__mul__");
        if HAVE_INPLACEOPS(tp)
        {
            subattr_pointer_meth(tp_as_sequence, sq_inplace_repeat, "__imul__");
        }
        subattr_pointer_meth(tp_as_sequence, sq_item, "__getitem__");
        subattr_pointer_meth(tp_as_sequence, sq_ass_item, "__setitem__");
        if HAVE_SEQUENCE_IN(tp)
        {
            subattr_pointer_meth(tp_as_sequence, sq_contains, "__contains__");
        }
    }

    attr_pointer(tp_as_mapping);
    if (special)
    {
        subattr_pointer_meth(tp_as_mapping, mp_length, "__len__");
        subattr_pointer_meth(tp_as_mapping, mp_subscript, "__getitem__");
        subattr_pointer_meth(tp_as_mapping, mp_ass_subscript, "__setitem__");
    }

    attr_pointer(tp_as_buffer);
    if (special)
    {
        #if PY_MAJOR_VERSION <= 2
            subattr_pointer(tp_as_buffer, bf_getreadbuffer);
            subattr_pointer(tp_as_buffer, bf_getwritebuffer);
            subattr_pointer(tp_as_buffer, bf_getsegcount);
            if HAVE_GETCHARBUFFER(tp)
            {
                subattr_pointer(tp_as_buffer, bf_getcharbuffer);
            }
        #endif
        if HAVE_NEWBUFFER(tp)
        {
            subattr_pointer_meth(tp_as_buffer, bf_getbuffer, "__getbuffer__");
            subattr_pointer_meth(tp_as_buffer, bf_releasebuffer, "__releasebuffer__");
        }
    }

    printf("  tp_flags:\n");
    attr_flag(HEAPTYPE);
    attr_flag(BASETYPE);
    attr_flag(READY);
    attr_flag(READYING);
    attr_flag(HAVE_GC);
    #if PY_MAJOR_VERSION <= 2
        attr_flag(CHECKTYPES);
    #endif
    attr_flag(HAVE_VERSION_TAG);
    attr_flag(VALID_VERSION_TAG);
    attr_flag(IS_ABSTRACT);
    if (tp->tp_flags & Py_TPFLAGS_HAVE_VERSION_TAG)
    {
        printf("  tp_version_tag: %lu\n", (unsigned long)tp->tp_version_tag);
    }
}

#endif<|MERGE_RESOLUTION|>--- conflicted
+++ resolved
@@ -7,11 +7,8 @@
     printf("Not implemented for CPython >= 3.9\n");
 }
 
-<<<<<<< HEAD
-=======
 #else
 
->>>>>>> 9d06080f
 #define HAVE_WEAKREFS(tp) (1)
 #define HAVE_CLASS(tp) (1)
 #define HAVE_ITER(tp) (1)
