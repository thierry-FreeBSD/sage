"""
A fast bitset datatype in Cython.

Operations between bitsets are only guaranteed to work if the bitsets
have the same size, with the exception of ``bitset_realloc``.  Similarly, you
should not try to access elements of a bitset beyond the size.

AUTHORS:

- Robert Bradshaw (2008)
- Rudi Pendavingh, Stefan van Zwam (2013-06-06): added functions map, lex_cmp,
  pickle, unpickle
- Jeroen Demeyer (2014-09-05): use mpn_* functions from MPIR in the
  implementation (:trac`13352` and :trac:`16937`)
- Simon King (2014-10-28): ``bitset_rshift`` and ``bitset_lshift`` respecting
  the size of the given bitsets (:trac:`15820`)
"""

#*****************************************************************************
#     Copyright (C) 2008 Robert Bradshaw <robertwb@math.washington.edu>
#
#  Distributed under the terms of the GNU General Public License (GPL)
#  as published by the Free Software Foundation; either version 2 of
#  the License, or (at your option) any later version.
#                  http://www.gnu.org/licenses/
#*****************************************************************************

include 'sage/ext/cdefs.pxi'
include 'sage/ext/stdsage.pxi'
from sage.libs.gmp.mpn cimport *
from sage.data_structures.bitset cimport *
from cython.operator import preincrement as preinc

# Doctests for the functions in this file are in sage/data_structures/bitset.pyx

#############################################################################
# Creating limb patterns
#############################################################################
#
# NOTE: In all functions in this section, the index n is interpreted
# modulo GMP_LIMB_BITS, the number of bits in a limb.
#
cdef inline mp_limb_t limb_one_set_bit(mp_bitcnt_t n):
    """
    Return a limb with only bit n set.
    """
    return (<mp_limb_t>1) << (n % GMP_LIMB_BITS)

cdef inline mp_limb_t limb_one_zero_bit(mp_bitcnt_t n):
    """
    Return a limb with all bits set, except for bit n.
    """
    return ~((<mp_limb_t>1) << (n % GMP_LIMB_BITS))

cdef inline mp_limb_t limb_lower_bits_down(mp_bitcnt_t n):
    """
    Return a limb with the lower n bits set, where n is interpreted
    in [0 .. GMP_LIMB_BITS-1].
    """
    return ((<mp_limb_t>1) << (n % GMP_LIMB_BITS)) - 1

cdef inline mp_limb_t limb_lower_bits_up(mp_bitcnt_t n):
    """
    Return a limb with the lower n bits set, where n is interpreted
    in [1 .. GMP_LIMB_BITS].
    """
    return (<mp_limb_t>(-1)) >> ((<unsigned int>(-n)) % GMP_LIMB_BITS)

#############################################################################
# Bitset Initalization
#############################################################################
cdef inline bint bitset_init(bitset_t bits, mp_bitcnt_t size) except -1:
    """
    Allocate an empty bitset of size ``size``.

    Size must be at least 1.
    """
    if size <= 0:
        raise ValueError("bitset capacity must be greater than 0")

    bits.size = size
    bits.limbs = (size - 1) / (8 * sizeof(mp_limb_t)) + 1
    bits.bits = <mp_limb_t*>sage_calloc(bits.limbs, sizeof(mp_limb_t))
    if bits.bits == NULL:
        raise MemoryError

cdef inline bint bitset_realloc(bitset_t bits, mp_bitcnt_t size) except -1:
    """
    Reallocate a bitset to size size. If reallocation is larger, new bitset
    does not contain any of the extra bits.
    """
    cdef mp_size_t limbs_old = bits.limbs
    cdef mp_bitcnt_t size_old = bits.size
    if size_old == size:
        return 0
    if size <= 0:
        raise ValueError("bitset capacity must be greater than 0")

    bits.limbs = (size - 1) / (8 * sizeof(mp_limb_t)) + 1
    tmp = <mp_limb_t*>sage_realloc(bits.bits, bits.limbs * sizeof(mp_limb_t))
    if tmp != NULL:
        bits.bits = tmp
    else:
        bits.limbs = limbs_old
        raise MemoryError
    bits.size = size

    if bits.limbs > limbs_old:
        # Zero any extra limbs
        mpn_zero(bits.bits + limbs_old, bits.limbs - limbs_old)
    elif bits.size < size_old:
        # Zero removed bits
        bitset_fix(bits)

cdef inline void bitset_free(bitset_t bits):
    """
    Deallocate the memory in bits.
    """
    sage_free(bits.bits)

cdef inline void bitset_clear(bitset_t bits):
    """
    Remove all elements from the set.
    """
    mpn_zero(bits.bits, bits.limbs)

cdef inline void bitset_zero(bitset_t bits):
    """
    Remove all elements from the set.

    This function is the same as bitset_clear(bits).
    """
    mpn_zero(bits.bits, bits.limbs)

cdef inline void bitset_copy(bitset_t dst, bitset_t src):
    """
    Copy the bitset src over to the bitset dst, overwriting dst.

    We assume ``dst.limbs == src.limbs``.
    """
    mpn_copyi(dst.bits, src.bits, src.limbs)

cdef inline void bitset_fix(bitset_t bits):
    """
    Clear upper bits in upper limb which should be zero.
    """
    bits.bits[bits.limbs - 1] &= limb_lower_bits_up(bits.size)

#############################################################################
# Bitset Comparison
#############################################################################

cdef inline bint mpn_equal_bits(mp_srcptr b1, mp_srcptr b2, mp_bitcnt_t n):
    """
    Return ``True`` iff the first n bits of *b1 and *b2 agree.
    """
    cdef mp_size_t nlimbs = n // GMP_LIMB_BITS
    cdef mp_limb_t mask = limb_lower_bits_down(n)
    if nlimbs > 0 and mpn_cmp(b1, b2, nlimbs) != 0:
        return False
    if mask == 0:
        return True

    cdef mp_limb_t b1h = b1[nlimbs]
    cdef mp_limb_t b2h = b2[nlimbs]
    return (b1h ^ b2h) & mask == 0

cdef inline bint mpn_equal_bits_shifted(mp_srcptr b1, mp_srcptr b2, mp_bitcnt_t n, mp_bitcnt_t offset):
    """
    Return ``True`` iff the first n bits of *b1 and the bits ranging from
    offset to offset+n of *b2 agree.
    """
    cdef mp_bitcnt_t bit_offset = offset % GMP_LIMB_BITS
    cdef mp_size_t i2 = offset//GMP_LIMB_BITS
    if bit_offset==0:
        return mpn_equal_bits(b1, b2 + i2, n)
    cdef mp_size_t neg_bit_offset = GMP_LIMB_BITS-bit_offset
    # limbs of b1 to be considered
    cdef mp_size_t nlimbs = n // GMP_LIMB_BITS
    # bits of an additional limb of b1 to be considered
    cdef mp_limb_t tmp_limb
    cdef mp_size_t i1
    for i1 from 0 <= i1 < nlimbs:
        tmp_limb = (b2[i2] >> bit_offset)
        tmp_limb |= (b2[preinc(i2)] << neg_bit_offset)
        if tmp_limb != b1[i1]:
            return False
    cdef mp_limb_t mask = limb_lower_bits_down(n)
    if mask == 0:
        return True

    cdef mp_limb_t b1h = b1[nlimbs]
    tmp_limb = (b2[i2] >> bit_offset)
    if (n%GMP_LIMB_BITS)+bit_offset > GMP_LIMB_BITS:
        # Need bits from the next limb of b2
        tmp_limb |= (b2[preinc(i2)] << neg_bit_offset)
    return (b1h ^ tmp_limb) & mask == 0

cdef inline bint bitset_isempty(bitset_t bits):
    """
    Test whether bits is empty.  Return True (i.e., 1) if the set is
    empty, False (i.e., 0) otherwise.
    """
    # First check lowest limb
    if bits.bits[0]:
        return False
    if bits.limbs == 1:
        return True
    # Compare bits to itself shifted by 1 limb. If these compare equal,
    # all limbs must be 0.
    return mpn_cmp(bits.bits+1, bits.bits, bits.limbs-1) == 0

cdef inline bint bitset_is_zero(bitset_t bits):
    """
    Test whether bits is empty (i.e., zero).  Return True (1) if
    the set is empty, False (0) otherwise.

    This function is the same as bitset_is_empty(bits).
    """
    return bitset_isempty(bits)

cdef inline bint bitset_eq(bitset_t a, bitset_t b):
    """
    Compare bitset a and b.  Return True (i.e., 1) if the sets are
    equal, and False (i.e., 0) otherwise.

    We assume ``a.limbs >= b.limbs``.
    """
    return mpn_cmp(a.bits, b.bits, b.limbs) == 0

cdef inline int bitset_cmp(bitset_t a, bitset_t b):
    """
    Compare bitsets a and b.  Returns 0 if the two sets are
    identical, and consistently return -1 or 1 for two sets that are
    not equal.

    We assume ``a.limbs >= b.limbs``.
    """
    return mpn_cmp(a.bits, b.bits, b.limbs)

cdef inline int bitset_lex_cmp(bitset_t a, bitset_t b):
    """
    Compare bitsets ``a`` and ``b`` using lexicographical ordering.

    In this order `a < b` if, for some `k`, the first `k` elements from
    `[0 ... n-1]` are in `a` if and only if they are in `b`, and the
    `(k+1)`st element is in `b` but not ``a``. So `1010 < 1011` and
    `1010111 < 1011000`.

    We assume ``a.limbs == b.limbs``.

    INPUT:

    - ``a`` -- a bitset
    - ``b`` -- a bitset, assumed to have the same size as ``a``.

    OUTPUT:

    Return ``0`` if the two sets are identical, return ``1`` if ``a > b``,
    and return ``-1`` if ``a < b``.
    """
    cdef long i = bitset_first_diff(a, b)
    if i == -1:
        return 0
    if bitset_in(a, i):
        return 1
    else:
        return -1

cdef inline bint bitset_issubset(bitset_t a, bitset_t b):
    """
    Test whether a is a subset of b (i.e., every element in a is also
    in b).

    We assume ``a.limbs <= b.limbs``.
    """
    cdef mp_size_t i
    for i from 0 <= i < a.limbs:
        if (a.bits[i] & ~b.bits[i]) != 0:
            return False
    return True

cdef inline bint bitset_issuperset(bitset_t a, bitset_t b):
    """
    Test whether a is a superset of b (i.e., every element in b is also
    in a).

    We assume ``a.limbs >= b.limbs``.
    """
    return bitset_issubset(b, a)

#############################################################################
# Bitset Bit Manipulation
#############################################################################

cdef inline bint bitset_in(bitset_t bits, mp_bitcnt_t n):
    """
    Check if n is in bits.  Return True (i.e., 1) if n is in the
    set, False (i.e., 0) otherwise.
    """
    return (bits.bits[n >> index_shift] >> (n % GMP_LIMB_BITS)) & 1

cdef inline bint bitset_check(bitset_t bits, mp_bitcnt_t n):
    """
    Check if n is in bits.  Return True (i.e., 1) if n is in the
    set, False (i.e., 0) otherwise.

    This function is the same as bitset_in(bits, n).
    """
    return bitset_in(bits, n)

cdef inline bint bitset_not_in(bitset_t bits, mp_bitcnt_t n):
    """
    Check if n is not in bits.  Return True (i.e., 1) if n is not in the
    set, False (i.e., 0) otherwise.
    """
    return not bitset_in(bits, n)

cdef inline bint bitset_remove(bitset_t bits, mp_bitcnt_t n) except -1:
    """
    Remove n from bits.  Raise KeyError if n is not contained in bits.
    """
    if not bitset_in(bits, n):
        raise KeyError(n)
    bitset_discard(bits, n)

cdef inline void bitset_discard(bitset_t bits, mp_bitcnt_t n):
    """
    Remove n from bits.
    """
    bits.bits[n >> index_shift] &= limb_one_zero_bit(n)

cdef inline void bitset_unset(bitset_t bits, mp_bitcnt_t n):
    """
    Remove n from bits.

    This function is the same as bitset_discard(bits, n).
    """
    bitset_discard(bits, n)


cdef inline void bitset_add(bitset_t bits, mp_bitcnt_t n):
    """
    Add n to bits.
    """
    bits.bits[n >> index_shift] |= limb_one_set_bit(n)

cdef inline void bitset_set(bitset_t bits, mp_bitcnt_t n):
    """
    Add n to bits.

    This function is the same as bitset_add(bits, n).
    """
    bitset_add(bits, n)

cdef inline void bitset_set_to(bitset_t bits, mp_bitcnt_t n, bint b):
    """
    If b is True, add n to bits.  If b is False, remove n from bits.
    """
    bitset_unset(bits, n)
    bits.bits[n >> index_shift] |= (<mp_limb_t>b) << (n % GMP_LIMB_BITS)

cdef inline void bitset_flip(bitset_t bits, mp_bitcnt_t n):
    """
    If n is in bits, remove n from bits.  If n is not in bits, add n
    to bits.
    """
    bits.bits[n >> index_shift] ^= limb_one_set_bit(n)

cdef inline void bitset_set_first_n(bitset_t bits, mp_bitcnt_t n):
    """
    Set exactly the first n bits.
    """
    cdef mp_size_t i
    cdef mp_size_t index = n >> index_shift
    for i from 0 <= i < index:
        bits.bits[i] = -1
    if index < bits.limbs:
        bits.bits[index] = limb_lower_bits_down(n)
    for i from index < i < bits.limbs:
        bits.bits[i] = 0

#############################################################################
# Bitset Searching
#############################################################################

cdef inline long _bitset_first_in_limb_nonzero(mp_limb_t limb):
    """
    Given a non-zero limb of a bitset, return the index of the first
    nonzero bit.
    """
    return mpn_scan1(&limb, 0)

cdef inline long _bitset_first_in_limb(mp_limb_t limb):
    """
    Given a limb of a bitset, return the index of the first nonzero
    bit. If there are no bits set in the limb, return -1.
    """
    if limb == 0:
        return -1
    return mpn_scan1(&limb, 0)

cdef inline long bitset_first(bitset_t a):
    """
    Calculate the index of the first element in the set. If the set
    is empty, returns -1.
    """
    cdef mp_size_t i
    for i from 0 <= i < a.limbs:
        if a.bits[i]:
            return (i << index_shift) | _bitset_first_in_limb_nonzero(a.bits[i])
    return -1

cdef inline long bitset_first_in_complement(bitset_t a):
    """
    Calculate the index of the first element not in the set. If the set
    is full, returns -1.
    """
    cdef mp_size_t i, j
    for i from 0 <= i < a.limbs:
        if ~a.bits[i]:
            j = (i << index_shift) | _bitset_first_in_limb_nonzero(~a.bits[i])
            if j >= a.size:
                j = -1
            return j
    return -1

cdef inline long bitset_pop(bitset_t a) except -1:
    """
    Remove and return an arbitrary element from the set. Raise
    KeyError if the set is empty.
    """
    cdef long i = bitset_first(a)
    if i == -1:
        raise KeyError('pop from an empty set')
    bitset_discard(a, i)
    return i

cdef inline long bitset_first_diff(bitset_t a, bitset_t b):
    """
    Calculate the index of the first difference between a and b.  If a
    and b are equal, then return -1.

    We assume ``a.limbs == b.limbs``.
    """
    cdef mp_size_t i
    for i from 0 <= i < a.limbs:
        if a.bits[i] != b.bits[i]:
            return (i << index_shift) | _bitset_first_in_limb_nonzero(a.bits[i] ^ b.bits[i])
    return -1

cdef inline long bitset_next(bitset_t a, mp_bitcnt_t n):
    """
    Calculate the index of the next element in the set, starting at
    (and including) n.  Return -1 if there are no elements from n
    onwards.
    """
    if n >= a.size:
        return -1
    cdef mp_size_t i = n >> index_shift
    cdef mp_limb_t limb = a.bits[i] & ~limb_lower_bits_down(n)
    cdef long ret = _bitset_first_in_limb(limb)
    if ret != -1:
        return (i << index_shift) | ret
    for i from (n >> index_shift) < i < a.limbs:
        if a.bits[i]:
            return (i << index_shift) | _bitset_first_in_limb_nonzero(a.bits[i])
    return -1

cdef inline long bitset_next_diff(bitset_t a, bitset_t b, mp_bitcnt_t n):
    """
    Calculate the index of the next element that differs between a and
    b, starting at (and including) n.  Return -1 if there are no
    elements differing between a and b from n onwards.

    We assume ``a.limbs == b.limbs``.
    """
    if n >= a.size:
        return -1
    cdef mp_size_t i = n >> index_shift
    cdef mp_limb_t limb = (a.bits[i] ^ b.bits[i]) & ~limb_lower_bits_down(n)
    cdef long ret = _bitset_first_in_limb(limb)
    if ret != -1:
        return (i << index_shift) | ret
    for i from (n >> index_shift) < i < a.limbs:
        if a.bits[i] != b.bits[i]:
            return (i << index_shift) | _bitset_first_in_limb(a.bits[i] ^ b.bits[i])
    return -1

cdef inline long bitset_len(bitset_t bits):
    """
    Calculate the number of items in the set (i.e., the number of nonzero bits).
    """
    return mpn_popcount(bits.bits, bits.limbs)

cdef inline long bitset_hash(bitset_t bits):
    """
    Calculate a (very naive) hash function.

    This function should not depend on the size of the bitset, only on
    the items in the bitset.
    """
    cdef mp_limb_t hash = 0
    cdef mp_size_t i
    for i from 0 <= i < bits.limbs:
        hash += bits.bits[i]
    return hash

#############################################################################
# Bitset Arithmetic
#############################################################################

cdef inline void bitset_complement(bitset_t r, bitset_t a):
    """
    Set r to be the complement of a, overwriting r.

    We assume ``r.limbs == a.limbs``.
    """
    mpn_com(r.bits, a.bits, a.limbs)
    bitset_fix(r)

cdef inline void bitset_not(bitset_t r, bitset_t a):
    """
    Set r to be the complement of a, overwriting r.

    We assume ``r.limbs == a.limbs``.

    This function is the same as bitset_complement(r, a).
    """
    bitset_complement(r, a)

cdef inline void bitset_intersection(bitset_t r, bitset_t a, bitset_t b):
    """
    Set r to the intersection of a and b, overwriting r.

    We assume ``a.limbs >= r.limbs == b.limbs``.
    """
    mpn_and_n(r.bits, a.bits, b.bits, b.limbs)

cdef inline void bitset_and(bitset_t r, bitset_t a, bitset_t b):
    """
    Set r to the intersection of a and b, overwriting r.

    We assume ``a.limbs >= r.limbs == b.limbs``.

    This function is the same as bitset_intersection(r, a, b).
    """
    mpn_and_n(r.bits, a.bits, b.bits, b.limbs)

cdef inline void bitset_union(bitset_t r, bitset_t a, bitset_t b):
    """
    Set r to the union of a and b, overwriting r.

    We assume ``r.limbs >= a.limbs >= b.limbs`` and either ``r is a``
    or ``r.limbs == b.limbs``.
    """
    mpn_ior_n(r.bits, a.bits, b.bits, b.limbs)

cdef inline void bitset_or(bitset_t r, bitset_t a, bitset_t b):
    """
    Set r to the union of a and b, overwriting r.

    We assume ``r.limbs >= a.limbs >= b.limbs`` and either ``r is a``
    or ``r.limbs == b.limbs``.

    This function is the same as bitset_union(r, a, b).
    """
    mpn_ior_n(r.bits, a.bits, b.bits, b.limbs)

cdef inline void bitset_difference(bitset_t r, bitset_t a, bitset_t b):
    """
    Set r to the difference of a and b (i.e., things in a that are not
    in b), overwriting r.

    We assume ``r.limbs >= a.limbs >= b.limbs`` and either ``r is a``
    or ``r.limbs == b.limbs``.
    """
    mpn_andn_n(r.bits, a.bits, b.bits, b.limbs)

cdef inline void bitset_symmetric_difference(bitset_t r, bitset_t a, bitset_t b):
    """
    Set r to the symmetric difference of a and b, overwriting r.

    We assume ``r.limbs >= a.limbs >= b.limbs`` and either ``r is a``
    or ``r.limbs == b.limbs``.
    """
    mpn_xor_n(r.bits, a.bits, b.bits, b.limbs)

cdef inline void bitset_xor(bitset_t r, bitset_t a, bitset_t b):
    """
    Set r to the symmetric difference of a and b, overwriting r.

    We assume ``r.limbs >= a.limbs >= b.limbs`` and either ``r is a``
    or ``r.limbs == b.limbs``.

    This function is the same as bitset_symmetric_difference(r, a, b).
    """
    mpn_xor_n(r.bits, a.bits, b.bits, b.limbs)


cdef void bitset_rshift(bitset_t r, bitset_t a, mp_bitcnt_t n):
    """
    Shift the bitset ``a`` right by ``n`` bits and store the result in
    ``r``.

    There are no assumptions on the sizes of ``a`` and ``r``.  Bits which are
    shifted outside of the resulting bitset are discarded.
    """
    if n >= a.size:
        mpn_zero(r.bits, r.limbs)
        return
    
    # Number of limbs on the right of a which will totally be shifted out
    cdef mp_size_t nlimbs = n >> index_shift
    # Number of limbs to be shifted assuming r is large enough
    cdef mp_size_t shifted_limbs = a.limbs - nlimbs
    # Number of bits to shift additionally
    cdef mp_bitcnt_t nbits = n % GMP_LIMB_BITS

    if shifted_limbs < r.limbs:
        if nbits:
            mpn_rshift(r.bits, a.bits + nlimbs, shifted_limbs, nbits)
        else:
            mpn_copyi(r.bits, a.bits + nlimbs, shifted_limbs)

        # Clear top limbs (note that r.limbs - shifted_limbs >= 1)
        mpn_zero(r.bits + (r.limbs - nlimbs), r.limbs - shifted_limbs)
    else:
        # Number of limbs to shift is r.limbs
        if nbits:
            mpn_rshift(r.bits, a.bits + nlimbs, r.limbs, nbits)
<<<<<<< HEAD
            # Add the additional bits from top limb of a
            r.bits[r.limbs-1] |= a.bits[r.limbs+nlimbs] << (GMP_LIMB_BITS - nbits)
=======
            if shifted_limbs > r.limbs:
                # Add the additional bits from top limb of a
                r.bits[r.limbs-1] |= a.bits[r.limbs+nlimbs] << (GMP_LIMB_BITS - nbits)
>>>>>>> a70d6821
        else:
            mpn_copyi(r.bits, a.bits + nlimbs, r.limbs)

        # Clear bits outside bitset in top limb
        bitset_fix(r)

cdef void bitset_lshift(bitset_t r, bitset_t a, mp_bitcnt_t n):
    """
    Shift the bitset ``a`` left by ``n`` bits and store the result in
    ``r``.

    There are no assumptions on the sizes of ``a`` and ``r``.  Bits which are
    shifted outside of the resulting bitset are discarded.
    """
    if n >= r.size:
        mpn_zero(r.bits, r.limbs)
        return

    # Number of limbs on the right of r which will totally be zeroed
    cdef mp_size_t nlimbs = n >> index_shift
    # Number of limbs to be shifted assuming a is large enough
    cdef mp_size_t shifted_limbs = r.limbs - nlimbs
    # Number of bits to shift additionally
    cdef mp_bitcnt_t nbits = n % GMP_LIMB_BITS

    cdef mp_limb_t out = 0
    if shifted_limbs > a.limbs:
        if nbits:
            out = mpn_lshift(r.bits + nlimbs, a.bits, a.limbs, nbits)
        else:
            mpn_copyd(r.bits + nlimbs, a.bits, a.limbs)

        # Clear top limbs (note that shifted_limbs - a.limbs >= 1)
        mpn_zero(r.bits + a.limbs + nlimbs, shifted_limbs - a.limbs)
        # Store extra limb shifted in from a
        r.bits[nlimbs+a.limbs] = out
    else:
        if nbits:
            mpn_lshift(r.bits + nlimbs, a.bits, shifted_limbs, nbits)
        else:
            mpn_copyd(r.bits + nlimbs, a.bits, shifted_limbs)

        # Clear bits outside bitset in top limb
        bitset_fix(r)

    # Clear bottom limbs
    mpn_zero(r.bits, nlimbs)


cdef int bitset_map(bitset_t r, bitset_t a, m) except -1:
    """
    Fill bitset ``r`` so ``r == {m[i] for i in a}``.

    We assume ``m`` has a dictionary interface such that
    ``m[i]`` is an integer in ``[0 ... n-1]`` for all ``i`` in ``a``,
    where ``n`` is the capacity of ``r``.
    """
    cdef long i
    bitset_clear(r)
    i = bitset_first(a)
    while i >= 0:
        bitset_add(r, m[i])
        i = bitset_next(a, i + 1)
    return 0

#############################################################################
# Hamming Weights
#############################################################################

cdef inline long bitset_hamming_weight(bitset_t a):
    return bitset_len(a)

#############################################################################
# Bitset Conversion
#############################################################################

cdef char* bitset_chars(char* s, bitset_t bits, char zero=c'0', char one=c'1'):
    """
    Return a string representation of the bitset in s, using zero for
    the character representing the items not in the bitset and one for
    the character representing the items in the bitset.

    The string is both stored in s and returned.  If s is NULL, then a
    new string is allocated.
    """
    cdef long i
    if s == NULL:
        s = <char *>sage_malloc(bits.size + 1)
    for i from 0 <= i < bits.size:
        s[i] = one if bitset_in(bits, i) else zero
    s[bits.size] = 0
    return s

cdef int bitset_from_str(bitset_t bits, char* s, char zero=c'0', char one=c'1') except -1:
    """
    Initialize a bitset with a set derived from the character string
    s, where one represents the character indicating set membership.
    """
    bitset_init(bits, strlen(s))
    cdef long i
    for i from 0 <= i < bits.size:
        bitset_set_to(bits, i, s[i] == one)
    return 0

cdef bitset_string(bitset_t bits):
    """
    Return a python string representing the bitset.
    """
    cdef char* s = bitset_chars(NULL, bits)
    cdef object py_s
    py_s = s
    sage_free(s)
    return py_s

cdef list bitset_list(bitset_t bits):
    """
    Return a list of elements in the bitset.
    """
    cdef list elts = []
    cdef long elt = bitset_first(bits)
    while elt >= 0:
        elts.append(elt)
        elt = bitset_next(bits, elt + 1)
    return elts

cdef bitset_pickle(bitset_t bs):
    """
    Convert ``bs`` to a reasonably compact Python structure.

    Useful for pickling objects using bitsets as internal data structure.
    To ensure this works on 32-bit and 64-bit machines, the size of a long
    is stored too.
    """
    version = 0
    data = []
    for i from 0 <= i < bs.limbs:
        data.append(bs.bits[i])
    return (version, bs.size, bs.limbs, sizeof(unsigned long), tuple(data))

cdef bitset_unpickle(bitset_t bs, tuple input):
    """
    Convert the data into a bitset.

    Companion of ``bitset_pickle()``. Assumption: ``bs`` has been initialized.
    """
    version, size, limbs, longsize, data = input
    if version != 0:
        raise TypeError("bitset was saved with newer version of Sage. Please upgrade.")
    if bs.size != size:
        bitset_realloc(bs, size)
    if sizeof(unsigned long) == longsize and bs.limbs == limbs:
        for i from 0 <= i < bs.limbs:
            bs.bits[i] = data[i]
    else:
        storage = 8 * longsize  # number of elements encoded in one limb
        adder = 0
        bitset_clear(bs)
        for i from 0 <= i < limbs:
            for j from 0 <= j < storage:
                if (data[i] >> j) & 1:
                    bitset_add(bs, j + adder)
            adder += storage<|MERGE_RESOLUTION|>--- conflicted
+++ resolved
@@ -629,14 +629,9 @@
         # Number of limbs to shift is r.limbs
         if nbits:
             mpn_rshift(r.bits, a.bits + nlimbs, r.limbs, nbits)
-<<<<<<< HEAD
-            # Add the additional bits from top limb of a
-            r.bits[r.limbs-1] |= a.bits[r.limbs+nlimbs] << (GMP_LIMB_BITS - nbits)
-=======
             if shifted_limbs > r.limbs:
                 # Add the additional bits from top limb of a
                 r.bits[r.limbs-1] |= a.bits[r.limbs+nlimbs] << (GMP_LIMB_BITS - nbits)
->>>>>>> a70d6821
         else:
             mpn_copyi(r.bits, a.bits + nlimbs, r.limbs)
 
