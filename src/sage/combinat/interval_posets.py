# -*- coding: utf-8 -*-
r"""
Tamari Interval-posets

This module implements Tamari interval-posets: combinatorial objects which
represent intervals of the Tamari order. They have been introduced in
[CP2015]_ and allow for many combinatorial operations on Tamari intervals.
In particular, they are linked to :class:`DyckWords` and :class:`BinaryTrees`.
An introduction into Tamari interval-posets is given in Chapter 7
of [Pons2013]_.

The Tamari lattice can be defined as a lattice structure on either of several
classes of Catalan objects, especially binary trees and Dyck paths
[Tam1962]_ [HT1972]_ [Sta-EC2]_. An interval can be seen as
a pair of comparable elements. The number of intervals has been given in
[Cha2008]_.

AUTHORS:

- Viviane Pons 2014: initial implementation
- Frédéric Chapoton 2014: review
- Darij Grinberg 2014: review
- Travis Scrimshaw 2014: review
"""
# ****************************************************************************
#       Copyright (C) 2013 Viviane Pons <viviane.pons@univie.ac.at>,
#
#  Distributed under the terms of the GNU General Public License (GPL)
#  as published by the Free Software Foundation; either version 2 of
#  the License, or (at your option) any later version.
#                  http://www.gnu.org/licenses/
# ****************************************************************************
from __future__ import print_function
from six.moves import range
from six import add_metaclass

from sage.categories.enumerated_sets import EnumeratedSets
from sage.categories.finite_enumerated_sets import FiniteEnumeratedSets
from sage.categories.posets import Posets
from sage.categories.all import Monoids
from sage.combinat.posets.posets import Poset, FinitePoset
from sage.categories.finite_posets import FinitePosets
from sage.combinat.binary_tree import BinaryTrees
from sage.combinat.binary_tree import LabelledBinaryTrees, LabelledBinaryTree
from sage.combinat.dyck_word import DyckWords
from sage.combinat.permutation import Permutation
from sage.misc.inherit_comparison import InheritComparisonClasscallMetaclass
from sage.misc.cachefunc import cached_method
from sage.misc.latex import latex
from sage.misc.lazy_attribute import lazy_attribute
from sage.rings.integer import Integer
from sage.rings.all import NN
from sage.sets.non_negative_integers import NonNegativeIntegers
from sage.sets.disjoint_union_enumerated_sets import DisjointUnionEnumeratedSets
from sage.sets.family import Family
from sage.structure.element import Element
from sage.structure.global_options import GlobalOptions
from sage.structure.parent import Parent
from sage.structure.richcmp import op_NE, op_EQ, op_LT, op_LE, op_GT, op_GE
from sage.structure.unique_representation import UniqueRepresentation
from sage.graphs.digraph import DiGraph


@add_metaclass(InheritComparisonClasscallMetaclass)
class TamariIntervalPoset(Element):
    r"""
    The class of Tamari interval-posets.

    An interval-poset is a labelled poset of size `n`, with labels
    `1, 2, \ldots, n`, satisfying the following conditions:

    - if `a < c` (as integers) and `a` precedes `c` in the poset, then,
      for all `b` such that `a < b < c`, `b` precedes `c`,

    - if `a < c` (as integers) and `c` precedes `a` in the poset, then,
      for all `b` such that `a < b < c`, `b` precedes `a`.

    We use the word "precedes" here to distinguish the poset order and
    the natural order on numbers. "Precedes" means "is smaller than
    with respect to the poset structure"; this does not imply a
    covering relation.

    Interval-posets of size `n` are in bijection with intervals of
    the Tamari lattice of binary trees of size `n`. Specifically, if
    `P` is an interval-poset of size `n`, then the set of linear
    extensions of `P` (as permutations in `S_n`) is an interval in the
    right weak order (see
    :meth:`~sage.combinat.permutation.Permutation.permutohedron_lequal`),
    and is in fact the preimage of an interval in the Tamari lattice (of
    binary trees of size `n`) under the operation which sends a
    permutation to its right-to-left binary search tree
    (:meth:`~sage.combinat.permutation.Permutation.binary_search_tree`
    with the ``left_to_right`` variable set to ``False``)
    without its labelling.

    INPUT:

    - ``size`` -- an integer, the size of the interval-posets (number of
      vertices)

    - ``relations`` -- a list (or tuple) of pairs ``(a,b)`` (themselves
      lists or tuples), each representing a relation of the form
      '`a` precedes `b`' in the poset.

    - ``check`` -- (default: ``True``) whether to check the interval-poset
      condition or not.

    .. WARNING::

        The ``relations`` input can be a list or tuple, but not an
        iterator (nor should its entries be iterators).

    NOTATION:

    Here and in the following, the signs `<` and `>` always refer to
    the natural ordering on integers, whereas the word "precedes" refers
    to the order of the interval-poset. "Minimal" and "maximal" refer
    to the natural ordering on integers.

    The *increasing relations* of an interval-poset `P` mean the pairs
    `(a, b)` of elements of `P` such that `a < b` as integers and `a`
    precedes `b` in `P`. The *initial forest* of `P` is the poset
    obtained by imposing (only) the increasing relations on the ground
    set of `P`. It is a sub-interval poset of `P`, and is a forest with
    its roots on top. This forest is usually given the structure of a
    planar forest by ordering brother nodes by their labels; it then has
    the property that if its nodes are traversed in post-order
    (see :meth:`~sage.combinat.abstract_tree.AbstractTree.post_order_traversal`,
    and traverse the trees of the forest from left to right as well),
    then the labels encountered are `1, 2, \ldots, n` in this order.

    The *decreasing relations* of an interval-poset `P` mean the pairs
    `(a, b)` of elements of `P` such that `b < a` as integers and `a`
    precedes `b` in `P`. The *final forest* of `P` is the poset
    obtained by imposing (only) the decreasing relations on the ground
    set of `P`. It is a sub-interval poset of `P`, and is a forest with
    its roots on top. This forest is usually given the structure of a
    planar forest by ordering brother nodes by their labels; it then has
    the property that if its nodes are traversed in pre-order
    (see :meth:`~sage.combinat.abstract_tree.AbstractTree.pre_order_traversal`,
    and traverse the trees of the forest from left to right as well),
    then the labels encountered are `1, 2, \ldots, n` in this order.

    EXAMPLES::

        sage: TamariIntervalPoset(0,[])
        The Tamari interval of size 0 induced by relations []
        sage: TamariIntervalPoset(3,[])
        The Tamari interval of size 3 induced by relations []
        sage: TamariIntervalPoset(3,[(1,2)])
        The Tamari interval of size 3 induced by relations [(1, 2)]
        sage: TamariIntervalPoset(3,[(1,2),(2,3)])
        The Tamari interval of size 3 induced by relations [(1, 2), (2, 3)]
        sage: TamariIntervalPoset(3,[(1,2),(2,3),(1,3)])
        The Tamari interval of size 3 induced by relations [(1, 2), (2, 3)]
        sage: TamariIntervalPoset(3,[(1,2),(3,2)])
        The Tamari interval of size 3 induced by relations [(1, 2), (3, 2)]
        sage: TamariIntervalPoset(3,[[1,2],[2,3]])
        The Tamari interval of size 3 induced by relations [(1, 2), (2, 3)]
        sage: TamariIntervalPoset(3,[[1,2],[2,3],[1,2],[1,3]])
        The Tamari interval of size 3 induced by relations [(1, 2), (2, 3)]

        sage: TamariIntervalPoset(3,[(3,4)])
        Traceback (most recent call last):
        ...
        ValueError: the relations do not correspond to the size of the poset

        sage: TamariIntervalPoset(2,[(2,1),(1,2)])
        Traceback (most recent call last):
        ...
        ValueError: The graph is not directed acyclic

        sage: TamariIntervalPoset(3,[(1,3)])
        Traceback (most recent call last):
        ...
        ValueError: this does not satisfy the Tamari interval-poset condition

    It is also possible to transform a poset directly into an interval-poset::

        sage: TIP = TamariIntervalPosets()
        sage: p = Poset(([1,2,3], [(1,2)]))
        sage: TIP(p)
        The Tamari interval of size 3 induced by relations [(1, 2)]
        sage: TIP(Poset({1: []}))
        The Tamari interval of size 1 induced by relations []
        sage: TIP(Poset({}))
        The Tamari interval of size 0 induced by relations []
    """
    @staticmethod
    def __classcall_private__(cls, *args, **opts):
        r"""
        Ensure that interval-posets created by the enumerated sets and
        directly are the same and that they are instances of
        :class:`TamariIntervalPoset`.

        TESTS::

            sage: ip = TamariIntervalPoset(4,[(2,4),(3,4),(2,1),(3,1)])
            sage: ip.parent()
            Interval-posets
            sage: type(ip)
            <class 'sage.combinat.interval_posets.TamariIntervalPosets_all_with_category.element_class'>

            sage: ip2 = TamariIntervalPosets()(4,[(2,4),(3,4),(2,1),(3,1)])
            sage: ip2.parent() is ip.parent()
            True
            sage: type(ip) is type(ip2)
            True

            sage: ip3 = TamariIntervalPosets(4)([(2,4),(3,4),(2,1),(3,1)])
            sage: ip3.parent() is ip.parent()
            False
            sage: type(ip3) is type(ip)
            True
        """
        P = TamariIntervalPosets_all()
        return P.element_class(P, *args, **opts)

    def __init__(self, parent, size, relations=[], check=True):
        r"""
        TESTS::

            sage: TamariIntervalPoset(3,[(1,2),(3,2)]).parent()
            Interval-posets
            sage: P = Poset(DiGraph([(4,1),(3,1),(2,1)]))
            sage: TamariIntervalPoset(P).parent()
            Interval-posets
        """
        if isinstance(size, FinitePoset):
            # first argument is a poset
            self._poset = size
            self._size = size.cardinality()
        else:
            # arguments are size and relations
            self._size = size
            self._poset = Poset((list(range(1, size + 1)), relations))
            if self._poset.cardinality() != size:
                # This can happen as the Poset constructor automatically adds
                # in elements from the relations.
                raise ValueError("the relations do not correspond to the size of the poset")

        if check and not TamariIntervalPosets.check_poset(self._poset):
            raise ValueError("this does not satisfy the Tamari interval-poset condition")

        Element.__init__(self, parent)

        self._cover_relations = tuple(self._poset.cover_relations())
        self._latex_options = dict()

    def set_latex_options(self, D):
        r"""
        Set the latex options for use in the ``_latex_`` function.

        The default values are set in the ``__init__`` function.

        - ``tikz_scale`` -- (default: 1) scale for use with the tikz package

        - ``line_width`` -- (default: 1 * ``tikz_scale``) value representing the
          line width

        - ``color_decreasing`` -- (default: red) the color for decreasing
          relations

        - ``color_increasing`` -- (default: blue) the color for increasing
          relations

        - ``hspace`` -- (default: 1) the difference between horizontal
          coordinates of adjacent vertices

        - ``vspace`` -- (default: 1) the difference between vertical
          coordinates of adjacent vertices

        INPUT:

        - ``D`` -- a dictionary with a list of latex parameters to change

        EXAMPLES::

            sage: ip = TamariIntervalPoset(4,[(2,4),(3,4),(2,1),(3,1)])
            sage: ip.latex_options()["color_decreasing"]
            'red'
            sage: ip.set_latex_options({"color_decreasing":'green'})
            sage: ip.latex_options()["color_decreasing"]
            'green'
            sage: ip.set_latex_options({"color_increasing":'black'})
            sage: ip.latex_options()["color_increasing"]
            'black'

        To change the default options for all interval-posets, use the
        parent's latex options::

            sage: ip = TamariIntervalPoset(4,[(2,4),(3,4),(2,1),(3,1)])
            sage: ip2 = TamariIntervalPoset(4,[(1,2),(2,3)])
            sage: ip.latex_options()["color_decreasing"]
            'red'
            sage: ip2.latex_options()["color_decreasing"]
            'red'
            sage: TamariIntervalPosets.options(latex_color_decreasing='green')
            sage: ip.latex_options()["color_decreasing"]
            'green'
            sage: ip2.latex_options()["color_decreasing"]
            'green'

        Next we set a local latex option and show the global option does not
        override it::

            sage: ip.set_latex_options({"color_decreasing": 'black'})
            sage: ip.latex_options()["color_decreasing"]
            'black'
            sage: TamariIntervalPosets.options(latex_color_decreasing='blue')
            sage: ip.latex_options()["color_decreasing"]
            'black'
            sage: ip2.latex_options()["color_decreasing"]
            'blue'
            sage: TamariIntervalPosets.options._reset()
        """
        for opt in D:
            self._latex_options[opt] = D[opt]

    def latex_options(self):
        r"""
        Return the latex options for use in the ``_latex_`` function as a
        dictionary.

        The default values are set using the options.

        - ``tikz_scale`` -- (default: 1) scale for use with the tikz package

        - ``line_width`` -- (default: 1) value representing the line width
          (additionally scaled by ``tikz_scale``)

        - ``color_decreasing`` -- (default: ``'red'``) the color for
          decreasing relations

        - ``color_increasing`` -- (default: ``'blue'``) the color for
          increasing relations

        - ``hspace`` -- (default: 1) the difference between horizontal
          coordinates of adjacent vertices

        - ``vspace`` -- (default: 1) the difference between vertical
          coordinates of adjacent vertices

        EXAMPLES::

            sage: ip = TamariIntervalPoset(4,[(2,4),(3,4),(2,1),(3,1)])
            sage: ip.latex_options()['color_decreasing']
            'red'
            sage: ip.latex_options()['hspace']
            1
        """
        d = self._latex_options.copy()
        if "tikz_scale" not in d:
            d["tikz_scale"] = self.parent().options["latex_tikz_scale"]
        if "line_width" not in d:
            d["line_width"] = self.parent().options["latex_line_width_scalar"] * d["tikz_scale"]
        if "color_decreasing" not in d:
            d["color_decreasing"] = self.parent().options["latex_color_decreasing"]
        if "color_increasing" not in d:
            d["color_increasing"] = self.parent().options["latex_color_increasing"]
        if "hspace" not in d:
            d["hspace"] = self.parent().options["latex_hspace"]
        if "vspace" not in d:
            d["vspace"] = self.parent().options["latex_vspace"]
        return d

    def _find_node_positions(self, hspace=1, vspace=1):
        """
        Compute a nice embedding.

        If `x` precedes `y`, then `y` will always be placed on top of `x`
        and/or to the right of `x`.
        Decreasing relations tend to be drawn vertically and increasing
        relations horizontally.
        The algorithm tries to avoid superposition but on big
        interval-posets, it might happen.

        OUTPUT:

        a dictionary {vertex: (x,y)}

        EXAMPLES::

            sage: ti = TamariIntervalPosets(4)[2]
            sage: list(ti._find_node_positions().values())
            [[0, 0], [0, -1], [0, -2], [1, -2]]
        """
        node_positions = {}

        to_draw = [(1, 0)]
        current_parent = [self.increasing_parent(1)]
        parenty = [0]
        x = 0
        y = 0
        for i in range(2, self.size() + 1):
            decreasing_parent = self.decreasing_parent(i)
            increasing_parent = self.increasing_parent(i)
            while to_draw and (decreasing_parent is None or
                               decreasing_parent < to_draw[-1][0]):
                n = to_draw.pop()
                node_positions[n[0]] = [x, n[1]]
            if i != current_parent[-1]:
                if (not self.le(i, i - 1) and decreasing_parent is not None):
                    x += hspace
                    if current_parent[-1] is not None:
                        y -= vspace
                else:
                    y -= vspace
                if increasing_parent != current_parent[-1]:
                    current_parent.append(increasing_parent)
                    parenty.append(y)
                nodey = y
            else:
                current_parent.pop()
                x += hspace
                nodey = parenty.pop()
                if not current_parent or increasing_parent != current_parent[-1]:
                    current_parent.append(increasing_parent)
                    parenty.append(nodey)
            to_draw.append((i, nodey))

        for n in to_draw:
            node_positions[n[0]] = [x, n[1]]
        return node_positions

    def plot(self, **kwds):
        """
        Return a picture.

        The picture represents the Hasse diagram, where the covers are
        colored in blue if they are increasing and in red if they are
        decreasing.

        This uses the same coordinates as the latex view.

        EXAMPLES::

            sage: ti = TamariIntervalPosets(4)[2]
            sage: ti.plot()
            Graphics object consisting of 6 graphics primitives

        TESTS::

            sage: ti = TamariIntervalPoset(3, [[2,1], [2,3]])
            sage: ti.plot()
            Graphics object consisting of 6 graphics primitives
        """
        c0 = 'blue'   # self.latex_options()["color_increasing"]
        c1 = 'red'    # self.latex_options()["color_decreasing"]
        G = self.poset().hasse_diagram()
        G.set_pos(self._find_node_positions())
        for a, b, c in G.edges():
            if a < b:
                G.set_edge_label(a, b, 0)
            else:
                G.set_edge_label(a, b, 1)
        return G.plot(color_by_label={0: c0, 1: c1}, **kwds)

    def _latex_(self):
        r"""
        A latex representation of ``self`` using the tikzpicture package.

        This picture shows the union of the Hasse diagrams of the
        initial and final forests.

        If `x` precedes `y`, then `y` will always be placed on top of `x`
        and/or to the right of `x`.
        Decreasing relations tend to be drawn vertically and increasing
        relations horizontally.
        The algorithm tries to avoid superposition but on big
        interval-posets, it might happen.

        You can use ``self.set_latex_options()`` to change default latex
        options. Or you can use the parent's options.

        EXAMPLES::

            sage: ip = TamariIntervalPoset(4,[(2,4),(3,4),(2,1),(3,1)])
            sage: latex(ip)
            \begin{tikzpicture}[scale=1]
            \node(T1) at (1,0) {1};
            \node(T2) at (0,-1) {2};
            \node(T3) at (1,-2) {3};
            \node(T4) at (2,-1) {4};
            \draw[line width = 0.5, color=red] (T3) -- (T1);
            \draw[line width = 0.5, color=red] (T2) -- (T1);
            \draw[line width = 0.5, color=blue] (T2) -- (T4);
            \draw[line width = 0.5, color=blue] (T3) -- (T4);
            \end{tikzpicture}

        TESTS::

            sage: ip = TamariIntervalPoset(0,[])
            sage: latex(ip)
            \begin{tikzpicture}[scale=1]
            \node(T0) at (0,0){$\emptyset$};\end{tikzpicture}
        """
        latex.add_package_to_preamble_if_available("tikz")
        latex_options = self.latex_options()
        start = "\\begin{tikzpicture}[scale=" + str(latex_options['tikz_scale']) + "]\n"
        end = "\\end{tikzpicture}"
        vspace = latex_options["vspace"]
        hspace = latex_options["hspace"]

        def draw_node(j, x, y):
            r"""
            Internal method to draw vertices
            """
            return "\\node(T" + str(j) + ") at (" + str(x) + "," + str(y) + ") {" + str(j) + "};\n"

        def draw_increasing(i, j):
            r"""
            Internal method to draw increasing relations
            """
            return "\\draw[line width = " + str(latex_options["line_width"]) + ", color=" + latex_options["color_increasing"] + "] (T" + str(i) + ") -- (T" + str(j) + ");\n"

        def draw_decreasing(i, j):
            r"""
            Internal method to draw decreasing relations
            """
            return "\\draw[line width = " + str(latex_options["line_width"]) + ", color=" + latex_options["color_decreasing"] + "] (T" + str(i) + ") -- (T" + str(j) + ");\n"

        if self.size() == 0:
            nodes = "\\node(T0) at (0,0){$\\emptyset$};"
            relations = ""
        else:
            positions = self._find_node_positions(hspace, vspace)
            nodes = ""  # latex for node declarations
            relations = ""  # latex for drawing relations
            for i in range(1, self.size() + 1):
                nodes += draw_node(i, *positions[i])
            for i, j in self.decreasing_cover_relations():
                relations += draw_decreasing(i, j)
            for i, j in self.increasing_cover_relations():
                relations += draw_increasing(i, j)

        return start + nodes + relations + end

    def poset(self):
        r"""
        Return ``self`` as a labelled poset.

        An interval-poset is indeed constructed from a labelled poset which
        is stored internally. This method allows to access the poset and
        all the associated methods.

        EXAMPLES::

            sage: ip = TamariIntervalPoset(4,[(1,2),(3,2),(2,4),(3,4)])
            sage: pos = ip.poset(); pos
            Finite poset containing 4 elements
            sage: pos.maximal_chains()
            [[3, 2, 4], [1, 2, 4]]
            sage: pos.maximal_elements()
            [4]
            sage: pos.is_lattice()
            False
        """
        return self._poset

    def _mul_(self, other):
        """
        Return the associative product of ``self`` and ``other``.

        This is defined by taking the disjoint union of the relations
        of ``self`` with the relations of ``other`` shifted by `n`,
        where `n` is the size of ``self``.

        EXAMPLES::

            sage: T1 = TamariIntervalPoset(1,[])
            sage: T2 = TamariIntervalPoset(2,[[1,2]])
            sage: T1*T1
            The Tamari interval of size 2 induced by relations []
            sage: T2*T1
            The Tamari interval of size 3 induced by relations [(1, 2)]
            sage: T1*T2
            The Tamari interval of size 3 induced by relations [(2, 3)]
            sage: T2*T2
            The Tamari interval of size 4 induced by relations [(1, 2), (3, 4)]

        TESTS::

            sage: U = TamariIntervalPoset(0,[])
            sage: U*T1 == T1
            True
            sage: T2*U == T2
            True
        """
        n = self._size
        m = other.size()
        relations = self._poset.cover_relations()
        relations.extend([(i + n, j + n)
                          for i, j in other._poset.cover_relations_iterator()])
        P = FinitePoset(DiGraph([list(range(1, n + m + 1)), relations],
                                format='vertices_and_edges'))
        return TamariIntervalPoset(P, check=False)

    def __hash__(self):
        """
        Return the hash of ``self``.

        EXAMPLES::

            sage: len(set(hash(u) for u in TamariIntervalPosets(4)))
            68
        """
        pair = (self.size(), tuple(tuple(e) for e in self._cover_relations))
        return hash(pair)

    @cached_method
    def increasing_cover_relations(self):
        r"""
        Return the cover relations of the initial forest of ``self``.

        This is the poset formed by keeping only the relations of the form
        `a` precedes `b` with `a < b`.

        The initial forest of ``self`` is a forest with its roots
        being on top. It is also called the increasing poset of ``self``.

        .. WARNING::

            This method computes the cover relations of the initial
            forest. This is not identical with the cover relations of
            ``self`` which happen to be increasing!

        .. SEEALSO::

            :meth:`initial_forest`

        EXAMPLES::

            sage: TamariIntervalPoset(4,[(1,2),(3,2),(2,4),(3,4)]).increasing_cover_relations()
            [(1, 2), (2, 4), (3, 4)]
            sage: TamariIntervalPoset(3,[(1,2),(1,3),(2,3)]).increasing_cover_relations()
            [(1, 2), (2, 3)]
        """
        relations = []
        size = self.size()
        for i in range(1, size):
            for j in range(i + 1, size + 1):
                if self.le(i, j):
                    relations.append((i, j))
                    break
        return relations

    def increasing_roots(self):
        r"""
        Return the root vertices of the initial forest of ``self``.

        These are the vertices `a` of ``self`` such that there is no
        `b > a` with `a` precedes `b`.

        OUTPUT:

        The list of all roots of the initial forest of ``self``, in
        decreasing order.

        EXAMPLES::

            sage: ip = TamariIntervalPoset(6,[(3,2),(4,3),(5,2),(6,5),(1,2),(3,5),(4,5)]); ip
            The Tamari interval of size 6 induced by relations [(1, 2), (3, 5), (4, 5), (6, 5), (5, 2), (4, 3), (3, 2)]
            sage: ip.increasing_roots()
            [6, 5, 2]
            sage: ip.initial_forest().increasing_roots()
            [6, 5, 2]

        TESTS::

            sage: TamariIntervalPoset(0,[]).increasing_roots()
            []
        """
        size = self.size()
        if size == 0:
            return []
        roots = [size]
        root = size
        for i in range(size - 1, 0, -1):
            if not self.le(i, root):
                roots.append(i)
                root = i
        return roots

    def increasing_children(self, v):
        r"""
        Return the children of ``v`` in the initial forest of ``self``.

        INPUT:

        - ``v`` -- an integer representing a vertex of ``self``
          (between 1 and ``size``)

        OUTPUT:

        The list of all children of ``v`` in the initial forest of
        ``self``, in decreasing order.

        EXAMPLES::

            sage: ip = TamariIntervalPoset(6,[(3,2),(4,3),(5,2),(6,5),(1,2),(3,5),(4,5)]); ip
            The Tamari interval of size 6 induced by relations [(1, 2), (3, 5), (4, 5), (6, 5), (5, 2), (4, 3), (3, 2)]
            sage: ip.increasing_children(2)
            [1]
            sage: ip.increasing_children(5)
            [4, 3]
            sage: ip.increasing_children(1)
            []
        """
        children = []
        root = None
        for i in range(v - 1, 0, -1):
            if not self.le(i, v):
                break
            if root is None or not self.le(i, root):
                children.append(i)
                root = i
        return children

    def increasing_parent(self, v):
        r"""
        Return the vertex parent of ``v`` in the initial forest of ``self``.

        This is the lowest (as integer!) vertex `b > v` such that `v`
        precedes `b`. If there is no such vertex (that is, `v` is an
        increasing root), then ``None`` is returned.

        INPUT:

        - ``v`` -- an integer representing a vertex of ``self``
          (between 1 and ``size``)

        EXAMPLES::

            sage: ip = TamariIntervalPoset(6,[(3,2),(4,3),(5,2),(6,5),(1,2),(3,5),(4,5)]); ip
            The Tamari interval of size 6 induced by relations [(1, 2), (3, 5), (4, 5), (6, 5), (5, 2), (4, 3), (3, 2)]
            sage: ip.increasing_parent(1)
            2
            sage: ip.increasing_parent(3)
            5
            sage: ip.increasing_parent(4)
            5
            sage: ip.increasing_parent(5) is None
            True
        """
        parent = None
        for i in range(self.size(), v, -1):
            if self.le(v, i):
                parent = i
        return parent

    @cached_method
    def decreasing_cover_relations(self):
        r"""
        Return the cover relations of the final forest of ``self``.

        This is the poset formed by keeping only the relations of the form
        `a` precedes `b` with `a > b`.

        The final forest of ``self`` is a forest with its roots
        being on top. It is also called the decreasing poset of ``self``.

        .. WARNING::

            This method computes the cover relations of the final
            forest. This is not identical with the cover relations of
            ``self`` which happen to be decreasing!

        .. SEEALSO::

            :meth:`final_forest`

        EXAMPLES::

            sage: TamariIntervalPoset(4,[(2,1),(3,2),(3,4),(4,2)]).decreasing_cover_relations()
            [(4, 2), (3, 2), (2, 1)]
            sage: TamariIntervalPoset(4,[(2,1),(4,3),(2,3)]).decreasing_cover_relations()
            [(4, 3), (2, 1)]
            sage: TamariIntervalPoset(3,[(2,1),(3,1),(3,2)]).decreasing_cover_relations()
            [(3, 2), (2, 1)]
        """
        relations = []
        for i in range(self.size(), 1, -1):
            for j in range(i - 1, 0, -1):
                if self.le(i, j):
                    relations.append((i, j))
                    break
        return relations

    def decreasing_roots(self):
        r"""
        Return the root vertices of the final forest of ``self``.

        These are the vertices `b` such that there is no `a < b` with `b`
        preceding `a`.

        OUTPUT:

        The list of all roots of the final forest of ``self``, in
        increasing order.

        EXAMPLES::

            sage: ip = TamariIntervalPoset(6,[(3,2),(4,3),(5,2),(6,5),(1,2),(3,5),(4,5)]); ip
            The Tamari interval of size 6 induced by relations [(1, 2), (3, 5), (4, 5), (6, 5), (5, 2), (4, 3), (3, 2)]
            sage: ip.decreasing_roots()
            [1, 2]
            sage: ip.final_forest().decreasing_roots()
            [1, 2]
        """
        if self.size() == 0:
            return []
        roots = [1]
        root = 1
        for i in range(2, self.size() + 1):
            if not self.le(i, root):
                roots.append(i)
                root = i
        return roots

    def decreasing_children(self, v):
        r"""
        Return the children of ``v`` in the final forest of ``self``.

        INPUT:

        - ``v`` -- an integer representing a vertex of ``self``
          (between 1 and ``size``)

        OUTPUT:

        The list of all children of ``v`` in the final forest of ``self``,
        in increasing order.

        EXAMPLES::

            sage: ip = TamariIntervalPoset(6,[(3,2),(4,3),(5,2),(6,5),(1,2),(3,5),(4,5)]); ip
            The Tamari interval of size 6 induced by relations [(1, 2), (3, 5), (4, 5), (6, 5), (5, 2), (4, 3), (3, 2)]
            sage: ip.decreasing_children(2)
            [3, 5]
            sage: ip.decreasing_children(3)
            [4]
            sage: ip.decreasing_children(1)
            []
        """
        children = []
        root = None
        for i in range(v + 1, self.size() + 1):
            if not self.le(i, v):
                break
            if root is None or not self.le(i, root):
                children.append(i)
                root = i
        return children

    def decreasing_parent(self, v):
        r"""
        Return the vertex parent of ``v`` in the final forest of ``self``.

        This is the highest (as integer!) vertex `a < v` such that ``v``
        precedes ``a``. If there is no such vertex (that is, `v` is a
        decreasing root), then ``None`` is returned.

        INPUT:

        - ``v`` -- an integer representing a vertex of ``self`` (between
          1 and ``size``)

        EXAMPLES::

            sage: ip = TamariIntervalPoset(6,[(3,2),(4,3),(5,2),(6,5),(1,2),(3,5),(4,5)]); ip
            The Tamari interval of size 6 induced by relations [(1, 2), (3, 5), (4, 5), (6, 5), (5, 2), (4, 3), (3, 2)]
            sage: ip.decreasing_parent(4)
            3
            sage: ip.decreasing_parent(3)
            2
            sage: ip.decreasing_parent(5)
            2
            sage: ip.decreasing_parent(2) is None
            True
        """
        parent = None
        for i in range(1, v):
            if self.le(v, i):
                parent = i
        return parent

    def le(self, e1, e2):
        r"""
        Return whether ``e1`` precedes or equals ``e2`` in ``self``.

        EXAMPLES::

            sage: ip = TamariIntervalPoset(4,[(1,2),(2,3)])
            sage: ip.le(1,2)
            True
            sage: ip.le(1,3)
            True
            sage: ip.le(2,3)
            True
            sage: ip.le(3,4)
            False
            sage: ip.le(1,1)
            True
        """
        return self._poset.le(e1, e2)

    def lt(self, e1, e2):
        r"""
        Return whether ``e1`` strictly precedes ``e2`` in ``self``.

        EXAMPLES::

            sage: ip = TamariIntervalPoset(4,[(1,2),(2,3)])
            sage: ip.lt(1,2)
            True
            sage: ip.lt(1,3)
            True
            sage: ip.lt(2,3)
            True
            sage: ip.lt(3,4)
            False
            sage: ip.lt(1,1)
            False
        """
        return self._poset.lt(e1, e2)

    def ge(self, e1, e2):
        r"""
        Return whether ``e2`` precedes or equals ``e1`` in ``self``.

        EXAMPLES::

            sage: ip = TamariIntervalPoset(4,[(1,2),(2,3)])
            sage: ip.ge(2,1)
            True
            sage: ip.ge(3,1)
            True
            sage: ip.ge(3,2)
            True
            sage: ip.ge(4,3)
            False
            sage: ip.ge(1,1)
            True
        """
        return self._poset.ge(e1, e2)

    def gt(self, e1, e2):
        r"""
        Return whether ``e2`` strictly precedes ``e1`` in ``self``.

        EXAMPLES::

            sage: ip = TamariIntervalPoset(4,[(1,2),(2,3)])
            sage: ip.gt(2,1)
            True
            sage: ip.gt(3,1)
            True
            sage: ip.gt(3,2)
            True
            sage: ip.gt(4,3)
            False
            sage: ip.gt(1,1)
            False
        """
        return self._poset.gt(e1, e2)

    def size(self):
        r"""
        Return the size (number of vertices) of the interval-poset.

        EXAMPLES::

            sage: TamariIntervalPoset(3,[(2,1),(3,1)]).size()
            3
        """
        return self._size

    def complement(self):
        r"""
        Return the complement of the interval-poset ``self``.

        If `P` is a Tamari interval-poset of size `n`, then the
        *complement* of `P` is defined as the interval-poset `Q` whose
        base set is `[n] = \{1, 2, \ldots, n\}` (just as for `P`), but
        whose order relation has `a` precede `b` if and only if
        `n + 1 - a` precedes `n + 1 - b` in `P`.

        In terms of the Tamari lattice, the *complement* is the symmetric
        of ``self``. It is formed from the left-right symmeterized of
        the binary trees of the interval (switching left and right
        subtrees, see
        :meth:`~sage.combinat.binary_tree.BinaryTree.left_right_symmetry`).
        In particular, initial intervals are sent to final intervals and
        vice-versa.

        EXAMPLES::

            sage: TamariIntervalPoset(3, [(2, 1), (3, 1)]).complement()
            The Tamari interval of size 3 induced by relations [(1, 3), (2, 3)]
            sage: TamariIntervalPoset(0, []).complement()
            The Tamari interval of size 0 induced by relations []
            sage: ip = TamariIntervalPoset(4, [(1, 2), (2, 4), (3, 4)])
            sage: ip.complement() == TamariIntervalPoset(4, [(2, 1), (3, 1), (4, 3)])
            True
            sage: ip.lower_binary_tree() == ip.complement().upper_binary_tree().left_right_symmetry()
            True
            sage: ip.upper_binary_tree() == ip.complement().lower_binary_tree().left_right_symmetry()
            True
            sage: ip.is_initial_interval()
            True
            sage: ip.complement().is_final_interval()
            True
        """
        N = self._size + 1
        new_covers = [[N - i, N - j]
                      for i, j in self._poset.cover_relations_iterator()]
        P = FinitePoset(DiGraph([list(range(1, N)), new_covers],
                                format='vertices_and_edges'))
        return TamariIntervalPoset(P, check=False)

    def left_branch_involution(self):
        """
        Return the image of ``self`` by the left-branch involution.

        OUTPUT: an interval-poset

        .. SEEALSO:: :meth:`rise_contact_involution`

        EXAMPLES::

            sage: tip = TamariIntervalPoset(8, [(1,2), (2,4), (3,4), (6,7), (3,2), (5,4), (6,4), (8,7)])
            sage: t = tip.left_branch_involution(); t
            The Tamari interval of size 8 induced by relations [(1, 6), (2, 6),
            (3, 5), (4, 5), (5, 6), (6, 8), (7, 8), (7, 6), (4, 3), (3, 1),
            (2, 1)]
            sage: t.left_branch_involution() == tip
            True

        REFERENCES:

        - [Pons2018]_
        """
        gt = self.grafting_tree().left_border_symmetry()
        return TamariIntervalPosets.from_grafting_tree(gt)

    def rise_contact_involution(self):
        """
        Return the image of ``self`` by the rise-contact involution.

        OUTPUT: an interval-poset

        This is defined by conjugating the complement involution
        by the left-branch involution.

        .. SEEALSO:: :meth:`left_branch_involution`, :meth:`complement`

        EXAMPLES::

            sage: tip = TamariIntervalPoset(8, [(1,2), (2,4), (3,4), (6,7), (3,2), (5,4), (6,4), (8,7)])
            sage: t = tip.rise_contact_involution(); t
            The Tamari interval of size 8 induced by relations [(2, 8), (3, 8),
            (4, 5), (5, 7), (6, 7), (7, 8), (8, 1), (7, 2), (6, 2), (5, 3),
            (4, 3), (3, 2), (2, 1)]
            sage: t.rise_contact_involution() == tip
            True
            sage: tip.lower_dyck_word().number_of_touch_points() == t.upper_dyck_word().number_of_initial_rises()
            True
            sage: tip.number_of_tamari_inversions() == t.number_of_tamari_inversions()
            True

        REFERENCES:

        - [Pons2018]_
        """
        t = self.left_branch_involution().complement()
        return t.left_branch_involution()

    def insertion(self, i):
        r"""
        Return the Tamari insertion of an integer `i` into the
        interval-poset ``self``.

        If `P` is a Tamari interval-poset of size `n` and `i` is an
        integer with `1 \leq i \leq n+1`, then the Tamari insertion of
        `i` into `P` is defined as the Tamari interval-poset of size
        `n+1` which corresponds to the interval `[C_1, C_2]` on the
        Tamari lattice, where the binary trees `C_1` and `C_2` are
        defined as follows: We write the interval-poset `P` as
        `[B_1, B_2]` for two binary trees `B_1` and `B_2`. We label
        the vertices of each of these two trees with the integers
        `1, 2, \ldots, i-1, i+1, i+2, \ldots, n+1` in such a way that
        the trees are binary search trees (this labelling is unique).
        Then, we insert `i` into each of these trees (in the way as
        explained in
        :meth:`~sage.combinat.binary_tree.LabelledBinaryTree.binary_search_insert`).
        The shapes of the resulting two trees are denoted `C_1` and
        `C_2`.

        An alternative way to construct the insertion of `i` into
        `P` is by relabeling each vertex `u` of `P` satisfying
        `u \geq i` (as integers) as `u+1`, and then adding a vertex
        `i` which should precede `i-1` and `i+1`.

        .. TODO::

            To study this, it would be more natural to define
            interval-posets on arbitrary ordered sets rather than just
            on `\{1, 2, \ldots, n\}`.

        EXAMPLES::

            sage: ip = TamariIntervalPoset(4, [(2, 3), (4, 3)]); ip
            The Tamari interval of size 4 induced by relations [(2, 3), (4, 3)]
            sage: ip.insertion(1)
            The Tamari interval of size 5 induced by relations [(1, 2), (3, 4), (5, 4)]
            sage: ip.insertion(2)
            The Tamari interval of size 5 induced by relations [(2, 3), (3, 4), (5, 4), (2, 1)]
            sage: ip.insertion(3)
            The Tamari interval of size 5 induced by relations [(2, 4), (3, 4), (5, 4), (3, 2)]
            sage: ip.insertion(4)
            The Tamari interval of size 5 induced by relations [(2, 3), (4, 5), (5, 3), (4, 3)]
            sage: ip.insertion(5)
            The Tamari interval of size 5 induced by relations [(2, 3), (5, 4), (4, 3)]

            sage: ip = TamariIntervalPoset(0, [])
            sage: ip.insertion(1)
            The Tamari interval of size 1 induced by relations []

            sage: ip = TamariIntervalPoset(1, [])
            sage: ip.insertion(1)
            The Tamari interval of size 2 induced by relations [(1, 2)]
            sage: ip.insertion(2)
            The Tamari interval of size 2 induced by relations [(2, 1)]

        TESTS:

        Verifying that the two ways of computing insertion are
        equivalent::

            sage: def insert_alternative(T, i):
            ....:     # Just another way to compute the insertion of i into T.
            ....:     from sage.combinat.binary_tree import LabelledBinaryTree
            ....:     B1 = T.lower_binary_tree().canonical_labelling()
            ....:     B2 = T.upper_binary_tree().canonical_labelling()
            ....:     C1 = B1.binary_search_insert(i)
            ....:     C2 = B2.binary_search_insert(i)
            ....:     return TamariIntervalPosets.from_binary_trees(C1, C2)

        We should have relabelled the trees to "make space" for a label i,
        but we did not, because it does not make a difference: The
        binary search insertion will go precisely the same, because
        an integer equal to the label of the root gets sent onto
        the left branch.

            sage: def test_equivalence(n):
            ....:     for T in TamariIntervalPosets(n):
            ....:         for i in range(1, n + 2):
            ....:             if not (insert_alternative(T, i) == T.insertion(i)):
            ....:                 print(T, i)
            ....:                 return False
            ....:     return True
            sage: test_equivalence(3)
            True

            sage: ti = TamariIntervalPosets(3).an_element()
            sage: ti.insertion(6)
            Traceback (most recent call last):
            ...
            ValueError: integer to be inserted not in the appropriate interval
        """
        n = self._size
        if not 0 < i <= n + 1:
            raise ValueError("integer to be inserted not "
                             "in the appropriate interval")

        def add1(u):
            if u >= i:
                return u + 1
            return u
        rels = [(add1(a), add1(b))
                for (a, b) in self.decreasing_cover_relations()]
        rels += [(add1(a), add1(b))
                 for (a, b) in self.increasing_cover_relations()]
        rels += [(k, k - 1) for k in [i] if i > 1]
        rels += [(k, k + 1) for k in [i] if i <= n]
        return TamariIntervalPoset(n + 1, rels)

    def _repr_(self):
        r"""
        Return a string representation of ``self``.

        TESTS::

            sage: TamariIntervalPoset(3,[(2,1),(3,1)])
            The Tamari interval of size 3 induced by relations [(3, 1), (2, 1)]
            sage: TamariIntervalPoset(3,[(3,1),(2,1)])
            The Tamari interval of size 3 induced by relations [(3, 1), (2, 1)]
            sage: TamariIntervalPoset(3,[(2,3),(2,1)])
            The Tamari interval of size 3 induced by relations [(2, 3), (2, 1)]
        """
        msg = "The Tamari interval of size {} induced by relations {}"
        return msg.format(self.size(),
                          self.increasing_cover_relations() +
                          self.decreasing_cover_relations())

    def _ascii_art_(self):
        """
        Return an ascii art picture of ``self``.

        This is a picture of the Hasse diagram. Vertices from `1` to `n`
        are placed on the diagonal from top-left to bottom-right.
        Then increasing covers are drawn above the diagonal
        and decreasing covers are drawn below the diagonal.

        EXAMPLES::

            sage: T = TamariIntervalPosets(5)[56]
            sage: ascii_art(T)
             O-----------+
                O--------+
                +--O--+  |
                      O--+
                         O
            sage: T.poset().cover_relations()
            [[3, 4], [3, 2], [4, 5], [2, 5], [1, 5]]
        """
        n = self.size()
        M = [[' O ' if i == j else '   ' for i in range(n)] for j in range(n)]

        def superpose(x, y, b):
            # put symbol b at position x, y
            # on top of existing symbols there
            i = x - 1
            j = y - 1
            a = M[i][j]
            if a == '   ':
                M[i][j] = b
            elif a == '-+ ':
                if b == a:
                    pass
                elif b == '---':
                    M[i][j] = '-+-'
                elif b == ' | ':
                    M[i][j] = '-+ '
            elif a == ' +-':
                if b == a:
                    pass
                elif b == '---':
                    M[i][j] = '-+-'
                elif b == ' | ':
                    M[i][j] = ' +-'
            elif a == '---':
                if b == a:
                    pass
                elif b == '-+ ':
                    M[i][j] = '-+-'
                elif b == ' +-':
                    M[i][j] = '-+-'
            elif a == ' | ':
                if b == a:
                    pass
                elif b == '-+ ':
                    M[i][j] = '-+ '
                elif b == ' +-':
                    M[i][j] = ' +-'

        def superpose_node(i, right=True):
            i -= 1  # for indexing
            if M[i][i] == ' O ':
                if right:
                    M[i][i] = ' O-'
                else:
                    M[i][i] = '-O '
            elif M[i][i] == ' O-' and not right:
                M[i][i] = '-O-'
            elif M[i][i] == '-O ' and right:
                M[i][i] = '-O-'

        for i, j in self.poset().hasse_diagram().edges(labels=False):
            if i > j:
                superpose_node(i, False)
                superpose(i, j, ' +-')
                for k in range(j + 1, i):
                    superpose(k, j, ' | ')
                    superpose(i, k, '---')
            else:
                superpose_node(i, True)
                superpose(i, j, '-+ ')
                for k in range(i + 1, j):
                    superpose(i, k, '---')
                    superpose(k, j, ' | ')

        from sage.typeset.ascii_art import AsciiArt
        return AsciiArt([''.join(ligne) for ligne in M])

    def _unicode_art_(self):
        """
        Return an unicode picture of ``self``.

        This is a picture of the Hasse diagram. Vertices from `1` to `n` are
        placed on the diagonal from top-left to bottom-right.
        Then increasing covers are drawn above the diagonal
        and decreasing covers are drawn below the diagonal.

        EXAMPLES::

            sage: T = TamariIntervalPosets(5)[56]
            sage: unicode_art(T)
            o───╮
             o──┤
             ╰o╮│
               o┤
                o
            sage: T.poset().cover_relations()
            [[3, 4], [3, 2], [4, 5], [2, 5], [1, 5]]
        """
        n = self.size()
        M = [[u'o' if i == j else u' ' for i in range(n)] for j in range(n)]

        def superpose(x, y, b):
            # put symbol b at position x, y
            # on top of existing symbols there
            i = x - 1
            j = y - 1
            a = M[i][j]
            if a == ' ':
                M[i][j] = b
            elif a == u'╮':
                if b == a:
                    pass
                elif b == u'─':
                    M[i][j] = u'┬'
                elif b == u'│':
                    M[i][j] = u'┤'
            elif a == u'╰':
                if b == a:
                    pass
                elif b == u'─':
                    M[i][j] = u'┴'
                elif b == u'│':
                    M[i][j] = u'├'
            elif a == u'─':
                if b == a:
                    pass
                elif b == u'╮':
                    M[i][j] = u'┬'
                elif b == u'╰':
                    M[i][j] = u'┴'
            elif a == u'│':
                if b == a:
                    pass
                elif b == u'╮':
                    M[i][j] = u'┤'
                elif b == u'╰':
                    M[i][j] = u'├'

        for i, j in self.poset().hasse_diagram().edges(labels=False):
            if i > j:
                superpose(i, j, u'╰')
                for k in range(j + 1, i):
                    superpose(k, j, u'│')
                    superpose(i, k, u'─')
            else:
                superpose(i, j, u'╮')
                for k in range(i + 1, j):
                    superpose(i, k, u'─')
                    superpose(k, j, u'│')

        from sage.typeset.unicode_art import UnicodeArt
        return UnicodeArt([''.join(ligne) for ligne in M])

    def _richcmp_(self, other, op):
        r"""
        TESTS::

            sage: TamariIntervalPoset(0,[]) == TamariIntervalPoset(0,[])
            True
            sage: TamariIntervalPoset(1,[]) == TamariIntervalPoset(0,[])
            False
            sage: TamariIntervalPoset(3,[(1,2),(3,2)]) == TamariIntervalPoset(3,[(3,2),(1,2)])
            True
            sage: TamariIntervalPoset(3,[(1,2),(3,2)]) == TamariIntervalPoset(3,[(1,2)])
            False
            sage: TamariIntervalPoset(3,[(1,2),(3,2)]) != TamariIntervalPoset(3,[(3,2),(1,2)])
            False

            sage: ip1 = TamariIntervalPoset(4,[(1,2),(2,3),(4,3)])
            sage: ip2 = TamariIntervalPoset(4,[(1,2),(2,3)])
            sage: ip1 <= ip2
            True
            sage: ip1 <= ip1
            True
            sage: ip2 <= ip1
            False

            sage: ip1 != 33
            True
        """
        if not isinstance(other, TamariIntervalPoset):
            return op == op_NE
        if op == op_EQ:
            return (self.size() == other.size() and
                    self._cover_relations == other._cover_relations)
        if op == op_NE:
            return not(self.size() == other.size() and
                       self._cover_relations == other._cover_relations)
        if op == op_LT:
            return self.parent().lt(self, other)
        if op == op_LE:
            return self.parent().le(self, other)
        if op == op_GT:
            return self.parent().gt(self, other)
        if op == op_GE:
            return self.parent().ge(self, other)

    def __iter__(self):
        r"""
        Iterate through the vertices of ``self``.

        EXAMPLES::

            sage: ip = TamariIntervalPoset(4,[(1,2),(3,2)])
            sage: [i for i in ip]
            [1, 2, 3, 4]
        """
        return iter(range(1, self.size() + 1))

    def contains_interval(self, other):
        r"""
        Return whether the interval represented by ``other`` is contained
        in ``self`` as an interval of the Tamari lattice.

        In terms of interval-posets, it means that all relations of ``self``
        are relations of ``other``.

        INPUT:

        - ``other`` -- an interval-poset

        EXAMPLES::

            sage: ip1 = TamariIntervalPoset(4,[(1,2),(2,3),(4,3)])
            sage: ip2 = TamariIntervalPoset(4,[(2,3)])
            sage: ip2.contains_interval(ip1)
            True
            sage: ip3 = TamariIntervalPoset(4,[(2,1)])
            sage: ip2.contains_interval(ip3)
            False
            sage: ip4 = TamariIntervalPoset(3,[(2,3)])
            sage: ip2.contains_interval(ip4)
            False
        """
        if other.size() != self.size():
            return False
        return all(other.le(i, j) for (i, j) in self._cover_relations)

    def lower_contains_interval(self, other):
        r"""
        Return whether the interval represented by ``other`` is contained
        in ``self`` as an interval of the Tamari lattice and if they share
        the same lower bound.

        As interval-posets, it means that ``other`` contains the relations
        of ``self`` plus some extra increasing relations.

        INPUT:

        - ``other`` -- an interval-poset

        EXAMPLES::

            sage: ip1 = TamariIntervalPoset(4,[(1,2),(2,3),(4,3)])
            sage: ip2 = TamariIntervalPoset(4,[(4,3)])
            sage: ip2.lower_contains_interval(ip1)
            True
            sage: ip2.contains_interval(ip1) and ip2.lower_binary_tree() == ip1.lower_binary_tree()
            True
            sage: ip3 = TamariIntervalPoset(4,[(4,3),(2,1)])
            sage: ip2.contains_interval(ip3)
            True
            sage: ip2.lower_binary_tree() == ip3.lower_binary_tree()
            False
            sage: ip2.lower_contains_interval(ip3)
            False

        TESTS::

            sage: ip1 = TamariIntervalPoset(3,[(1,2),(2,3)])
            sage: ip2 = TamariIntervalPoset(3,[(2,1),(3,2)])
            sage: ip2.lower_contains_interval(ip1)
            False
        """
        if not self.contains_interval(other):
            return False
        return all(self.le(i, j)
                   for (i, j) in other.decreasing_cover_relations())

    def upper_contains_interval(self, other):
        r"""
        Return whether the interval represented by ``other`` is contained
        in ``self`` as an interval of the Tamari lattice and if they share
        the same upper bound.

        As interval-posets, it means that ``other`` contains the relations
        of ``self`` plus some extra decreasing relations.

        INPUT:

        - ``other`` -- an interval-poset

        EXAMPLES::

            sage: ip1 = TamariIntervalPoset(4,[(1,2),(2,3),(4,3)])
            sage: ip2 = TamariIntervalPoset(4,[(1,2),(2,3)])
            sage: ip2.upper_contains_interval(ip1)
            True
            sage: ip2.contains_interval(ip1) and ip2.upper_binary_tree() == ip1.upper_binary_tree()
            True
            sage: ip3 = TamariIntervalPoset(4,[(1,2),(2,3),(3,4)])
            sage: ip2.upper_contains_interval(ip3)
            False
            sage: ip2.contains_interval(ip3)
            True
            sage: ip2.upper_binary_tree() == ip3.upper_binary_tree()
            False

        TESTS::

            sage: ip1 = TamariIntervalPoset(3,[(1,2),(2,3)])
            sage: ip2 = TamariIntervalPoset(3,[(2,1),(3,2)])
            sage: ip2.lower_contains_interval(ip1)
            False
        """
        if not self.contains_interval(other):
            return False
        return all(self.le(i, j)
                   for (i, j) in other.increasing_cover_relations())

    def is_linear_extension(self, perm):
        r"""
        Return whether the permutation ``perm`` is a linear extension
        of ``self``.

        INPUT:

        - ``perm`` -- a permutation of the size of ``self``

        EXAMPLES::

            sage: ip = TamariIntervalPoset(4,[(1,2),(2,3),(4,3)])
            sage: ip.is_linear_extension([1,4,2,3])
            True
            sage: ip.is_linear_extension(Permutation([1,4,2,3]))
            True
            sage: ip.is_linear_extension(Permutation([1,4,3,2]))
            False
        """
        return self._poset.is_linear_extension(perm)

    def contains_binary_tree(self, binary_tree):
        r"""
        Return whether the interval represented by ``self`` contains
        the binary tree ``binary_tree``.

        INPUT:

        - ``binary_tree`` -- a binary tree

        .. SEEALSO:: :meth:`contains_dyck_word`

        EXAMPLES::

            sage: ip = TamariIntervalPoset(4,[(2,4),(3,4),(2,1),(3,1)])
            sage: ip.contains_binary_tree(BinaryTree([[None,[None,[]]],None]))
            True
            sage: ip.contains_binary_tree(BinaryTree([None,[[[],None],None]]))
            True
            sage: ip.contains_binary_tree(BinaryTree([[],[[],None]]))
            False
            sage: ip.contains_binary_tree(ip.lower_binary_tree())
            True
            sage: ip.contains_binary_tree(ip.upper_binary_tree())
            True
            sage: all(ip.contains_binary_tree(bt) for bt in ip.binary_trees())
            True

        """
        return self.is_linear_extension(binary_tree.to_132_avoiding_permutation())

    def contains_dyck_word(self, dyck_word):
        r"""
        Return whether the interval represented by ``self`` contains
        the Dyck word ``dyck_word``.

        INPUT:

        - ``dyck_word`` -- a Dyck word

        .. SEEALSO:: :meth:`contains_binary_tree`

        EXAMPLES::

            sage: ip = TamariIntervalPoset(4,[(2,4),(3,4),(2,1),(3,1)])
            sage: ip.contains_dyck_word(DyckWord([1,1,1,0,0,0,1,0]))
            True
            sage: ip.contains_dyck_word(DyckWord([1,1,0,1,0,1,0,0]))
            True
            sage: ip.contains_dyck_word(DyckWord([1,0,1,1,0,1,0,0]))
            False
            sage: ip.contains_dyck_word(ip.lower_dyck_word())
            True
            sage: ip.contains_dyck_word(ip.upper_dyck_word())
            True
            sage: all(ip.contains_dyck_word(bt) for bt in ip.dyck_words())
            True
        """
        return self.contains_binary_tree(dyck_word.to_binary_tree_tamari())

    def intersection(self, other):
        r"""
        Return the interval-poset formed by combining the relations from
        both ``self`` and ``other``. It corresponds to the intersection
        of the two corresponding intervals of the Tamari lattice.

        INPUT:

        - ``other`` -- an interval-poset of the same size as ``self``

        EXAMPLES::

            sage: ip1 = TamariIntervalPoset(4,[(1,2),(2,3)])
            sage: ip2 = TamariIntervalPoset(4,[(4,3)])
            sage: ip1.intersection(ip2)
            The Tamari interval of size 4 induced by relations [(1, 2), (2, 3), (4, 3)]
            sage: ip3 = TamariIntervalPoset(4,[(2,1)])
            sage: ip1.intersection(ip3)
            Traceback (most recent call last):
            ...
            ValueError: this intersection is empty, it does not correspond to an interval-poset
            sage: ip4 = TamariIntervalPoset(3,[(2,3)])
            sage: ip2.intersection(ip4)
            Traceback (most recent call last):
            ...
            ValueError: intersections are only possible on interval-posets of the same size
        """
        if other.size() != self.size():
            raise ValueError("intersections are only possible on interval-posets of the same size")
        try:
            return TamariIntervalPoset(self.size(), self._cover_relations + other._cover_relations)
        except ValueError:
            raise ValueError("this intersection is empty, it does not correspond to an interval-poset")

    def initial_forest(self):
        r"""
        Return the initial forest of ``self``, i.e., the interval-poset
        formed from only the increasing relations of ``self``.

        .. SEEALSO:: :meth:`final_forest`

        EXAMPLES::

            sage: TamariIntervalPoset(4,[(1,2),(3,2),(2,4),(3,4)]).initial_forest()
            The Tamari interval of size 4 induced by relations [(1, 2), (2, 4), (3, 4)]
            sage: ip = TamariIntervalPoset(4,[(1,2),(2,3)])
            sage: ip.initial_forest() == ip
            True
        """
        relations = self.increasing_cover_relations()
        P = FinitePoset(DiGraph([list(range(1, self._size + 1)), relations],
                                format='vertices_and_edges'))
        return TamariIntervalPoset(P, check=False)

    def final_forest(self):
        r"""
        Return the final forest of ``self``, i.e., the interval-poset
        formed with only the decreasing relations of ``self``.

        .. SEEALSO:: :meth:`initial_forest`

        EXAMPLES::

            sage: TamariIntervalPoset(4,[(2,1),(3,2),(3,4),(4,2)]).final_forest()
            The Tamari interval of size 4 induced by relations [(4, 2), (3, 2), (2, 1)]
            sage: ip = TamariIntervalPoset(3,[(2,1),(3,1)])
            sage: ip.final_forest() == ip
            True
        """
        relations = self.decreasing_cover_relations()
        P = FinitePoset(DiGraph([list(range(1, self._size + 1)), relations],
                                format='vertices_and_edges'))
        return TamariIntervalPoset(P, check=False)

    def is_initial_interval(self):
        r"""
        Return if ``self`` corresponds to an initial interval of the Tamari
        lattice.

        This means that its lower end is the smallest element of the lattice.
        It consists of checking that ``self`` does not contain any decreasing
        relations.

        .. SEEALSO:: :meth:`is_final_interval`

        EXAMPLES::

            sage: ip = TamariIntervalPoset(4, [(1, 2), (2, 4), (3, 4)])
            sage: ip.is_initial_interval()
            True
            sage: ip.lower_dyck_word()
            [1, 0, 1, 0, 1, 0, 1, 0]
            sage: ip = TamariIntervalPoset(4, [(1, 2), (2, 4), (3, 4), (3, 2)])
            sage: ip.is_initial_interval()
            False
            sage: ip.lower_dyck_word()
            [1, 0, 1, 1, 0, 0, 1, 0]
            sage: all(DyckWord([1,0,1,0,1,0]).tamari_interval(dw).is_initial_interval() for dw in DyckWords(3))
            True
        """
        return not self.decreasing_cover_relations()

    def is_final_interval(self):
        r"""
        Return if ``self`` corresponds to a final interval of the Tamari
        lattice.

        This means that its upper end is the largest element of the lattice.
        It consists of checking that ``self`` does not contain any increasing
        relations.

        .. SEEALSO:: :meth:`is_initial_interval`

        EXAMPLES::

            sage: ip = TamariIntervalPoset(4, [(4, 3), (3, 1), (2, 1)])
            sage: ip.is_final_interval()
            True
            sage: ip.upper_dyck_word()
            [1, 1, 1, 1, 0, 0, 0, 0]
            sage: ip = TamariIntervalPoset(4, [(4, 3), (3, 1), (2, 1), (2, 3)])
            sage: ip.is_final_interval()
            False
            sage: ip.upper_dyck_word()
            [1, 1, 0, 1, 1, 0, 0, 0]
            sage: all(dw.tamari_interval(DyckWord([1, 1, 1, 0, 0, 0])).is_final_interval() for dw in DyckWords(3))
            True
        """
        return not self.increasing_cover_relations()

    def lower_binary_tree(self):
        r"""
        Return the lowest binary tree in the interval of the Tamari
        lattice represented by ``self``.

        This is a binary tree. It is the shape of the unique binary
        search tree whose left-branch ordered forest (i.e., the result
        of applying
        :meth:`~sage.combinat.binary_tree.BinaryTree.to_ordered_tree_left_branch`
        and cutting off the root) is the final forest of ``self``.

        .. SEEALSO:: :meth:`lower_dyck_word`

        EXAMPLES::

            sage: ip = TamariIntervalPoset(6,[(3,2),(4,3),(5,2),(6,5),(1,2),(4,5)]); ip
            The Tamari interval of size 6 induced by relations [(1, 2), (4, 5), (6, 5), (5, 2), (4, 3), (3, 2)]
            sage: ip.lower_binary_tree()
            [[., .], [[., [., .]], [., .]]]
            sage: TamariIntervalPosets.final_forest(ip.lower_binary_tree()) == ip.final_forest()
            True
            sage: ip == TamariIntervalPosets.from_binary_trees(ip.lower_binary_tree(),ip.upper_binary_tree())
            True
        """
        return self.min_linear_extension().binary_search_tree_shape(left_to_right=False)

    def lower_dyck_word(self):
        r"""
        Return the lowest Dyck word in the interval of the Tamari lattice
        represented by ``self``.

        .. SEEALSO:: :meth:`lower_binary_tree`

        EXAMPLES::

            sage: ip = TamariIntervalPoset(6,[(3,2),(4,3),(5,2),(6,5),(1,2),(4,5)]); ip
            The Tamari interval of size 6 induced by relations [(1, 2), (4, 5), (6, 5), (5, 2), (4, 3), (3, 2)]
            sage: ip.lower_dyck_word()
            [1, 0, 1, 1, 1, 0, 0, 1, 1, 0, 0, 0]
            sage: TamariIntervalPosets.final_forest(ip.lower_dyck_word()) == ip.final_forest()
            True
            sage: ip == TamariIntervalPosets.from_dyck_words(ip.lower_dyck_word(),ip.upper_dyck_word())
            True
        """
        return self.lower_binary_tree().to_dyck_word_tamari()

    def upper_binary_tree(self):
        r"""
        Return the highest binary tree in the interval of the Tamari
        lattice represented by ``self``.

        This is a binary tree. It is the shape of the unique binary
        search tree whose right-branch ordered forest (i.e., the result
        of applying
        :meth:`~sage.combinat.binary_tree.BinaryTree.to_ordered_tree_right_branch`
        and cutting off the root) is the initial forest of ``self``.

        .. SEEALSO:: :meth:`upper_dyck_word`

        EXAMPLES::

            sage: ip = TamariIntervalPoset(6,[(3,2),(4,3),(5,2),(6,5),(1,2),(4,5)]); ip
            The Tamari interval of size 6 induced by relations [(1, 2), (4, 5), (6, 5), (5, 2), (4, 3), (3, 2)]
            sage: ip.upper_binary_tree()
            [[., .], [., [[., .], [., .]]]]
            sage: TamariIntervalPosets.initial_forest(ip.upper_binary_tree()) == ip.initial_forest()
            True
            sage: ip == TamariIntervalPosets.from_binary_trees(ip.lower_binary_tree(),ip.upper_binary_tree())
            True
        """
        return self.max_linear_extension().binary_search_tree_shape(left_to_right=False)

    def upper_dyck_word(self):
        r"""
        Return the highest Dyck word in the interval of the Tamari lattice
        represented by ``self``.

        .. SEEALSO:: :meth:`upper_binary_tree`

        EXAMPLES::

            sage: ip = TamariIntervalPoset(6,[(3,2),(4,3),(5,2),(6,5),(1,2),(4,5)]); ip
            The Tamari interval of size 6 induced by relations [(1, 2), (4, 5), (6, 5), (5, 2), (4, 3), (3, 2)]
            sage: ip.upper_dyck_word()
            [1, 0, 1, 1, 1, 0, 1, 1, 0, 0, 0, 0]
            sage: TamariIntervalPosets.initial_forest(ip.upper_dyck_word()) == ip.initial_forest()
            True
            sage: ip == TamariIntervalPosets.from_dyck_words(ip.lower_dyck_word(),ip.upper_dyck_word())
            True
        """
        return self.upper_binary_tree().to_dyck_word_tamari()

    def subposet(self, start, end):
        r"""
        Return the renormalized subposet of ``self`` consisting solely
        of integers from ``start`` (inclusive) to ``end`` (not inclusive).

        "Renormalized" means that these integers are relabelled
        `1,2,\ldots,k` in the obvious way (i.e., by subtracting
        ``start - 1``).

        INPUT:

        - ``start`` -- an integer, the starting vertex (inclusive)
        - ``end`` -- an integer, the ending vertex (not inclusive)

        EXAMPLES::

            sage: ip = TamariIntervalPoset(6,[(3,2),(4,3),(5,2),(6,5),(1,2),(3,5),(4,5)]); ip
            The Tamari interval of size 6 induced by relations [(1, 2), (3, 5), (4, 5), (6, 5), (5, 2), (4, 3), (3, 2)]
            sage: ip.subposet(1,3)
            The Tamari interval of size 2 induced by relations [(1, 2)]
            sage: ip.subposet(1,4)
            The Tamari interval of size 3 induced by relations [(1, 2), (3, 2)]
            sage: ip.subposet(1,5)
            The Tamari interval of size 4 induced by relations [(1, 2), (4, 3), (3, 2)]
            sage: ip.subposet(1,7) == ip
            True
            sage: ip.subposet(1,1)
            The Tamari interval of size 0 induced by relations []

        TESTS::

            sage: ip.sub_poset(1,1)
            The Tamari interval of size 0 induced by relations []
            sage: ip = TamariIntervalPosets(4).an_element()
            sage: ip.subposet(2,9)
            Traceback (most recent call last):
            ...
            ValueError: invalid starting or ending value
        """
        if start < 1 or start > end or end > self.size() + 1:
            raise ValueError("invalid starting or ending value")
        if start == end:
            return TamariIntervalPoset(0, [])
        relations = [(i - start + 1, j - start + 1)
                     for (i, j) in self.increasing_cover_relations()
                     if i >= start and j < end]
        relations.extend([(j - start + 1, i - start + 1)
                          for (j, i) in self.decreasing_cover_relations()
                          if i >= start and j < end])
        return TamariIntervalPoset(end - start, relations, check=False)

    sub_poset = subposet

    def min_linear_extension(self):
        r"""
        Return the minimal permutation for the right weak order which is
        a linear extension of ``self``.

        This is also the minimal permutation in the sylvester
        class of ``self.lower_binary_tree()`` and is a 312-avoiding
        permutation.

        The right weak order is also known as the right permutohedron
        order. See
        :meth:`~sage.combinat.permutation.Permutation.permutohedron_lequal`
        for its definition.

        EXAMPLES::

            sage: ip = TamariIntervalPoset(4,[(1,2),(2,3),(4,3)])
            sage: ip.min_linear_extension()
            [1, 2, 4, 3]
            sage: ip = TamariIntervalPoset(6,[(3,2),(4,3),(5,2),(6,5),(1,2),(4,5)])
            sage: ip.min_linear_extension()
            [1, 4, 3, 6, 5, 2]
            sage: ip = TamariIntervalPoset(0,[])
            sage: ip.min_linear_extension()
            []
            sage: ip = TamariIntervalPoset(5, [(1, 4), (2, 4), (3, 4), (5, 4)]); ip
            The Tamari interval of size 5 induced by relations [(1, 4), (2, 4), (3, 4), (5, 4)]
            sage: ip.min_linear_extension()
            [1, 2, 3, 5, 4]
        """
        # The min linear extension is built by postfix-reading the
        # final forest of ``self``.
        final_forest = DiGraph([list(self),
                                self.decreasing_cover_relations()],
                               format='vertices_and_edges')

        def add(perm, i):
            r"""
            Internal recursive method to compute the min linear extension.
            """
            for j in sorted(final_forest.neighbors_in(i)):
                add(perm, j)
            perm.append(i)
        perm = []
        for i in sorted(final_forest.sinks()):
            add(perm, i)
        return Permutation(perm)

    def max_linear_extension(self):
        r"""
        Return the maximal permutation for the right weak order which is
        a linear extension of ``self``.

        This is also the maximal permutation in the sylvester
        class of ``self.upper_binary_tree()`` and is a 132-avoiding
        permutation.

        The right weak order is also known as the right permutohedron
        order. See
        :meth:`~sage.combinat.permutation.Permutation.permutohedron_lequal`
        for its definition.

        EXAMPLES::

            sage: ip = TamariIntervalPoset(4,[(1,2),(2,3),(4,3)])
            sage: ip.max_linear_extension()
            [4, 1, 2, 3]
            sage: ip = TamariIntervalPoset(6,[(3,2),(4,3),(5,2),(6,5),(1,2),(4,5)]); ip
            The Tamari interval of size 6 induced by relations [(1, 2), (4, 5), (6, 5), (5, 2), (4, 3), (3, 2)]
            sage: ip.max_linear_extension()
            [6, 4, 5, 3, 1, 2]
            sage: ip = TamariIntervalPoset(0,[]); ip
            The Tamari interval of size 0 induced by relations []
            sage: ip.max_linear_extension()
            []
            sage: ip = TamariIntervalPoset(5, [(1, 4), (2, 4), (3, 4), (5, 4)]); ip
            The Tamari interval of size 5 induced by relations [(1, 4), (2, 4), (3, 4), (5, 4)]
            sage: ip.max_linear_extension()
            [5, 3, 2, 1, 4]
        """
        # The max linear extension is built by right-to-left
        # postfix-reading the initial forest of ``self``.
        initial_forest = DiGraph([list(self),
                                  self.increasing_cover_relations()],
                                 format='vertices_and_edges')

        def add(perm, i):
            r"""
            Internal recursive method to compute the max linear extension.
            """
            for j in sorted(initial_forest.neighbors_in(i), reverse=True):
                add(perm, j)
            perm.append(i)
        perm = []
        for i in sorted(initial_forest.sinks(), reverse=True):
            add(perm, i)
        return Permutation(perm)

    def linear_extensions(self):
        r"""
        Return an iterator on the permutations which are linear
        extensions of ``self``.

        They form an interval of the right weak order (also called the
        right permutohedron order -- see
        :meth:`~sage.combinat.permutation.Permutation.permutohedron_lequal`
        for a definition).

        EXAMPLES::

            sage: ip = TamariIntervalPoset(3,[(1,2),(3,2)])
            sage: list(ip.linear_extensions())
            [[3, 1, 2], [1, 3, 2]]
            sage: ip = TamariIntervalPoset(4,[(1,2),(2,3),(4,3)])
<<<<<<< HEAD
            sage: sorted(ip.linear_extensions())
            [[1, 2, 4, 3], [1, 4, 2, 3], [4, 1, 2, 3]]
=======
            sage: list(ip.linear_extensions())
            [[4, 1, 2, 3], [1, 2, 4, 3], [1, 4, 2, 3]]
>>>>>>> cca16168
        """
        for ext in self._poset.linear_extensions():
            yield Permutation(ext)

    def lower_contained_intervals(self):
        r"""
        If ``self`` represents the interval `[t_1, t_2]` of the Tamari
        lattice, return an iterator on all intervals `[t_1,t]` with
        `t \leq t_2` for the Tamari lattice.

        In terms of interval-posets, it corresponds to adding all possible
        relations of the form `n` precedes `m` with `n<m`.

        EXAMPLES::

            sage: ip = TamariIntervalPoset(4,[(2,4),(3,4),(2,1),(3,1)])
            sage: list(ip.lower_contained_intervals())
            [The Tamari interval of size 4 induced by relations [(2, 4), (3, 4), (3, 1), (2, 1)],
             The Tamari interval of size 4 induced by relations [(1, 4), (2, 4), (3, 4), (3, 1), (2, 1)],
             The Tamari interval of size 4 induced by relations [(2, 3), (3, 4), (3, 1), (2, 1)],
             The Tamari interval of size 4 induced by relations [(1, 4), (2, 3), (3, 4), (3, 1), (2, 1)]]
            sage: ip = TamariIntervalPoset(4,[])
            sage: len(list(ip.lower_contained_intervals()))
            14
        """
        size = self._size
        yield self
        r"""
        we try to add links recursively in this order :
        1 -> 2
        2 -> 3
        1 -> 3
        3 -> 4
        2 -> 4
        1 -> 4
        ...
        ("Link" means "relation of the poset".)

        One useful feature of interval-posets is that if you add a single
        new relation -- say, `x` precedes `y` -- to an existing
        interval-poset and take the transitive closure, and if the axioms
        of an interval-poset are still satisfied for `(a,c) = (x,y)` and
        for `(a,c) = (y,x)`, then the transitive closure is an
        interval-poset (i.e., roughly speaking, the other new relations
        forced by `x` preceding `y` under transitive closure cannot
        invalidate the axioms). This is helpful when extending
        interval-posets, and is the reason why this and other iterators
        don't yield invalid interval-posets.
        """
        def add_relations(poset, n, m):
            r"""
            Internal recursive method to generate all possible intervals.
            At every step during the iteration, we have n < m and every
            i satisfying n < i < m satisfies that i precedes m in the
            poset ``poset`` (except when m > size).
            """
            if n <= 0:
                # if n<=0, then we go to the next m
                n = m
                m += 1
            if m > size:
                # if m>size, it's finished
                return

            if poset.le(n, m):
                # there is already a link n->m, so we go to the next n
                for pos in add_relations(poset, n - 1, m):
                    yield pos
            elif poset.le(m, n):
                # there is an inverse link m->n, we know we won't be able
                # to create a link i->m with i<=n, so we go to the next m
                for pos in add_relations(poset, m, m + 1):
                    yield pos
            else:
                # there is no link n->m
                # first option : we don't create the link and go to the next m
                # (since the lack of a link n->m forbids any links i->m
                # with i<n)
                for pos in add_relations(poset, m, m + 1):
                    yield pos
                # second option : we create the link
                # (this is allowed because links i->m already exist for all
                # n<i<m, or else we wouldn't be here)
                poset = TamariIntervalPoset(poset.size(), poset._cover_relations + ((n, m),))
                yield poset
                # and then, we go to the next n
                for pos in add_relations(poset, n - 1, m):
                    yield pos

        for inter in add_relations(self, 1, 2):
            yield inter

    def interval_cardinality(self):
        r"""
        Return the cardinality of the interval, i.e., the number of elements
        (binary trees or Dyck words) in the interval represented by ``self``.

        Not to be confused with :meth:`size` which is the number of
        vertices.

        .. SEEALSO:: :meth:`binary_trees`

        EXAMPLES::

            sage: TamariIntervalPoset(4,[(2,4),(3,4),(2,1),(3,1)]).interval_cardinality()
            4
            sage: TamariIntervalPoset(4,[]).interval_cardinality()
            14
            sage: TamariIntervalPoset(4,[(1,2),(2,3),(3,4)]).interval_cardinality()
            1
        """
        return len(list(self.lower_contained_intervals()))

    def binary_trees(self):
        r"""
        Return an iterator on all the binary trees in the interval
        represented by ``self``.

        .. SEEALSO:: :meth:`interval_cardinality`

        EXAMPLES::

            sage: list(TamariIntervalPoset(4,[(2,4),(3,4),(2,1),(3,1)]).binary_trees())
            [[., [[., [., .]], .]],
             [[., [., [., .]]], .],
             [., [[[., .], .], .]],
             [[., [[., .], .]], .]]
            sage: set(TamariIntervalPoset(4,[]).binary_trees()) == set(BinaryTrees(4))
            True
        """
        for ip in self.lower_contained_intervals():
            yield ip.upper_binary_tree()

    def dyck_words(self):
        r"""
        Return an iterator on all the Dyck words in the interval
        represented by ``self``.

        EXAMPLES::

            sage: list(TamariIntervalPoset(4,[(2,4),(3,4),(2,1),(3,1)]).dyck_words())
            [[1, 1, 1, 0, 0, 1, 0, 0],
             [1, 1, 1, 0, 0, 0, 1, 0],
             [1, 1, 0, 1, 0, 1, 0, 0],
             [1, 1, 0, 1, 0, 0, 1, 0]]
            sage: set(TamariIntervalPoset(4,[]).dyck_words()) == set(DyckWords(4))
            True
        """
        for ip in self.lower_contained_intervals():
            yield ip.upper_dyck_word()

    def maximal_chain_tamari_intervals(self):
        r"""
        Return an iterator on the upper contained intervals of one
        longest chain of the Tamari interval represented by ``self``.

        If ``self`` represents the interval `[T_1,T_2]` of the Tamari
        lattice, this returns intervals `[T',T_2]` with `T'` following
        one longest chain between `T_1` and `T_2`.

        To obtain a longest chain, we use the Tamari inversions of ``self``.
        The elements of the chain are obtained by adding one by one the
        relations `(b,a)` from each Tamari inversion `(a,b)` to ``self``,
        where the Tamari inversions are taken in lexicographic order.

        EXAMPLES::

            sage: ip = TamariIntervalPoset(4,[(2,4),(3,4),(2,1),(3,1)])
            sage: list(ip.maximal_chain_tamari_intervals())
            [The Tamari interval of size 4 induced by relations [(2, 4), (3, 4), (3, 1), (2, 1)],
             The Tamari interval of size 4 induced by relations [(2, 4), (3, 4), (4, 1), (3, 1), (2, 1)],
             The Tamari interval of size 4 induced by relations [(2, 4), (3, 4), (4, 1), (3, 2), (2, 1)]]
            sage: ip = TamariIntervalPoset(4,[])
            sage: list(ip.maximal_chain_tamari_intervals())
            [The Tamari interval of size 4 induced by relations [],
             The Tamari interval of size 4 induced by relations [(2, 1)],
             The Tamari interval of size 4 induced by relations [(3, 1), (2, 1)],
             The Tamari interval of size 4 induced by relations [(4, 1), (3, 1), (2, 1)],
             The Tamari interval of size 4 induced by relations [(4, 1), (3, 2), (2, 1)],
             The Tamari interval of size 4 induced by relations [(4, 2), (3, 2), (2, 1)],
             The Tamari interval of size 4 induced by relations [(4, 3), (3, 2), (2, 1)]]
        """
        yield self
        n = self.size()
        cover_relations = list(self._cover_relations)
        for inv in self.tamari_inversions_iter():
            cover_relations.append((inv[1], inv[0]))
            yield TamariIntervalPoset(n, cover_relations, check=False)

    def maximal_chain_binary_trees(self):
        r"""
        Return an iterator on the binary trees forming a longest chain of
        ``self`` (regarding ``self`` as an interval of the Tamari
        lattice).

        EXAMPLES::

            sage: ip = TamariIntervalPoset(4,[(2,4),(3,4),(2,1),(3,1)])
            sage: list(ip.maximal_chain_binary_trees())
            [[[., [[., .], .]], .], [., [[[., .], .], .]], [., [[., [., .]], .]]]
            sage: ip = TamariIntervalPoset(4,[])
            sage: list(ip.maximal_chain_binary_trees())
            [[[[[., .], .], .], .],
             [[[., [., .]], .], .],
             [[., [[., .], .]], .],
             [., [[[., .], .], .]],
             [., [[., [., .]], .]],
             [., [., [[., .], .]]],
             [., [., [., [., .]]]]]
        """
        for it in self.maximal_chain_tamari_intervals():
            yield it.lower_binary_tree()

    def maximal_chain_dyck_words(self):
        r"""
        Return an iterator on the Dyck words forming a longest chain of
        ``self`` (regarding ``self`` as an interval of the Tamari
        lattice).

        EXAMPLES::

            sage: ip = TamariIntervalPoset(4,[(2,4),(3,4),(2,1),(3,1)])
            sage: list(ip.maximal_chain_dyck_words())
            [[1, 1, 0, 1, 0, 0, 1, 0], [1, 1, 0, 1, 0, 1, 0, 0], [1, 1, 1, 0, 0, 1, 0, 0]]
            sage: ip = TamariIntervalPoset(4,[])
            sage: list(ip.maximal_chain_dyck_words())
            [[1, 0, 1, 0, 1, 0, 1, 0],
             [1, 1, 0, 0, 1, 0, 1, 0],
             [1, 1, 0, 1, 0, 0, 1, 0],
             [1, 1, 0, 1, 0, 1, 0, 0],
             [1, 1, 1, 0, 0, 1, 0, 0],
             [1, 1, 1, 0, 1, 0, 0, 0],
             [1, 1, 1, 1, 0, 0, 0, 0]]
        """
        for it in self.maximal_chain_tamari_intervals():
            yield it.lower_dyck_word()

    def tamari_inversions(self):
        r"""
        Return the Tamari inversions of ``self``.

        A Tamari inversion is
        a pair of vertices `(a,b)` with `a < b` such that:

        - the decreasing parent of `b` is strictly smaller than `a` (or
          does not exist), and
        - the increasing parent of `a` is strictly bigger than `b` (or
          does not exist).

        "Smaller" and "bigger" refer to the numerical values of the
        elements, not to the poset order.

        This method returns the list of all Tamari inversions in
        lexicographic order.

        The number of Tamari inversions is the length of the
        longest chain of the Tamari interval represented by ``self``.

        Indeed, when an interval consists of just one binary tree, it has
        no inversion. One can also prove that if a Tamari interval
        `I' = [T_1', T_2']` is a proper subset of a Tamari interval
        `I = [T_1, T_2]`, then the inversion number of `I'` is strictly
        lower than the inversion number of `I`. And finally, by adding
        the relation `(b,a)` to the interval-poset where `(a,b)` is the
        first inversion of `I` in lexicographic order, one reduces the
        inversion number by exactly `1`.

        .. SEEALSO::

            :meth:`tamari_inversions_iter`, :meth:`number_of_tamari_inversions`

        EXAMPLES::

            sage: ip = TamariIntervalPoset(3,[])
            sage: ip.tamari_inversions()
            [(1, 2), (1, 3), (2, 3)]
            sage: ip = TamariIntervalPoset(3,[(2,1)])
            sage: ip.tamari_inversions()
            [(1, 3), (2, 3)]
            sage: ip = TamariIntervalPoset(3,[(1,2)])
            sage: ip.tamari_inversions()
            [(2, 3)]
            sage: ip = TamariIntervalPoset(3,[(1,2),(3,2)])
            sage: ip.tamari_inversions()
            []
            sage: ip = TamariIntervalPoset(4,[(2,4),(3,4),(2,1),(3,1)])
            sage: ip.tamari_inversions()
            [(1, 4), (2, 3)]
            sage: ip = TamariIntervalPoset(4,[])
            sage: ip.tamari_inversions()
            [(1, 2), (1, 3), (1, 4), (2, 3), (2, 4), (3, 4)]
            sage: all(len(TamariIntervalPosets.from_binary_trees(bt,bt).tamari_inversions())==0 for bt in BinaryTrees(3))
            True
            sage: all(len(TamariIntervalPosets.from_binary_trees(bt,bt).tamari_inversions())==0 for bt in BinaryTrees(4))
            True

        """
        return list(self.tamari_inversions_iter())

    def tamari_inversions_iter(self):
        r"""
        Iterate over the Tamari inversions of ``self``, in
        lexicographic order.

        See :meth:`tamari_inversions` for the definition of the terms
        involved.

        EXAMPLES::

            sage: T = TamariIntervalPoset(5, [[1,2],[3,4],[3,2],[5,2],[4,2]])
            sage: list(T.tamari_inversions_iter())
            [(4, 5)]

            sage: T = TamariIntervalPoset(8, [(2, 7), (3, 7), (4, 7), (5, 7), (6, 7), (8, 7), (6, 4), (5, 4), (4, 3), (3, 2)])
            sage: list(T.tamari_inversions_iter())
            [(1, 2), (1, 7), (5, 6)]

            sage: T = TamariIntervalPoset(1, [])
            sage: list(T.tamari_inversions_iter())
            []

            sage: T = TamariIntervalPoset(0, [])
            sage: list(T.tamari_inversions_iter())
            []
        """
        final_forest = DiGraph([list(self),
                                self.decreasing_cover_relations()],
                               format='vertices_and_edges')
        initial_forest = DiGraph([list(self),
                                  self.increasing_cover_relations()],
                                 format='vertices_and_edges')
        n1 = self.size() + 1
        for a in range(1, self.size()):   # a == n will never work
            try:
                ipa = next(initial_forest.neighbor_out_iterator(a))
                max_b_1 = ipa
            except StopIteration:
                max_b_1 = n1
            for b in range(a + 1, max_b_1):
                try:
                    dpb = next(final_forest.neighbor_out_iterator(b))
                    if dpb < a:
                        yield (a, b)
                except StopIteration:
                    yield (a, b)

    def number_of_tamari_inversions(self):
        r"""
        Return the number of Tamari inversions of ``self``.

        This is also the length the longest chain of the Tamari
        interval represented by ``self``.

        EXAMPLES::

            sage: ip = TamariIntervalPoset(4,[(2,4),(3,4),(2,1),(3,1)])
            sage: ip.number_of_tamari_inversions()
            2
            sage: ip = TamariIntervalPoset(4,[])
            sage: ip.number_of_tamari_inversions()
            6
            sage: ip = TamariIntervalPoset(3,[])
            sage: ip.number_of_tamari_inversions()
            3
        """
        return len(self.tamari_inversions())

    def number_of_new_components(self):
        """
        Return the number of terms in the decomposition in new interval-posets.

        Every interval-poset has a unique decomposition as a planar tree
        of new interval-posets, as explained in [Cha2008]_. This function
        just computes the number of terms, not the planar tree nor
        the terms themselves.

        .. SEEALSO:: :meth:`is_new`, :meth:`new_decomposition`

        EXAMPLES::

            sage: TIP4 = TamariIntervalPosets(4)
            sage: nb = [u.number_of_new_components() for u in TIP4]
            sage: [nb.count(i) for i in range(1, 5)]
            [12, 21, 21, 14]
        """
        t_low = self.lower_binary_tree().to_tilting()
        t_up = self.upper_binary_tree().to_tilting()
        return sum(1 for p in t_low if p in t_up)

    def new_decomposition(self):
        """
        Return the decomposition of the interval-poset into
        new interval-posets.

        Every interval-poset has a unique decomposition as a planar
        tree of new interval-posets, as explained in
        [Cha2008]_. This function computes the terms of this
        decomposition, but not the planar tree.

        For the number of terms, you can use instead the method
        :meth:`number_of_new_components`.

        OUTPUT:

        a list of new interval-posets.

        .. SEEALSO::

            :meth:`number_of_new_components`, :meth:`is_new`

        EXAMPLES::

            sage: ex = TamariIntervalPosets(4)[11]
            sage: ex.number_of_new_components()
            3
            sage: ex.new_decomposition()
            [The Tamari interval of size 1 induced by relations [],
             The Tamari interval of size 2 induced by relations [],
             The Tamari interval of size 1 induced by relations []]

        TESTS::

            sage: ex = TamariIntervalPosets(4).random_element()
            sage: dec = ex.new_decomposition()
            sage: len(dec) == ex.number_of_new_components()
            True
            sage: all(u.is_new() for u in dec)
            True
        """
        from sage.combinat.binary_tree import BinaryTree
        t_low = self.lower_binary_tree().to_tilting()
        t_up = self.upper_binary_tree().to_tilting()
        common = [p for p in t_low if p in t_up]

        def extract_tree(x, y, tilt, common):
            """
            Extract a tree with root at position xy (recursive).
            """
            left_tree = None
            for k in range(y - 1, x, -1):
                if (x, k) in tilt:
                    if (x, k) not in common:
                        left_tree = extract_tree(x, k, tilt, common)
                    break
            right_tree = None
            for k in range(x + 1, y):
                if (k, y) in tilt:
                    if (k, y) not in common:
                        right_tree = extract_tree(k, y, tilt, common)
                    break
            return BinaryTree([left_tree, right_tree], check=False)

        TIP = self.parent()
        return [TIP.from_binary_trees(extract_tree(cx, cy, t_low, common),
                                      extract_tree(cx, cy, t_up, common))
                for cx, cy in common]

    def decomposition_to_triple(self):
        """
        Decompose an interval-poset into a triple (``left``, ``right``, ``r``).

        For the inverse method, see
        :meth:`TamariIntervalPosets.recomposition_from_triple`.

        OUTPUT:

        a triple (``left``, ``right``, ``r``) where ``left`` and
        ``right`` are interval-posets and ``r`` (an integer) is the
        parameter of the decomposition.

        EXAMPLES::

            sage: tip = TamariIntervalPoset(8, [(1,2), (2,4), (3,4), (6,7), (3,2), (5,4), (6,4), (8,7)])
            sage: tip.decomposition_to_triple()
            (The Tamari interval of size 3 induced by relations [(1, 2), (3, 2)],
            The Tamari interval of size 4 induced by relations [(2, 3), (4, 3)],
            2)
            sage: tip == TamariIntervalPosets.recomposition_from_triple(*tip.decomposition_to_triple())
            True

        TESTS::

            sage: tip = TamariIntervalPoset(0, [])
            sage: tip.decomposition_to_triple()

        REFERENCES:

        - [CP2015]_
        """
        n = self.size()
        if n == 0:
            return None
        root = self.increasing_roots()[-1]
        r = len(self.decreasing_children(root))
        left = self.subposet(1, root)
        right = self.subposet(root + 1, n + 1)
        return left, right, r

    def grafting_tree(self):
        """
        Return the grafting tree of the interval-poset.

        For the inverse method,
        see :meth:`TamariIntervalPosets.from_grafting_tree`.

        EXAMPLES::

            sage: tip = TamariIntervalPoset(8, [(1,2), (2,4), (3,4), (6,7), (3,2), (5,4), (6,4), (8,7)])
            sage: tip.grafting_tree()
            2[1[0[., .], 0[., .]], 0[., 1[0[., .], 0[., .]]]]
            sage: tip == TamariIntervalPosets.from_grafting_tree(tip.grafting_tree())
            True

        REFERENCES:

        - [Pons2018]_
        """
        n = self.size()
        if n == 0:
            return LabelledBinaryTree(None)
        left, right, r = self.decomposition_to_triple()
        return LabelledBinaryTree([left.grafting_tree(),
                                   right.grafting_tree()], label=r)

    def is_new(self):
        """
        Return whether ``self`` is a new Tamari interval.

        Here 'new' means that the interval is not contained in any
        facet of the associahedron.
        This condition is invariant under complementation.

        They have been considered in section 9 of [Cha2008]_.

        .. SEEALSO:: :meth:`is_modern`

        EXAMPLES::

            sage: TIP4 = TamariIntervalPosets(4)
            sage: len([u for u in TIP4 if u.is_new()])
            12

            sage: TIP3 = TamariIntervalPosets(3)
            sage: len([u for u in TIP3 if u.is_new()])
            3
        """
        c_up = self.upper_binary_tree().single_edge_cut_shapes()
        c_down = self.lower_binary_tree().single_edge_cut_shapes()
        return not any(x in c_up for x in c_down)

    def is_simple(self):
        """
        Return whether ``self`` is a simple Tamari interval.

        Here 'simple' means that the interval contains a unique binary tree.

        These intervals define the simple modules over the
        incidence algebras of the Tamari lattices.

        .. SEEALSO:: :meth:`is_final_interval`, :meth:`is_initial_interval`

        EXAMPLES::

            sage: TIP4 = TamariIntervalPosets(4)
            sage: len([u for u in TIP4 if u.is_simple()])
            14

            sage: TIP3 = TamariIntervalPosets(3)
            sage: len([u for u in TIP3 if u.is_simple()])
            5
        """
        return self.upper_binary_tree() == self.lower_binary_tree()

    def is_synchronized(self):
        """
        Return whether ``self`` is a synchronized Tamari interval.

        This means that the upper and lower binary trees have the same canopee.
        This condition is invariant under complementation.

        This has been considered in [FPR2015]_. The numbers of
        synchronized intervals are given by the sequence :oeis:`A000139`.

        EXAMPLES::

            sage: len([T for T in TamariIntervalPosets(3)
            ....:     if T.is_synchronized()])
            6
        """
        up = self.upper_binary_tree()
        down = self.lower_binary_tree()
        return down.canopee() == up.canopee()

    def is_modern(self):
        r"""
        Return whether ``self`` is a modern Tamari interval.

        This is defined by exclusion of a simple pattern in the Hasse diagram,
        namely there is no configuration `y \rightarrow x \leftarrow z`
        with `1 \leq y < x < z \leq n`.

        This condition is invariant under complementation.

        .. SEEALSO:: :meth:`is_new`, :meth:`is_infinitely_modern`

        EXAMPLES::

            sage: len([T for T in TamariIntervalPosets(3) if T.is_modern()])
            12

        REFERENCES:

        - [Rog2018]_
        """
        G = self.poset().hasse_diagram()
        for x in G:
            nx = G.neighbors_in(x)
            nx.append(x)
            if min(nx) < x < max(nx):
                return False
        return True

    def is_infinitely_modern(self):
        r"""
        Return whether ``self`` is an infinitely-modern Tamari interval.

        This is defined by the exclusion of the configuration
        `i \rightarrow i + 1` and `j + 1 \rightarrow j` with `i < j`.

        This condition is invariant under complementation.

        .. SEEALSO:: :meth:`is_new`, :meth:`is_modern`

        EXAMPLES::

            sage: len([T for T in TamariIntervalPosets(3)
            ....:     if T.is_infinitely_modern()])
            12

        REFERENCES:

        - [Rog2018]_
        """
        n = self.size()
        found = False
        for i in range(1, n):
            if self.le(i, i + 1):
                found = True
                continue
            if self.le(i + 1, i) and found:
                return False
        return True

    def is_exceptional(self):
        r"""
        Return whether ``self`` is an exceptional Tamari interval.

        This is defined by exclusion of a simple pattern in the Hasse diagram,
        namely there is no configuration ``y <-- x --> z``
        with `1 \leq y < x < z \leq n`.

        This condition is invariant under complementation.

        EXAMPLES::

            sage: len([T for T in TamariIntervalPosets(3)
            ....:     if T.is_exceptional()])
            12
        """
        G = self.poset().hasse_diagram()
        for x in G:
            nx = G.neighbors_out(x)
            nx.append(x)
            if min(nx) < x < max(nx):
                return False
        return True

    def is_dexter(self):
        r"""
        Return whether ``self`` is a dexter Tamari interval.

        This is defined by an exclusion pattern in the Hasse diagram.
        See the code for the exact description.

        This condition is not invariant under complementation.

        EXAMPLES::

            sage: len([T for T in TamariIntervalPosets(3) if T.is_dexter()])
            12
        """
        G = self.poset().hasse_diagram()
        n = self.size()
        for x in range(2, n):
            nx = G.neighbors_out(x)
            nx.append(x)
            y = min(nx)
            if y < x and any(z > x for z in G.neighbor_out_iterator(y)):
                return False
        return True

    def is_indecomposable(self):
        """
        Return whether ``self`` is an indecomposable Tamari interval.

        This is the terminology of [Cha2008]_.

        This means that the upper binary tree has an empty left subtree.

        This condition is not invariant under complementation.

        .. SEEALSO:: :meth:`is_connected`

        EXAMPLES::

            sage: len([T for T in TamariIntervalPosets(3)
            ....:      if T.is_indecomposable()])
            8
        """
        return not self.upper_binary_tree()[0]

    def is_connected(self):
        """
        Return whether ``self`` is a connected Tamari interval.

        This means that the Hasse diagram is connected.

        This condition is invariant under complementation.

        .. SEEALSO:: :meth:`is_indecomposable`

        EXAMPLES::

            sage: len([T for T in TamariIntervalPosets(3) if T.is_connected()])
            8
        """
        return self.poset().is_connected()


# Abstract class to serve as a Factory ; no instances are created.
class TamariIntervalPosets(UniqueRepresentation, Parent):
    r"""
    Factory for interval-posets.

    INPUT:

    - ``size`` -- (optional) an integer

    OUTPUT:

    - the set of all interval-posets (of the given ``size`` if specified)

    EXAMPLES::

        sage: TamariIntervalPosets()
        Interval-posets

        sage: TamariIntervalPosets(2)
        Interval-posets of size 2

    .. NOTE::

        This is a factory class whose constructor returns instances of
        subclasses.
    """
    @staticmethod
    def __classcall_private__(cls, n=None):
        r"""
        TESTS::

            sage: from sage.combinat.interval_posets import TamariIntervalPosets_all, TamariIntervalPosets_size
            sage: isinstance(TamariIntervalPosets(2), TamariIntervalPosets_size)
            True
            sage: isinstance(TamariIntervalPosets(), TamariIntervalPosets_all)
            True
            sage: TamariIntervalPosets(2) is TamariIntervalPosets_size(2)
            True
            sage: TamariIntervalPosets() is TamariIntervalPosets_all()
            True

            sage: TamariIntervalPosets(-2)
            Traceback (most recent call last):
            ...
            ValueError: n must be a nonnegative integer
        """
        if n is None:
            return TamariIntervalPosets_all()

        if n not in NN:
            raise ValueError("n must be a nonnegative integer")
        return TamariIntervalPosets_size(Integer(n))

    # add options to class
    class options(GlobalOptions):
        r"""
        Set and display the options for Tamari interval-posets.

        If no parameters are set, then the function returns a copy of
        the options dictionary.

        The ``options`` to Tamari interval-posets can be accessed as the method
        :meth:`TamariIntervalPosets.options` of :class:`TamariIntervalPosets`
        and related parent classes.

        @OPTIONS@

        EXAMPLES::

            sage: TIP = TamariIntervalPosets
            sage: TIP.options.latex_color_decreasing
            red
            sage: TIP.options.latex_color_decreasing='green'
            sage: TIP.options.latex_color_decreasing
            green
            sage: TIP.options._reset()
            sage: TIP.options.latex_color_decreasing
            red
        """
        NAME = 'TamariIntervalPosets'
        module = 'sage.combinat.interval_posets'
        latex_tikz_scale = dict(default=1,
                              description='the default value for the tikz scale when latexed',
                              checker=lambda x: True)  # More trouble than it's worth to check
        latex_line_width_scalar = dict(default=0.5,
                                     description='the default value for the line width as a'
                                                 'multiple of the tikz scale when latexed',
                                     checker=lambda x: True)  # More trouble than it's worth to check
        latex_color_decreasing = dict(default="red",
                                    description='the default color of decreasing relations when latexed',
                                    checker=lambda x: True)  # More trouble than it's worth to check
        latex_color_increasing = dict(default="blue",
                                    description='the default color of increasing relations when latexed',
                                    checker=lambda x: True)  # More trouble than it's worth to check
        latex_hspace = dict(default=1,
                          description='the default difference between horizontal'
                                      ' coordinates of vertices when latexed',
                          checker=lambda x: True)  # More trouble than it's worth to check
        latex_vspace = dict(default=1,
                          description='the default difference between vertical'
                                      ' coordinates of vertices when latexed',
                          checker=lambda x: True)   # More trouble than it's worth to check

    @staticmethod
    def check_poset(poset):
        r"""
        Check if the given poset ``poset`` is a interval-poset, that is,
        if it satisfies the following properties:

        - Its labels are exactly `1, \ldots, n` where `n` is its size.
        - If `a < c` (as numbers) and `a` precedes `c`, then `b` precedes
          `c` for all `b` such that `a < b < c`.
        - If `a < c` (as numbers) and `c` precedes `a`, then `b` precedes
          `a` for all `b` such that `a < b < c`.

        INPUT:

        - ``poset`` -- a finite labeled poset

        EXAMPLES::

            sage: p = Poset(([1,2,3],[(1,2),(3,2)]))
            sage: TamariIntervalPosets.check_poset(p)
            True
            sage: p = Poset(([2,3],[(3,2)]))
            sage: TamariIntervalPosets.check_poset(p)
            False
            sage: p = Poset(([1,2,3],[(3,1)]))
            sage: TamariIntervalPosets.check_poset(p)
            False
            sage: p = Poset(([1,2,3],[(1,3)]))
            sage: TamariIntervalPosets.check_poset(p)
            False
        """
        if not set(poset._elements) == set(range(1, poset.cardinality() + 1)):
            return False

        for i in range(1, poset.cardinality() + 1):
            stop = False
            for j in range(i - 1, 0, -1):
                if not poset.le(j, i):
                    stop = True  # j does not precede i so no j'<j should
                elif stop:
                    return False
            stop = False
            for j in range(i + 1, poset.cardinality() + 1):
                if not poset.le(j, i):
                    stop = True  # j does not precede i so no j'>j should
                elif stop:
                    return False
        return True

    @staticmethod
    def final_forest(element):
        r"""
        Return the final forest of a binary tree, an interval-poset or a
        Dyck word.

        A final forest is an interval-poset corresponding to a final
        interval of the Tamari lattice, i.e., containing only decreasing
        relations.

        It can be constructed from a binary tree by its binary
        search tree labeling with the rule: `b` precedes
        `a` in the final forest iff `b` is in the right subtree of `a`
        in the binary search tree.

        INPUT:

        - ``element`` -- a binary tree, a Dyck word or an interval-poset

        EXAMPLES::

            sage: ip = TamariIntervalPoset(4,[(1,2),(2,3),(4,3)])
            sage: TamariIntervalPosets.final_forest(ip)
            The Tamari interval of size 4 induced by relations [(4, 3)]

        From binary trees::

            sage: bt = BinaryTree(); bt
            .
            sage: TamariIntervalPosets.final_forest(bt)
            The Tamari interval of size 0 induced by relations []
            sage: bt = BinaryTree([]); bt
            [., .]
            sage: TamariIntervalPosets.final_forest(bt)
            The Tamari interval of size 1 induced by relations []
            sage: bt = BinaryTree([[],None]); bt
            [[., .], .]
            sage: TamariIntervalPosets.final_forest(bt)
            The Tamari interval of size 2 induced by relations []
            sage: bt = BinaryTree([None,[]]); bt
            [., [., .]]
            sage: TamariIntervalPosets.final_forest(bt)
            The Tamari interval of size 2 induced by relations [(2, 1)]
            sage: bt = BinaryTree([[],[]]); bt
            [[., .], [., .]]
            sage: TamariIntervalPosets.final_forest(bt)
            The Tamari interval of size 3 induced by relations [(3, 2)]
            sage: bt = BinaryTree([[None,[[],None]],[]]); bt
            [[., [[., .], .]], [., .]]
            sage: TamariIntervalPosets.final_forest(bt)
            The Tamari interval of size 5 induced by relations [(5, 4), (3, 1), (2, 1)]

        From Dyck words::

            sage: dw = DyckWord([1,0])
            sage: TamariIntervalPosets.final_forest(dw)
            The Tamari interval of size 1 induced by relations []
            sage: dw = DyckWord([1,1,0,1,0,0,1,1,0,0])
            sage: TamariIntervalPosets.final_forest(dw)
            The Tamari interval of size 5 induced by relations [(5, 4), (3, 1), (2, 1)]

        TESTS::

            sage: TamariIntervalPosets.final_forest('mont')
            Traceback (most recent call last):
            ...
            ValueError: do not know how to construct the final forest of mont
        """
        if isinstance(element, TamariIntervalPoset):
            return element.final_forest()
        elif element in DyckWords():
            binary_tree = element.to_binary_tree_tamari()
        elif element in BinaryTrees() or element in LabelledBinaryTrees():
            binary_tree = element
        else:
            raise ValueError("do not know how to construct the final forest of {}".format(element))

        def get_relations(bt, start=1):
            r"""
            Recursive method to get the binary tree final forest relations
            with only one recursive reading of the tree.

            The vertices are being labelled with integers starting with
            ``start``.

            OUTPUT:

            - the indices of the nodes on the left border of the tree
              (these become the roots of the forest)
            - the relations of the final forest (as a list of tuples)
            - the next available index for a node (size of tree +
              ``start``)
            """
            if not bt:
                return [], [], start  # leaf
            roots, relations, index = get_relations(bt[0], start=start)
            rroots, rrelations, rindex = get_relations(bt[1], start=index + 1)
            roots.append(index)
            relations.extend(rrelations)
            relations.extend([(j, index) for j in rroots])
            return roots, relations, rindex

        roots, relations, index = get_relations(binary_tree)
        P = FinitePoset(DiGraph([list(range(1, index)), relations],
                                format='vertices_and_edges'))
        return TamariIntervalPoset(P, check=False)

    @staticmethod
    def initial_forest(element):
        r"""
        Return the initial forest of a binary tree, an interval-poset or
        a Dyck word.

        An initial forest is an interval-poset corresponding to an initial
        interval of the Tamari lattice, i.e., containing only increasing
        relations.

        It can be constructed from a binary tree by its binary
        search tree labeling with the rule: `a` precedes `b` in the
        initial forest iff `a` is in the left subtree of `b` in the
        binary search tree.

        INPUT:

        - ``element`` -- a binary tree, a Dyck word or an interval-poset

        EXAMPLES::

            sage: ip = TamariIntervalPoset(4,[(1,2),(2,3),(4,3)])
            sage: TamariIntervalPosets.initial_forest(ip)
            The Tamari interval of size 4 induced by relations [(1, 2), (2, 3)]

        with binary trees::

            sage: bt = BinaryTree(); bt
            .
            sage: TamariIntervalPosets.initial_forest(bt)
            The Tamari interval of size 0 induced by relations []
            sage: bt = BinaryTree([]); bt
            [., .]
            sage: TamariIntervalPosets.initial_forest(bt)
            The Tamari interval of size 1 induced by relations []
            sage: bt = BinaryTree([[],None]); bt
            [[., .], .]
            sage: TamariIntervalPosets.initial_forest(bt)
            The Tamari interval of size 2 induced by relations [(1, 2)]
            sage: bt = BinaryTree([None,[]]); bt
            [., [., .]]
            sage: TamariIntervalPosets.initial_forest(bt)
            The Tamari interval of size 2 induced by relations []
            sage: bt = BinaryTree([[],[]]); bt
            [[., .], [., .]]
            sage: TamariIntervalPosets.initial_forest(bt)
            The Tamari interval of size 3 induced by relations [(1, 2)]
            sage: bt = BinaryTree([[None,[[],None]],[]]); bt
            [[., [[., .], .]], [., .]]
            sage: TamariIntervalPosets.initial_forest(bt)
            The Tamari interval of size 5 induced by relations [(1, 4), (2, 3), (3, 4)]

        from Dyck words::

            sage: dw = DyckWord([1,0])
            sage: TamariIntervalPosets.initial_forest(dw)
            The Tamari interval of size 1 induced by relations []
            sage: dw = DyckWord([1,1,0,1,0,0,1,1,0,0])
            sage: TamariIntervalPosets.initial_forest(dw)
            The Tamari interval of size 5 induced by relations [(1, 4), (2, 3), (3, 4)]

        TESTS::

            sage: TamariIntervalPosets.initial_forest('mont')
            Traceback (most recent call last):
            ...
            ValueError: do not know how to construct the initial forest of mont

        """
        if isinstance(element, TamariIntervalPoset):
            return element.initial_forest()
        elif element in DyckWords():
            binary_tree = element.to_binary_tree_tamari()
        elif element in BinaryTrees() or element in LabelledBinaryTrees():
            binary_tree = element
        else:
            raise ValueError("do not know how to construct the initial forest of {}".format(element))

        def get_relations(bt, start=1):
            r"""
            Recursive method to get the binary tree initial forest
            relations with only one recursive reading of the tree.

            The vertices are being labelled with integers starting with
            ``start``.

            OUTPUT:

            - the indices of the nodes on the right border of the tree
              (these become the roots of the forest)
            - the relations of the initial forest (as a list of tuples)
            - the next available index for a node (size of tree +
              ``start``)
            """
            if not bt:
                return [], [], start  # leaf
            lroots, lrelations, index = get_relations(bt[0], start=start)
            roots, relations, rindex = get_relations(bt[1], start=index + 1)
            roots.append(index)
            relations.extend(lrelations)
            relations.extend([(j, index) for j in lroots])
            return roots, relations, rindex

        roots, relations, index = get_relations(binary_tree)
        P = FinitePoset(DiGraph([list(range(1, index)), relations],
                                format='vertices_and_edges'))
        return TamariIntervalPoset(P, check=False)

    @staticmethod
    def from_binary_trees(tree1, tree2):
        r"""
        Return the interval-poset corresponding to the interval
        [``tree1``, ``tree2``] of the Tamari lattice.

        Raise an exception if
        ``tree1`` is not `\leq` ``tree2`` in the Tamari lattice.

        INPUT:

        - ``tree1`` -- a binary tree
        - ``tree2`` -- a binary tree greater or equal than ``tree1`` for
          the Tamari lattice

        EXAMPLES::

            sage: tree1 = BinaryTree([[],None])
            sage: tree2 = BinaryTree([None,[]])
            sage: TamariIntervalPosets.from_binary_trees(tree1,tree2)
            The Tamari interval of size 2 induced by relations []
            sage: TamariIntervalPosets.from_binary_trees(tree1,tree1)
            The Tamari interval of size 2 induced by relations [(1, 2)]
            sage: TamariIntervalPosets.from_binary_trees(tree2,tree2)
            The Tamari interval of size 2 induced by relations [(2, 1)]

            sage: tree1 = BinaryTree([[],[[None,[]],[]]])
            sage: tree2 = BinaryTree([None,[None,[None,[[],[]]]]])
            sage: TamariIntervalPosets.from_binary_trees(tree1,tree2)
            The Tamari interval of size 6 induced by relations [(4, 5), (6, 5), (5, 2), (4, 3), (3, 2)]

            sage: tree3 = BinaryTree([None,[None,[[],[None,[]]]]])
            sage: TamariIntervalPosets.from_binary_trees(tree1,tree3)
            Traceback (most recent call last):
            ...
            ValueError: the two binary trees are not comparable on the Tamari lattice
            sage: TamariIntervalPosets.from_binary_trees(tree1,BinaryTree())
            Traceback (most recent call last):
            ...
            ValueError: the two binary trees are not comparable on the Tamari lattice
        """
        initial_forest = TamariIntervalPosets.initial_forest(tree2)
        final_forest = TamariIntervalPosets.final_forest(tree1)
        try:
            return initial_forest.intersection(final_forest)
        except Exception:
            raise ValueError("the two binary trees are not comparable on the Tamari lattice")

    @staticmethod
    def from_dyck_words(dw1, dw2):
        r"""
        Return the interval-poset corresponding to the interval
        [``dw1``, ``dw2``] of the Tamari lattice.

        Raise an exception if the
        two Dyck words ``dw1`` and ``dw2`` do not satisfy
        ``dw1`` `\leq` ``dw2`` in the Tamari lattice.

        INPUT:

        - ``dw1`` -- a Dyck word
        - ``dw2`` -- a Dyck word greater or equal than ``dw1`` for
          the Tamari lattice

        EXAMPLES::

            sage: dw1 = DyckWord([1,0,1,0])
            sage: dw2 = DyckWord([1,1,0,0])
            sage: TamariIntervalPosets.from_dyck_words(dw1,dw2)
            The Tamari interval of size 2 induced by relations []
            sage: TamariIntervalPosets.from_dyck_words(dw1,dw1)
            The Tamari interval of size 2 induced by relations [(1, 2)]
            sage: TamariIntervalPosets.from_dyck_words(dw2,dw2)
            The Tamari interval of size 2 induced by relations [(2, 1)]

            sage: dw1 = DyckWord([1,0,1,1,1,0,0,1,1,0,0,0])
            sage: dw2 = DyckWord([1,1,1,1,0,1,1,0,0,0,0,0])
            sage: TamariIntervalPosets.from_dyck_words(dw1,dw2)
            The Tamari interval of size 6 induced by relations [(4, 5), (6, 5), (5, 2), (4, 3), (3, 2)]

            sage: dw3 = DyckWord([1,1,1,0,1,1,1,0,0,0,0,0])
            sage: TamariIntervalPosets.from_dyck_words(dw1,dw3)
            Traceback (most recent call last):
            ...
            ValueError: the two Dyck words are not comparable on the Tamari lattice
            sage: TamariIntervalPosets.from_dyck_words(dw1,DyckWord([1,0]))
            Traceback (most recent call last):
            ...
            ValueError: the two Dyck words are not comparable on the Tamari lattice
        """
        tree1 = dw1.to_binary_tree_tamari()
        tree2 = dw2.to_binary_tree_tamari()
        try:
            return TamariIntervalPosets.from_binary_trees(tree1, tree2)
        except Exception:
            raise ValueError("the two Dyck words are not comparable on the Tamari lattice")

    @staticmethod
    def recomposition_from_triple(left, right, r):
        """
        Recompose an interval-poset from a triple (``left``, ``right``, ``r``).

        For the inverse method,
        see :meth:`TamariIntervalPoset.decomposition_to_triple`.

        INPUT:

        - ``left`` -- an interval-poset
        - ``right`` -- an interval-poset
        - ``r`` -- the parameter of the decomposition, an integer

        OUTPUT: an interval-poset

        EXAMPLES::

            sage: T1 = TamariIntervalPoset(3, [(1, 2), (3, 2)])
            sage: T2 = TamariIntervalPoset(4, [(2, 3), (4, 3)])
            sage: TamariIntervalPosets.recomposition_from_triple(T1, T2, 2)
            The Tamari interval of size 8 induced by relations [(1, 2), (2, 4),
            (3, 4), (6, 7), (8, 7), (6, 4), (5, 4), (3, 2)]

        REFERENCES:

        - [Pons2018]_
        """
        root = left.size() + 1
        rel = left.poset().cover_relations()
        rel.extend((i, root) for i in left)
        rel.extend((root + a, root + b)
                   for a, b in right.poset().cover_relations())
        decroot = right.decreasing_roots()[:r]
        rel.extend((root + i, root) for i in decroot)
        # does this describe only cover relations ?
        # if yes, create the poset here and pass it as argument
        return TamariIntervalPoset(left.size() + right.size() + 1, rel)

    @staticmethod
    def from_grafting_tree(tree):
        """
        Return an interval-poset from a grafting tree.

        For the inverse method,
        see :meth:`TamariIntervalPoset.grafting_tree`.

        EXAMPLES::

            sage: tip = TamariIntervalPoset(8, [(1,2), (2,4), (3,4), (6,7), (3,2), (5,4), (6,4), (8,7)])
            sage: t = tip.grafting_tree()
            sage: TamariIntervalPosets.from_grafting_tree(t) == tip
            True

        REFERENCES:

        - [Pons2018]_
        """
        if tree.is_empty():
            return TamariIntervalPoset(0, [])
        r = tree.label()
        left = TamariIntervalPosets.from_grafting_tree(tree[0])
        right = TamariIntervalPosets.from_grafting_tree(tree[1])
        return TamariIntervalPosets.recomposition_from_triple(left, right, r)

    @staticmethod
    def from_minimal_schnyder_wood(graph):
        """
        Return a Tamari interval built from a minimal Schnyder wood.

        This is an implementation of Bernardi and Bonichon's bijection
        [BeBo2009]_.

        INPUT:

        a minimal Schnyder wood, given as a graph with colored and
        oriented edges, without the three exterior unoriented edges

        The three boundary vertices must be 'a', 'b' and 'c'.

        One assumes moreover that the embedding around 'a' is the
        list of neighbors of 'a' and not just a cyclic permutation of that.

        Beware that the embedding convention used here is the opposite of
        the one used by the plot method.

        OUTPUT:

        a Tamari interval-poset

        EXAMPLES:

        A small example::

            sage: TIP = TamariIntervalPosets
            sage: G = DiGraph([(0,'a',0),(0,'b',1),(0,'c',2)], format='list_of_edges')
            sage: G.set_embedding({'a':[0],'b':[0],'c':[0],0:['a','b','c']})
            sage: TIP.from_minimal_schnyder_wood(G)
            The Tamari interval of size 1 induced by relations []

        An example from page 14 of [BeBo2009]_::

            sage: c0 = [(0,'a'),(1,0),(2,0),(4,3),(3,'a'),(5,3)]
            sage: c1 = [(5,'b'),(3,'b'),(4,5),(1,3),(2,3),(0,3)]
            sage: c2 = [(0,'c'),(1,'c'),(3,'c'),(4,'c'),(5,'c'),(2,1)]
            sage: ed = [(u,v,0) for u,v in c0]
            sage: ed += [(u,v,1) for u,v in c1]
            sage: ed += [(u,v,2) for u,v in c2]
            sage: G = DiGraph(ed, format='list_of_edges')
            sage: embed = {'a':[3,0],'b':[5,3],'c':[0,1,3,4,5]}
            sage: data_emb = [[3,2,1,'c','a'],[2,3,'c',0],[3,1,0]]
            sage: data_emb += [['b',5,4,'c',1,2,0,'a'],[5,'c',3],['b','c',4,3]]
            sage: for k in range(6):
            ....:     embed[k] = data_emb[k]
            sage: G.set_embedding(embed)
            sage: TIP.from_minimal_schnyder_wood(G)
            The Tamari interval of size 6 induced by relations [(1, 4), (2, 4), (3, 4), (5, 6), (6, 4), (5, 4), (3, 1), (2, 1)]

        An example from page 18 of [BeBo2009]_::

            sage: c0 = [(0,'a'),(1,0),(2,'a'),(3,2),(4,2),(5,'a')]
            sage: c1 = [(5,'b'),(2,'b'),(4,'b'),(3,4),(1,2),(0,2)]
            sage: c2 = [(0,'c'),(1,'c'),(3,'c'),(4,'c'),(2,'c'),(5,2)]
            sage: ed = [(u,v,0) for u,v in c0]
            sage: ed += [(u,v,1) for u,v in c1]
            sage: ed += [(u,v,2) for u,v in c2]
            sage: G = DiGraph(ed, format='list_of_edges')
            sage: embed = {'a':[5,2,0],'b':[4,2,5],'c':[0,1,2,3,4]}
            sage: data_emb = [[2,1,'c','a'],[2,'c',0],[3,'c',1,0,'a',5,'b',4]]
            sage: data_emb += [[4,'c',2],['b','c',3,2],['b',2,'a']]
            sage: for k in range(6):
            ....:     embed[k] = data_emb[k]
            sage: G.set_embedding(embed)
            sage: TIP.from_minimal_schnyder_wood(G)
            The Tamari interval of size 6 induced by relations [(1, 3), (2, 3), (4, 5), (5, 3), (4, 3), (2, 1)]

        Another small example::

            sage: c0 = [(0,'a'),(2,'a'),(1,0)]
            sage: c1 = [(2,'b'),(1,'b'),(0,2)]
            sage: c2 = [(0,'c'),(1,'c'),(2,1)]
            sage: ed = [(u,v,0) for u,v in c0]
            sage: ed += [(u,v,1) for u,v in c1]
            sage: ed += [(u,v,2) for u,v in c2]
            sage: G = DiGraph(ed, format='list_of_edges')
            sage: embed = {'a':[2,0],'b':[1,2],'c':[0,1]}
            sage: data_emb = [[2,1,'c','a'],['c',0,2,'b'],['b',1,0,'a']]
            sage: for k in range(3):
            ....:     embed[k] = data_emb[k]
            sage: G.set_embedding(embed)
            sage: TIP.from_minimal_schnyder_wood(G)
            The Tamari interval of size 3 induced by relations [(2, 3), (2, 1)]
        """
        from sage.graphs.digraph import DiGraph
        from sage.combinat.dyck_word import DyckWord
        color_a = graph.incoming_edges('a')[0][2]
        color_b = graph.incoming_edges('b')[0][2]

        embedding = graph.get_embedding()
        graph0 = DiGraph([e for e in graph.edges(sort=False)
                          if e[2] == color_a],
                         format='list_of_edges')
        restricted_embedding = {u: [v for v in embedding[u]
                                    if v in graph0.neighbors_in(u) or
                                    v in graph0.neighbors_out(u)]
                                for u in graph0}

        voisins_in = {}
        for u in graph0:
            if u != 'a':
                bad_emb = restricted_embedding[u]
                sortie = graph0.neighbors_out(u)[0]
                idx = bad_emb.index(sortie)
                restricted_embedding[u] = bad_emb[idx:] + bad_emb[:idx]
                voisins_in[u] = restricted_embedding[u][1:]
            else:
                voisins_in[u] = list(restricted_embedding[u])
            voisins_in[u].reverse()  # pour les avoir dans le bon sens

        graph0.set_embedding(restricted_embedding)

        def clockwise_labelling(gr, vertex):
            if len(gr) == 1:
                return [vertex]
            else:
                lbl = [vertex]
                for w in voisins_in[vertex]:
                    lbl += clockwise_labelling(gr, w)
                return lbl

        def profil(gr, vertex):
            if len(gr) == 1:
                return []
            else:
                lbl = []
                for w in voisins_in[vertex]:
                    lbl += [1] + profil(gr, w) + [0]
                return lbl

        dyckword_bottom = profil(graph0, 'a')
        # this is the profile of the planar graph graph0

        liste = clockwise_labelling(graph0, 'a')[1:]
        relabelling = {l: i for i, l in enumerate(liste)}
        for l in ['a', 'b', 'c']:
            relabelling[l] = l
        new_graph = graph.relabel(relabelling, inplace=False)

        dyckword_top = []
        for i in range(1, len(graph) - 3):
            indegree1 = len([u for u in new_graph.incoming_edges(i)
                             if u[2] == color_b])
            dyckword_top += [1] + [0] * indegree1
        indegree1 = len([u for u in new_graph.incoming_edges('b')
                         if u[2] == color_b])
        dyckword_top += [1] + [0] * indegree1

        dyckword_bottom = DyckWord(dyckword_bottom)
        dyckword_top = DyckWord(dyckword_top)
        TIP = TamariIntervalPosets(len(dyckword_bottom) // 2)
        return TIP.from_dyck_words(dyckword_bottom, dyckword_top)

    def __call__(self, *args, **keywords):
        r"""
        Allows for a poset to be directly transformed into an interval-poset.

        It is some kind of coercion but cannot be made through the coercion
        system because posets do not have parents.

        EXAMPLES::

            sage: TIP = TamariIntervalPosets()
            sage: p = Poset( ([1,2,3], [(1,2)]))
            sage: TIP(p)
            The Tamari interval of size 3 induced by relations [(1, 2)]
            sage: TIP(TIP(p))
            The Tamari interval of size 3 induced by relations [(1, 2)]
            sage: TIP(3,[(1,2)])
            The Tamari interval of size 3 induced by relations [(1, 2)]
            sage: p = Poset(([1,2,3],[(1,3)]))
            sage: TIP(p)
            Traceback (most recent call last):
            ...
            ValueError: this does not satisfy the Tamari interval-poset condition
        """
        if isinstance(args[0], TamariIntervalPoset):
            return args[0]
        if len(args) == 1 and isinstance(args[0], FinitePoset):
            return self.element_class(self, args[0])

        return super(TamariIntervalPosets, self).__call__(*args, **keywords)

    def le(self, el1, el2):
        r"""
        Poset stucture on the set of interval-posets through interval
        containment.

        Return whether the interval represented by ``el1`` is contained in
        the interval represented by ``el2``.

        INPUT:

        - ``el1`` -- an interval-poset
        - ``el2`` -- an interval-poset

        EXAMPLES::

            sage: ip1 = TamariIntervalPoset(4,[(1,2),(2,3),(4,3)])
            sage: ip2 = TamariIntervalPoset(4,[(1,2),(2,3)])
            sage: TamariIntervalPosets().le(ip1,ip2)
            True
            sage: TamariIntervalPosets().le(ip2,ip1)
            False
        """
        # not a total order : this should be replaced by something better
        return el2.contains_interval(el1)

#################################################################
# Enumerated set of all Tamari Interval-posets
#################################################################


class TamariIntervalPosets_all(DisjointUnionEnumeratedSets, TamariIntervalPosets):
    r"""
    The enumerated set of all Tamari interval-posets.
    """
    def __init__(self):
        r"""
        TESTS::

            sage: from sage.combinat.interval_posets import TamariIntervalPosets_all
            sage: S = TamariIntervalPosets_all()
            sage: S.cardinality()
            +Infinity

            sage: it = iter(S)
            sage: [next(it) for i in range(5)]
            [The Tamari interval of size 0 induced by relations [],
             The Tamari interval of size 1 induced by relations [],
             The Tamari interval of size 2 induced by relations [],
             The Tamari interval of size 2 induced by relations [(2, 1)],
             The Tamari interval of size 2 induced by relations [(1, 2)]]
            sage: next(it).parent()
            Interval-posets
            sage: S(0,[])
            The Tamari interval of size 0 induced by relations []

            sage: S is TamariIntervalPosets_all()
            True
            sage: TestSuite(S).run()  # long time (7s)
            """
        DisjointUnionEnumeratedSets.__init__(
            self, Family(NonNegativeIntegers(), TamariIntervalPosets_size),
            facade=True, keepkey=False,
            category=(Posets(), EnumeratedSets(), Monoids()))

    def _repr_(self):
        r"""
        TESTS::

            sage: TamariIntervalPosets()
            Interval-posets
        """
        return "Interval-posets"

    def one(self):
        """
        Return the unit of the monoid.

        This is the empty interval poset, of size 0.

        EXAMPLES::

            sage: TamariIntervalPosets().one()
            The Tamari interval of size 0 induced by relations []
        """
        return TamariIntervalPoset(0, [])

    def _element_constructor_(self, size, relations):
        r"""
        EXAMPLES::

            sage: TIP = TamariIntervalPosets()
            sage: TIP(3,[(1,2)])
            The Tamari interval of size 3 induced by relations [(1, 2)]
        """
        return self.element_class(self, size, relations)

    def __contains__(self, x):
        r"""
        TESTS::

            sage: S = TamariIntervalPosets()
            sage: 1 in S
            False
            sage: S(0,[]) in S
            True
        """
        return isinstance(x, self.element_class)

    Element = TamariIntervalPoset


#################################################################
# Enumerated set of Tamari interval-posets of a given size
#################################################################
class TamariIntervalPosets_size(TamariIntervalPosets):
    r"""
    The enumerated set of interval-posets of a given size.
    """
    def __init__(self, size):
        r"""
        TESTS::

            sage: S = TamariIntervalPosets(3)
            sage: assert S is TamariIntervalPosets(3)
            sage: for i in range(5): TestSuite(TamariIntervalPosets(i)).run()
        """
        # there is a natural order on interval-posets through inclusions
        # that is why we use the FinitePosets category
        super(TamariIntervalPosets_size, self).__init__(category=(FinitePosets(), FiniteEnumeratedSets()))

        self._size = size

    def _repr_(self):
        r"""
        TESTS::

            sage: TamariIntervalPosets(3)
            Interval-posets of size 3
        """
        return "Interval-posets of size {}".format(self._size)

    def __contains__(self, x):
        r"""
        TESTS::

            sage: S = TamariIntervalPosets(3)
            sage: 1 in S
            False
            sage: S([]) in S
            True
        """
        return isinstance(x, self.element_class) and x.size() == self._size

    def cardinality(self):
        r"""
        The cardinality of ``self``. That is, the number of
        interval-posets of size `n`.

        The formula was given in [Cha2008]_:

        .. MATH::

            \frac{2(4n+1)!}{(n+1)!(3n+2)!}
            = \frac{2}{n(n+1)} \binom{4n+1}{n-1}.

        EXAMPLES::

            sage: [TamariIntervalPosets(i).cardinality() for i in range(6)]
            [1, 1, 3, 13, 68, 399]
        """
        from sage.arith.all import binomial
        n = self._size
        if n == 0:
            return Integer(1)
        return (2 * binomial(4 * n + 1, n - 1)) // (n * (n + 1))
        # return Integer(2 * factorial(4*n+1)/(factorial(n+1)*factorial(3*n+2)))

    def __iter__(self):
        r"""
        Recursive generation: we iterate through all interval-posets of
        size ``size - 1`` and add all possible relations to the last
        vertex.

        This works thanks to the fact that the restriction of an
        interval-poset of size `n` to the subset `\{1, 2, \ldots, k\}` for
        a fixed `k \leq n` is an interval-poset.

        TESTS::

            sage: TIP1 = TamariIntervalPosets(1)
            sage: list(TIP1)
            [The Tamari interval of size 1 induced by relations []]
            sage: TIP2 = TamariIntervalPosets(2)
            sage: list(TIP2)
            [The Tamari interval of size 2 induced by relations [],
             The Tamari interval of size 2 induced by relations [(2, 1)],
             The Tamari interval of size 2 induced by relations [(1, 2)]]
            sage: TIP3 = TamariIntervalPosets(3)
            sage: list(TIP3)
            [The Tamari interval of size 3 induced by relations [],
             The Tamari interval of size 3 induced by relations [(3, 2)],
             The Tamari interval of size 3 induced by relations [(2, 3)],
             The Tamari interval of size 3 induced by relations [(1, 3), (2, 3)],
             The Tamari interval of size 3 induced by relations [(2, 1)],
             The Tamari interval of size 3 induced by relations [(3, 2), (2, 1)],
             The Tamari interval of size 3 induced by relations [(3, 1), (2, 1)],
             The Tamari interval of size 3 induced by relations [(2, 3), (2, 1)],
             The Tamari interval of size 3 induced by relations [(2, 3), (3, 1), (2, 1)],
             The Tamari interval of size 3 induced by relations [(1, 3), (2, 3), (2, 1)],
             The Tamari interval of size 3 induced by relations [(1, 2)],
             The Tamari interval of size 3 induced by relations [(1, 2), (3, 2)],
             The Tamari interval of size 3 induced by relations [(1, 2), (2, 3)]]
            sage: all(len(list(TamariIntervalPosets(i)))==TamariIntervalPosets(i).cardinality() for i in range(6))
            True
        """
        n = self._size
        if n <= 1:
            yield TamariIntervalPoset(n, [], check=False)
            return

        for tip in TamariIntervalPosets(n - 1):
            new_tip = TamariIntervalPoset(n, tip._cover_relations, check=False)
            yield new_tip  # we have added an extra vertex but no relations

            # adding a decreasing relation n>>m2 with m2<n and no
            # increasing relations
            for m2 in range(n - 1, 0, -1):
                if new_tip.le(n - 1, m2):
                    yield TamariIntervalPoset(n, new_tip._cover_relations + ((n, m2),), check=False)

            for m in range(n - 1, 0, -1):
                # adding an increasing relation m>>n
                if not new_tip.le(m, n):
                    new_tip = TamariIntervalPoset(n, new_tip._cover_relations + ((m, n),), check=False)
                    yield new_tip
                else:
                    continue

                # further adding a decreasing relation n>>m2 with m2<m
                for m2 in range(m - 1, 0, -1):
                    if new_tip.le(n - 1, m2):
                        yield TamariIntervalPoset(n, new_tip._cover_relations + ((n, m2),), check=False)

    def random_element(self):
        """
        Return a random Tamari interval of fixed size.

        This is obtained by first creating a random rooted
        planar triangulation, then computing its unique
        minimal Schnyder wood, then applying a bijection
        of Bernardi and Bonichon [BeBo2009]_.

        Because the random rooted planar triangulation is
        chosen uniformly at random, the Tamari interval is
        also chosen according to the uniform distribution.

        EXAMPLES::

            sage: T = TamariIntervalPosets(4).random_element()
            sage: T.parent()
            Interval-posets
            sage: u = T.lower_dyck_word(); u   # random
            [1, 1, 0, 1, 0, 0, 1, 0]
            sage: v = T.lower_dyck_word(); v   # random
            [1, 1, 0, 1, 0, 0, 1, 0]
            sage: len(u)
            8
        """
        from sage.graphs.schnyder import minimal_schnyder_wood
        from sage.graphs.generators.random import RandomTriangulation
        n = self._size
        tri = RandomTriangulation(n + 3)
        TIP = TamariIntervalPosets
        schnyder = minimal_schnyder_wood(tri, root_edge=('a', 'b'),
                                         check=False)
        return TIP.from_minimal_schnyder_wood(schnyder)

    @lazy_attribute
    def _parent_for(self):
        r"""
        The parent of the element generated by ``self``.

        TESTS::

            sage: TIP3 = TamariIntervalPosets(3)
            sage: TIP3._parent_for
            Interval-posets
        """
        return TamariIntervalPosets_all()

    # This is needed because this is a facade parent via DisjointUnionEnumeratedSets
    @lazy_attribute
    def element_class(self):
        r"""
        TESTS::

            sage: S = TamariIntervalPosets(3)
            sage: S.element_class
            <class 'sage.combinat.interval_posets.TamariIntervalPosets_all_with_category.element_class'>
            sage: S.first().__class__ == TamariIntervalPosets().first().__class__
            True
        """
        return self._parent_for.element_class

    def _element_constructor_(self, relations):
        r"""
        EXAMPLES::

            sage: TIP3 = TamariIntervalPosets(3)
            sage: TIP3([(1,2)])
            The Tamari interval of size 3 induced by relations [(1, 2)]
            sage: TIP3([(3,4)])
            Traceback (most recent call last):
            ...
            ValueError: the relations do not correspond to the size of the poset
        """
        return self.element_class(self, self._size, relations)<|MERGE_RESOLUTION|>--- conflicted
+++ resolved
@@ -2006,13 +2006,8 @@
             sage: list(ip.linear_extensions())
             [[3, 1, 2], [1, 3, 2]]
             sage: ip = TamariIntervalPoset(4,[(1,2),(2,3),(4,3)])
-<<<<<<< HEAD
-            sage: sorted(ip.linear_extensions())
-            [[1, 2, 4, 3], [1, 4, 2, 3], [4, 1, 2, 3]]
-=======
             sage: list(ip.linear_extensions())
             [[4, 1, 2, 3], [1, 2, 4, 3], [1, 4, 2, 3]]
->>>>>>> cca16168
         """
         for ext in self._poset.linear_extensions():
             yield Permutation(ext)
