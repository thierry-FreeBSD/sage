"""
Free modules
"""
#*****************************************************************************
#       Copyright (C) 2007      Mike Hansen <mhansen@gmail.com>,
#                     2007-2009 Nicolas M. Thiery <nthiery at users.sf.net>
#                     2010      Christian Stump <christian.stump@univie.ac.at>
#
#  Distributed under the terms of the GNU General Public License (GPL)
#                  http://www.gnu.org/licenses/
#*****************************************************************************
from sage.structure.unique_representation import UniqueRepresentation
from sage.structure.element import Element
from sage.structure.parent import Parent
from sage.structure.sage_object import have_same_parent
from sage.modules.free_module_element import vector
from sage.misc.misc import repr_lincomb
from sage.modules.module import Module
from sage.rings.all import Integer
import sage.structure.element
from sage.combinat.family import Family
from sage.sets.finite_enumerated_set import FiniteEnumeratedSet
from sage.combinat.cartesian_product import CartesianProduct
from sage.sets.disjoint_union_enumerated_sets import DisjointUnionEnumeratedSets
from sage.misc.cachefunc import cached_method
from sage.misc.all import lazy_attribute
from sage.categories.poor_man_map import PoorManMap
from sage.categories.all import ModulesWithBasis
from sage.combinat.dict_addition import dict_addition, dict_linear_combination
from sage.sets.family import Family
from sage.misc.ascii_art import AsciiArt, empty_ascii_art
from sage.misc.indexed_generators import IndexedGenerators

# TODO: move the content of this class to CombinatorialFreeModule.Element and ModulesWithBasis.Element
class CombinatorialFreeModuleElement(Element):
    def __init__(self, M, x):
        """
        Create a combinatorial module element. This should never be
        called directly, but only through the parent combinatorial
        free module's :meth:`__call__` method.

        TESTS::

            sage: F = CombinatorialFreeModule(QQ, ['a','b','c'])
            sage: B = F.basis()
            sage: f = B['a'] + 3*B['c']; f
            B['a'] + 3*B['c']
            sage: f == loads(dumps(f))
            True
        """
        Element.__init__(self, M)
        self._monomial_coefficients = x

    def __iter__(self):
        """
        EXAMPLES::

            sage: F = CombinatorialFreeModule(QQ, ['a','b','c'])
            sage: B = F.basis()
            sage: f = B['a'] + 3*B['c']
            sage: [i for i in sorted(f)]
            [('a', 1), ('c', 3)]

        ::

            sage: s = SymmetricFunctions(QQ).schur()
            sage: a = s([2,1]) + s([3])
            sage: [i for i in sorted(a)]
            [([2, 1], 1), ([3], 1)]
        """
        return self._monomial_coefficients.iteritems()

    def __contains__(self, x):
        """
        Returns whether or not a combinatorial object x indexing a basis
        element is in the support of self.

        EXAMPLES::

            sage: F = CombinatorialFreeModule(QQ, ['a','b','c'])
            sage: B = F.basis()
            sage: f = B['a'] + 3*B['c']
            sage: 'a' in f
            True
            sage: 'b' in f
            False

        ::

            sage: s = SymmetricFunctions(QQ).schur()
            sage: a = s([2,1]) + s([3])
            sage: Partition([2,1]) in a
            True
            sage: Partition([1,1,1]) in a
            False
        """
        return x in self._monomial_coefficients and self._monomial_coefficients[x] != 0

    def monomial_coefficients(self):
        """
        Return the internal dictionary which has the combinatorial objects
        indexing the basis as keys and their corresponding coefficients as
        values.

        EXAMPLES::

            sage: F = CombinatorialFreeModule(QQ, ['a','b','c'])
            sage: B = F.basis()
            sage: f = B['a'] + 3*B['c']
            sage: d = f.monomial_coefficients()
            sage: d['a']
            1
            sage: d['c']
            3

        To run through the monomials of an element, it is better to
        use the idiom::

            sage: for (t,c) in f:
            ...       print t,c
            a 1
            c 3

        ::

            sage: s = SymmetricFunctions(QQ).schur()
            sage: a = s([2,1])+2*s([3,2])
            sage: d = a.monomial_coefficients()
            sage: type(d)
            <type 'dict'>
            sage: d[ Partition([2,1]) ]
            1
            sage: d[ Partition([3,2]) ]
            2
        """
        return self._monomial_coefficients

    def _sorted_items_for_printing(self):
        """
        Returns the items (i.e terms) of ``self``, sorted for printing

        EXAMPLES::

            sage: F = CombinatorialFreeModule(QQ, ['a','b','c'])
            sage: B = F.basis()
            sage: f = B['a'] + 2*B['c'] + 3 * B['b']
            sage: f._sorted_items_for_printing()
            [('a', 1), ('b', 3), ('c', 2)]
            sage: F.print_options(monomial_cmp = lambda x,y: -cmp(x,y))
            sage: f._sorted_items_for_printing()
            [('c', 2), ('b', 3), ('a', 1)]
            sage: F.print_options(monomial_cmp=cmp) #reset to original state

        .. seealso:: :meth:`_repr_`, :meth:`_latex_`, :meth:`print_options`
        """
        print_options = self.parent().print_options()
        v = self._monomial_coefficients.items()
        try:
            v.sort(cmp = print_options['monomial_cmp'],
                   key = lambda (monomial,coeff): monomial)
        except Exception: # Sorting the output is a plus, but if we can't, no big deal
            pass
        return v

    def _repr_(self):
        """
        EXAMPLES::

            sage: F = CombinatorialFreeModule(QQ, ['a', 'b', 'c'], prefix='F')
            sage: e = F.basis()
            sage: e['a'] + 2*e['b'] # indirect doctest
            F['a'] + 2*F['b']
            sage: F = CombinatorialFreeModule(QQ, ['a', 'b', 'c'], prefix='')
            sage: e = F.basis()
            sage: e['a'] + 2*e['b'] # indirect doctest
            ['a'] + 2*['b']
            sage: F = CombinatorialFreeModule(QQ, ['a', 'b', 'c'], prefix='', scalar_mult=' ', bracket=False)
            sage: e = F.basis()
            sage: e['a'] + 2*e['b'] # indirect doctest
            'a' + 2 'b'

        Controling the order of terms by providing a comparison
        function on elements of the support::

            sage: F = CombinatorialFreeModule(QQ, ['a', 'b', 'c'],
            ...                               monomial_cmp = lambda x,y: cmp(y,x))
            sage: e = F.basis()
            sage: e['a'] + 3*e['b'] + 2*e['c']
            2*B['c'] + 3*B['b'] + B['a']

            sage: F = CombinatorialFreeModule(QQ, ['ac', 'ba', 'cb'],
            ...                               monomial_cmp = lambda x,y: cmp(x[1],y[1]))
            sage: e = F.basis()
            sage: e['ac'] + 3*e['ba'] + 2*e['cb']
            3*B['ba'] + 2*B['cb'] + B['ac']
        """
        return repr_lincomb(self._sorted_items_for_printing(),
                            scalar_mult=self.parent()._print_options['scalar_mult'],
                            repr_monomial = self.parent()._repr_term,
                            strip_one = True)

    def _ascii_art_(self):
        """
        TESTS::

            sage: M = QuasiSymmetricFunctions(QQ).M()
            sage: ascii_art(M[1,3]**2)
            4*M      + 2*M       + 2*M      + 2*M       + 2*M       + M
                 ***      ******        ***         ***         ***     ******
               ***        *             *        ****         ***      **
               *          *           ***        *           **
               *                      *
        """
        from sage.misc.misc import coeff_repr
        terms = self._sorted_items_for_printing()
        scalar_mult = self.parent()._print_options['scalar_mult']
        repr_monomial = self.parent()._ascii_art_term
        strip_one = True

        if repr_monomial is None:
            repr_monomial = str

        s = empty_ascii_art # ""
        first = True
        i = 0

        if scalar_mult is None:
            scalar_mult = "*"

        all_atomic = True
        for (monomial,c) in terms:
            b = repr_monomial(monomial) # PCR
            if c != 0:
                break_points = []
                coeff = coeff_repr(c, False)
                if coeff != "0":
                    if coeff == "1":
                        coeff = ""
                    elif coeff == "-1":
                        coeff = "-"
                    elif b._l > 0:
                        if len(coeff) > 0 and monomial == 1 and strip_one:
                            b = empty_ascii_art # ""
                        else:
                            b = AsciiArt([scalar_mult]) + b
                    if not first:
                        if len(coeff) > 0 and coeff[0] == "-":
                            coeff = " - %s"%coeff[1:]
                        else:
                            coeff = " + %s"%coeff
                        break_points = [2]
                    else:
                        coeff = "%s"%coeff
                s += AsciiArt([coeff], break_points) + b
                first = False
        if first:
            return "0"
        elif s == empty_ascii_art:
            return AsciiArt(["1"])
        else:
            return s

    def _latex_(self):
        """
        EXAMPLES::

            sage: F = CombinatorialFreeModule(QQ, ['a','b','c'])
            sage: B = F.basis()
            sage: f = B['a'] + 3*B['c']
            sage: latex(f)
            B_{a} + 3B_{c}

        ::

            sage: QS3 = SymmetricGroupAlgebra(QQ,3)
            sage: a = 2 + QS3([2,1,3])
            sage: latex(a) #indirect doctest
            2[1, 2, 3] + [2, 1, 3]

       ::

            sage: F = CombinatorialFreeModule(QQ, ['a','b'], prefix='beta', latex_prefix='\\beta')
            sage: x = F.an_element()
            sage: x
            2*beta['a'] + 2*beta['b']
            sage: latex(x)
            2\beta_{a} + 2\beta_{b}

        Controling the order of terms by providing a comparison
        function on elements of the support::

            sage: F = CombinatorialFreeModule(QQ, ['a', 'b', 'c'],
            ...                               monomial_cmp = lambda x,y: cmp(y,x))
            sage: e = F.basis()
            sage: latex(e['a'] + 3*e['b'] + 2*e['c'])
            2B_{c} + 3B_{b} + B_{a}

            sage: F = CombinatorialFreeModule(QQ, ['ac', 'ba', 'cb'],
            ...                               monomial_cmp = lambda x,y: cmp(x[1],y[1]))
            sage: e = F.basis()
            sage: latex(e['ac'] + 3*e['ba'] + 2*e['cb'])
            3B_{ba} + 2B_{cb} + B_{ac}
        """
        return repr_lincomb(self._sorted_items_for_printing(),
                            scalar_mult       = self.parent()._print_options['scalar_mult'],
                            latex_scalar_mult = self.parent()._print_options['latex_scalar_mult'],
                            repr_monomial = self.parent()._latex_term,
                            is_latex=True, strip_one = True)

    def __eq__(self, other):
        """
        EXAMPLES::

            sage: F1 = CombinatorialFreeModule(QQ, [1, 2, 3])
            sage: F2 = CombinatorialFreeModule(QQ, [1, 2, 3], prefix = "g")
            sage: F1.zero() == F1.zero()
            True
            sage: F1.zero() == F1.an_element()
            False
            sage: F1.an_element() == F1.an_element()
            True
            sage: F1.an_element() == None
            False

        .. TODO::

            Currently, if ``self`` and ``other`` do not have the same parent,
            seemingly equal elements do not evaluate equal, since conversions
            between different modules have not been established.

        ::

            sage: F1.zero() == 0
            True
            sage: F1(0)
            0

        ::

            sage: F1.zero() == F2.zero()
            False
            sage: F1(F2.zero())
            Traceback (most recent call last):
            ...
            TypeError: do not know how to make x (= 0) an element of self (=Free module generated by {1, 2, 3} over Rational Field)
            sage: F = AlgebrasWithBasis(QQ).example()
            sage: F.one() == 1
            True
            sage: 1 == F.one()
            True
            sage: 2 * F.one() == int(2)
            True
            sage: int(2) == 2 * F.one()
            True

            sage: S = SymmetricFunctions(QQ); s = S.s(); p = S.p()
            sage: p[2] == s[2] - s[1, 1]
            True
            sage: p[2] == s[2]
            False

        This feature is disputable, in particular since it can make
        equality testing costly. It may be removed at some point.

        Equality testing can be a bit tricky when the order of terms
        can vary because their indices are incomparable with
        ``cmp``. The following test did fail before :trac:`12489` ::

            sage: F = CombinatorialFreeModule(QQ, Subsets([1,2,3]))
            sage: x = F.an_element()
            sage: (x+F.zero()).terms()  # random
            [2*B[{1}], 3*B[{2}], B[{}]]
            sage: x.terms()             # random
            [2*B[{1}], B[{}], 3*B[{2}]]
            sage: x+F.zero() == x
            True

        TESTS::

            sage: TestSuite(F1).run()
            sage: TestSuite(F).run()
        """
        if have_same_parent(self, other):
            return self._monomial_coefficients == other._monomial_coefficients
        from sage.structure.element import get_coercion_model
        import operator
        try:
            return get_coercion_model().bin_op(self, other, operator.eq)
        except TypeError:
            return False

    def __ne__(left, right):
        """
        EXAMPLES::

            sage: F1 = CombinatorialFreeModule(QQ, ['a','b','c'])
            sage: F1.an_element() != F1.an_element()
            False
            sage: F1.an_element() != F1.zero()
            True
        """
        return not left == right

    def __cmp__(left, right):
        """
        The ordering is the one on the underlying sorted list of
        (monomial,coefficients) pairs.

        EXAMPLES::

            sage: s = SymmetricFunctions(QQ).schur()
            sage: a = s([2,1])
            sage: b = s([1,1,1])
            sage: cmp(a,b) #indirect doctest
            1
        """
        if have_same_parent(left, right) and left._monomial_coefficients == right._monomial_coefficients:
            return 0
        nonzero = lambda mc: mc[1] != 0
        v = filter(nonzero, left._monomial_coefficients.items())
        v.sort()
        w = filter(nonzero, right._monomial_coefficients.items())
        w.sort()
        return cmp(v, w)

    def _add_(self, other):
        """
        EXAMPLES::

            sage: F = CombinatorialFreeModule(QQ, ['a','b','c'])
            sage: B = F.basis()
            sage: B['a'] + 3*B['c']
            B['a'] + 3*B['c']

        ::

            sage: s = SymmetricFunctions(QQ).schur()
            sage: s([2,1]) + s([5,4]) # indirect doctest
            s[2, 1] + s[5, 4]
            sage: a = s([2,1]) + 0
            sage: len(a.monomial_coefficients())
            1
        """

        assert hasattr( other, 'parent' ) and other.parent() == self.parent()

        F = self.parent()
        return F._from_dict( dict_addition( [ self._monomial_coefficients, other._monomial_coefficients ] ), remove_zeros=False )

    def _neg_(self):
        """
        EXAMPLES::

            sage: F = CombinatorialFreeModule(QQ, ['a','b','c'])
            sage: B = F.basis()
            sage: f = B['a'] + 3*B['c']
            sage: -f
            -B['a'] - 3*B['c']

        ::

            sage: s = SymmetricFunctions(QQ).schur()
            sage: -s([2,1]) # indirect doctest
            -s[2, 1]
        """
        F = self.parent()
        return F._from_dict( dict_linear_combination( [ ( self._monomial_coefficients, -1 ) ] ), remove_zeros=False )

    def _sub_(self, other):
        """
        EXAMPLES::

            sage: F = CombinatorialFreeModule(QQ, ['a','b','c'])
            sage: B = F.basis()
            sage: B['a'] - 3*B['c']
            B['a'] - 3*B['c']

        ::

            sage: s = SymmetricFunctions(QQ).schur()
            sage: s([2,1]) - s([5,4]) # indirect doctest
            s[2, 1] - s[5, 4]
        """
        assert hasattr( other, 'parent' ) and other.parent() == self.parent()
        F = self.parent()
        return F._from_dict( dict_linear_combination( [ ( self._monomial_coefficients, 1 ), (other._monomial_coefficients, -1 ) ] ), remove_zeros=False )

    def _coefficient_fast(self, m, default=None):
        """
        Returns the coefficient of m in self, where m is key in
        self._monomial_coefficients.

        EXAMPLES::

            sage: p = Partition([2,1])
            sage: q = Partition([1,1,1])
            sage: s = SymmetricFunctions(QQ).schur()
            sage: a = s(p)
            sage: a._coefficient_fast([2,1])
            Traceback (most recent call last):
            ...
            TypeError: unhashable type: 'list'

        ::

            sage: a._coefficient_fast(p)
            1
            sage: a._coefficient_fast(p, 2)
            1
            sage: a._coefficient_fast(q)
            0
            sage: a._coefficient_fast(q, 2)
            2
            sage: a[p]
            1
            sage: a[q]
            0
        """
        if default is None:
            default = self.base_ring()(0)
        return self._monomial_coefficients.get(m, default)

    __getitem__ = _coefficient_fast

    def coefficient(self, m):
        """
        EXAMPLES::

            sage: s = CombinatorialFreeModule(QQ, Partitions())
            sage: z = s([4]) - 2*s([2,1]) + s([1,1,1]) + s([1])
            sage: z.coefficient([4])
            1
            sage: z.coefficient([2,1])
            -2
            sage: z.coefficient(Partition([2,1]))
            -2
            sage: z.coefficient([1,2])
            Traceback (most recent call last):
            ...
            AssertionError: [1, 2] should be an element of Partitions
            sage: z.coefficient(Composition([2,1]))
            Traceback (most recent call last):
            ...
            AssertionError: [2, 1] should be an element of Partitions

        Test that coefficient also works for those parents that do not yet have an element_class::

            sage: G = DihedralGroup(3)
            sage: F = CombinatorialFreeModule(QQ, G)
            sage: hasattr(G, "element_class")
            False
            sage: g = G.an_element()
            sage: (2*F.monomial(g)).coefficient(g)
            2
        """
        # NT: coefficient_fast should be the default, just with appropriate assertions
        # that can be turned on or off
        C = self.parent()._indices
        assert m in C, "%s should be an element of %s"%(m, C)
        if hasattr(C, "element_class") and not isinstance(m, C.element_class):
            m = C(m)
        return self._coefficient_fast(m)


    def is_zero(self):
        """
        Returns True if and only self == 0.

        EXAMPLES::

            sage: F = CombinatorialFreeModule(QQ, ['a','b','c'])
            sage: B = F.basis()
            sage: f = B['a'] - 3*B['c']
            sage: f.is_zero()
            False
            sage: F.zero().is_zero()
            True

        ::

            sage: s = SymmetricFunctions(QQ).schur()
            sage: s([2,1]).is_zero()
            False
            sage: s(0).is_zero()
            True
            sage: (s([2,1]) - s([2,1])).is_zero()
            True
        """
        BR = self.parent().base_ring()
        zero = BR( 0 )
        return all( v == zero for v in self._monomial_coefficients.values() )

    def __len__(self):
        """
        Returns the number of basis elements of self with nonzero
        coefficients.

        EXAMPLES::

            sage: F = CombinatorialFreeModule(QQ, ['a','b','c'])
            sage: B = F.basis()
            sage: f = B['a'] - 3*B['c']
            sage: len(f)
            2

        ::

            sage: s = SymmetricFunctions(QQ).schur()
            sage: z = s([4]) + s([2,1]) + s([1,1,1]) + s([1])
            sage: len(z)
            4
        """
        return self.length()

    def length(self):
        """
        Returns the number of basis elements of self with nonzero
        coefficients.

        EXAMPLES::

            sage: F = CombinatorialFreeModule(QQ, ['a','b','c'])
            sage: B = F.basis()
            sage: f = B['a'] - 3*B['c']
            sage: f.length()
            2

        ::

            sage: s = SymmetricFunctions(QQ).schur()
            sage: z = s([4]) + s([2,1]) + s([1,1,1]) + s([1])
            sage: z.length()
            4
        """
        BR = self.parent().base_ring()
        zero = BR( 0 )
        return len( [ key for key, coeff in self._monomial_coefficients.iteritems() if coeff != zero ] )

    def support(self):
        """
        Returns a list of the combinatorial objects indexing the basis
        elements of self which non-zero coefficients.

        EXAMPLES::

            sage: F = CombinatorialFreeModule(QQ, ['a','b','c'])
            sage: B = F.basis()
            sage: f = B['a'] - 3*B['c']
            sage: f.support()
            ['a', 'c']

        ::

            sage: s = SymmetricFunctions(QQ).schur()
            sage: z = s([4]) + s([2,1]) + s([1,1,1]) + s([1])
            sage: z.support()
            [[1], [1, 1, 1], [2, 1], [4]]
        """
        BR = self.parent().base_ring()
        zero = BR( 0 )

        supp = [ key for key, coeff in self._monomial_coefficients.iteritems() if coeff != zero ]
        supp.sort()

        return supp

    def monomials(self):
        """
        EXAMPLES::

            sage: F = CombinatorialFreeModule(QQ, ['a','b','c'])
            sage: B = F.basis()
            sage: f = B['a'] + 2*B['c']
            sage: f.monomials()
            [B['a'], B['c']]

            sage: (F.zero()).monomials()
            []
        """
        P = self.parent()
        BR = P.base_ring()
        zero = BR( 0 )
        one = BR( 1 )

        supp = [ key for key, coeff in self._monomial_coefficients.iteritems() if coeff != zero ]
        supp.sort()

        return [ P._from_dict( { key : one }, remove_zeros=False ) for key in supp ]

    def terms(self):
        """
        Returns a list of the terms of ``self``

        .. seealso:: :meth:`monomials`

        EXAMPLES::

            sage: F = CombinatorialFreeModule(QQ, ['a','b','c'])
            sage: B = F.basis()
            sage: f = B['a'] + 2*B['c']
            sage: f.terms()
            [B['a'], 2*B['c']]
        """
        BR = self.parent().base_ring()
        zero = BR( 0 )
        v = [ ( key, value ) for key, value in self._monomial_coefficients.iteritems() if value != zero ]
        v.sort()
        from_dict = self.parent()._from_dict
        return [ from_dict( { key : value } ) for key,value in v ]

    def coefficients(self):
        """
        Returns a list of the coefficients appearing on the basis elements in
        self.

        EXAMPLES::

            sage: F = CombinatorialFreeModule(QQ, ['a','b','c'])
            sage: B = F.basis()
            sage: f = B['a'] - 3*B['c']
            sage: f.coefficients()
            [1, -3]

        ::

            sage: s = SymmetricFunctions(QQ).schur()
            sage: z = s([4]) + s([2,1]) + s([1,1,1]) + s([1])
            sage: z.coefficients()
            [1, 1, 1, 1]
        """
        BR = self.parent().base_ring()
        zero = BR( 0 )
        v = [ ( key, value ) for key, value in self._monomial_coefficients.iteritems() if value != zero ]
        v.sort()
        return [ value for key,value in v ]

    def _vector_(self, new_base_ring=None):
        """
        Returns ``self`` as a dense vector

        INPUT:

        - ``new_base_ring`` -- a ring (default: None)

        OUTPUT: a dense :func:`FreeModule` vector

        .. WARNING:: This will crash/run forever if ``self`` is infinite dimensional!

        .. SEEALSO::

            - :func:`vector`
            - :meth:`CombinatorialFreeModule.get_order`
            - :meth:`CombinatorialFreeModule.from_vector`
            - :meth:`CombinatorialFreeModule._dense_free_module`

        EXAMPLES::

            sage: F = CombinatorialFreeModule(QQ, ['a','b','c'])
            sage: B = F.basis()
            sage: f = B['a'] - 3*B['c']
            sage: f._vector_()
            (1, 0, -3)

        One can use equivalently::

            sage: f.to_vector()
            (1, 0, -3)
            sage: vector(f)
            (1, 0, -3)

        More examples::

            sage: QS3 = SymmetricGroupAlgebra(QQ, 3)
            sage: a = 2*QS3([1,2,3])+4*QS3([3,2,1])
            sage: a._vector_()
            (2, 0, 0, 0, 0, 4)
            sage: a.to_vector()
            (2, 0, 0, 0, 0, 4)
            sage: vector(a)
            (2, 0, 0, 0, 0, 4)
            sage: a == QS3.from_vector(a.to_vector())
            True

        If ''new_base_ring'' is specified, then a vector over
        ''new_base_ring'' is returned::

            sage: a._vector_(RDF)
            (2.0, 0.0, 0.0, 0.0, 0.0, 4.0)

        .. NOTE::

            #13406: the current implementation has been optimized, at
            #the price of breaking the encapsulation for FreeModule
            elements creation, with the following use case as metric,
            on a 2008' Macbook Pro::

                sage: F = CombinatorialFreeModule(QQ, range(10))
                sage: f = F.an_element()
                sage: %timeit f._vector_()   # not tested
                625 loops, best of 3: 17.5 micros per loop

             Other use cases may call for different or further
             optimizations.
        """
        parent = self.parent()
        dense_free_module = parent._dense_free_module(new_base_ring)
        d = self._monomial_coefficients
        return dense_free_module._element_class(dense_free_module,
                                                [d.get(m, 0) for m in parent.get_order()],
                                                coerce=True, copy=False)

    to_vector = _vector_

    def _acted_upon_(self, scalar, self_on_left = False):
        """
        Returns the action of a scalar on self

        EXAMPLES::

            sage: F = CombinatorialFreeModule(QQ, ['a','b','c'])
            sage: B = F.basis()
            sage: B['a']*(1/2)  # indirect doctest
            1/2*B['a']
            sage: B['a']/2
            1/2*B['a']
            sage: B['a']*2      # indirect doctest
            2*B['a']
            sage: B['a']*int(2) # indirect doctest
            2*B['a']

            sage: 1/2*B['a']
            1/2*B['a']
            sage: 2*B['a']      # indirect doctest
            2*B['a']
            sage: int(2)*B['a'] # indirect doctest
            2*B['a']

        TESTS::

            sage: F.get_action(QQ, operator.mul, True)
            Right action by Rational Field on Free module generated by {'a', 'b', 'c'} over Rational Field
            sage: F.get_action(QQ, operator.mul, False)
            Left action by Rational Field on Free module generated by {'a', 'b', 'c'} over Rational Field
            sage: F.get_action(ZZ, operator.mul, True)
            Right action by Integer Ring on Free module generated by {'a', 'b', 'c'} over Rational Field
            sage: F.get_action(F, operator.mul, True)
            sage: F.get_action(F, operator.mul, False)

        This also works when a coercion of the coefficient is needed, for
        example with polynomials or fraction fields #8832::

            sage: P.<q> = QQ['q']
            sage: V = CombinatorialFreeModule(P, Permutations())
            sage: el = V(Permutation([3,1,2]))
            sage: (3/2)*el
            3/2*B[[3, 1, 2]]

            sage: P.<q> = QQ['q']
            sage: F = FractionField(P)
            sage: V = CombinatorialFreeModule(F, Words())
            sage: w = Words()('abc')
            sage: (1+q)*V(w)
            (q+1)*B[word: abc]
            sage: ((1+q)/q)*V(w)
            ((q+1)/q)*B[word: abc]

        TODO:
         - add non commutative tests
        """
        # With the current design, the coercion model does not have
        # enough information to detect apriori that this method only
        # accepts scalars; so it tries on some elements(), and we need
        # to make sure to report an error.
        if hasattr( scalar, 'parent' ) and scalar.parent() != self.base_ring():
            # Temporary needed by coercion (see Polynomial/FractionField tests).
            if self.base_ring().has_coerce_map_from(scalar.parent()):
                scalar = self.base_ring()( scalar )
            else:
                return None

        F = self.parent()
        D = self._monomial_coefficients
        if self_on_left:
            D = dict_linear_combination( [ ( D, scalar ) ], factor_on_left = False )
        else:
            D = dict_linear_combination( [ ( D, scalar ) ] )

        return F._from_dict( D, remove_zeros=False )

    # For backward compatibility
    _lmul_ = _acted_upon_
    _rmul_ = _acted_upon_

    def __div__(self, x, self_on_left=False ):
        """
        Division by coefficients

        EXAMPLES::

            sage: F = CombinatorialFreeModule(QQ, [1,2,3])
            sage: x = F._from_dict({1:2, 2:3})
            sage: x/2
            B[1] + 3/2*B[2]

        ::

            sage: F = CombinatorialFreeModule(QQ, [1,2,3])
            sage: B = F.basis()
            sage: f = 2*B[2] + 4*B[3]
            sage: f/2
            B[2] + 2*B[3]
        """
        if self.base_ring().is_field():
            F = self.parent()
            x = self.base_ring()( x )
            x_inv = x**-1
            D = self._monomial_coefficients
            if self_on_left:
                D = dict_linear_combination( [ ( D, x_inv ) ], factor_on_left=False )
            else:
                D = dict_linear_combination( [ ( D, x_inv ) ] )

            return F._from_dict( D, remove_zeros=False )
        else:
            return self.map_coefficients(lambda c: _divide_if_possible(c, x))

def _divide_if_possible(x, y):
    """
    EXAMPLES::

        sage: from sage.combinat.free_module import _divide_if_possible
        sage: _divide_if_possible(4, 2)
        2
        sage: _.parent()
        Integer Ring

    ::

        sage: _divide_if_possible(4, 3)
        Traceback (most recent call last):
        ...
        ValueError: 4 is not divisible by 3
    """
    q, r = x.quo_rem(y)
    if r != 0:
        raise ValueError, "%s is not divisible by %s"%(x, y)
    else:
        return q

class CombinatorialFreeModule(UniqueRepresentation, Module, IndexedGenerators):
    r"""
    Class for free modules with a named basis

    INPUT:

    - ``R`` - base ring

    - ``basis_keys`` - list, tuple, family, set, etc. defining the
      indexing set for the basis of this module

    - ``element_class`` - the class of which elements of this module
      should be instances (optional, default None, in which case the
      elements are instances of
      :class:`CombinatorialFreeModuleElement`)

    - ``category`` - the category in which this module lies (optional,
      default None, in which case use the "category of modules with
      basis" over the base ring ``R``)

    Options controlling the printing of elements:

    - ``prefix`` - string, prefix used for printing elements of this
      module (optional, default 'B').  With the default, a monomial
      indexed by 'a' would be printed as ``B['a']``.

    - ``latex_prefix`` - string or None, prefix used in the LaTeX
      representation of elements (optional, default None). If this is
      anything except the empty string, it prints the index as a
      subscript.  If this is None, it uses the setting for ``prefix``,
      so if ``prefix`` is set to "B", then a monomial indexed by 'a'
      would be printed as ``B_{a}``.  If this is the empty string, then
      don't print monomials as subscripts: the monomial indexed by 'a'
      would be printed as ``a``, or as ``[a]`` if ``latex_bracket`` is
      True.

    - ``bracket`` - None, bool, string, or list or tuple of
      strings (optional, default None): if None, use the value of the
      attribute ``self._repr_option_bracket``, which has default value
      True.  (``self._repr_option_bracket`` is available for backwards
      compatibility.  Users should set ``bracket`` instead.  If
      ``bracket`` is set to anything except None, it overrides
      the value of ``self._repr_option_bracket``.)  If False, do not
      include brackets when printing elements: a monomial indexed by
      'a' would be printed as ``B'a'``, and a monomial indexed by
      (1,2,3) would be printed as ``B(1,2,3)``.  If True, use "[" and
      "]" as brackets.  If it is one of "[", "(", or "{", use it and
      its partner as brackets.  If it is any other string, use it as
      both brackets.  If it is a list or tuple of strings, use the
      first entry as the left bracket and the second entry as the
      right bracket.

    - ``latex_bracket`` - bool, string, or list or tuple of strings
      (optional, default False): if False, do not include brackets in
      the LaTeX representation of elements.  This option is only
      relevant if ``latex_prefix`` is the empty string; otherwise,
      brackets are not used regardless.  If True, use "\\left[" and
      "\\right]" as brackets.  If this is one of "[", "(", "\\{", "|",
      or "||", use it and its partner, prepended with "\\left" and
      "\\right", as brackets.  If this is any other string, use it as
      both brackets.  If this is a list or tuple of strings, use the
      first entry as the left bracket and the second entry as the
      right bracket.

    - ``scalar_mult`` - string to use for scalar multiplication in
      the print representation (optional, default "*")

    - ``latex_scalar_mult`` - string or None (optional, default None),
      string to use for scalar multiplication in the latex
      representation.  If None, use the empty string if ``scalar_mult``
      is set to "*", otherwise use the value of ``scalar_mult``.

    - ``tensor_symbol`` - string or None (optional, default None),
      string to use for tensor product in the print representation. If
      None, use the ``sage.categories.tensor.symbol``.

    - ``monomial_cmp`` - a comparison function (optional, default cmp),
      to use for sorting elements in the output of elements

    .. note:: These print options may also be accessed and modified using the
       :meth:`print_options` method, after the module has been defined.

    EXAMPLES:

    We construct a free module whose basis is indexed by the letters a, b, c::

        sage: F = CombinatorialFreeModule(QQ, ['a','b','c'])
        sage: F
        Free module generated by {'a', 'b', 'c'} over Rational Field

    Its basis is a family, indexed by a, b, c::

        sage: e = F.basis()
        sage: e
        Finite family {'a': B['a'], 'c': B['c'], 'b': B['b']}

    ::

        sage: [x for x in e]
        [B['a'], B['b'], B['c']]
        sage: [k for k in e.keys()]
        ['a', 'b', 'c']

    Let us construct some elements, and compute with them::

        sage: e['a']
        B['a']
        sage: 2*e['a']
        2*B['a']
        sage: e['a'] + 3*e['b']
        B['a'] + 3*B['b']

    Some uses of
    :meth:`sage.categories.commutative_additive_semigroups.CommutativeAdditiveSemigroups.ParentMethods.summation`
    and :meth:`.sum`::

        sage: F = CombinatorialFreeModule(QQ, [1,2,3,4])
        sage: F.summation(F.monomial(1), F.monomial(3))
        B[1] + B[3]

        sage: F = CombinatorialFreeModule(QQ, [1,2,3,4])
        sage: F.sum(F.monomial(i) for i in [1,2,3])
        B[1] + B[2] + B[3]

    Note that free modules with a given basis and parameters are unique::

        sage: F1 = CombinatorialFreeModule(QQ, (1,2,3,4))
        sage: F1 is F
        True

    The identity of the constructed free module depends on the order of the
    basis and on the other parameters, like the prefix. Note that :class:`CombinatorialFreeModule` is
    a :class:`~sage.structure.unique_representation.UniqueRepresentation`. Hence,
    two combinatorial free modules evaluate equal if and only if they are
    identical::

        sage: F1 = CombinatorialFreeModule(QQ, (1,2,3,4))
        sage: F1 is F
        True
        sage: F1 = CombinatorialFreeModule(QQ, [4,3,2,1])
        sage: F1 == F
        False
        sage: F2 = CombinatorialFreeModule(QQ, [1,2,3,4], prefix='F')
        sage: F2 == F
        False

    Because of this, if you create a free module with certain parameters and
    then modify its prefix or other print options, this affects all modules
    which were defined using the same parameters.
    ::

        sage: F2.print_options(prefix='x')
        sage: F2.prefix()
        'x'
        sage: F3 = CombinatorialFreeModule(QQ, [1,2,3,4], prefix='F')
        sage: F3 is F2   # F3 was defined just like F2
        True
        sage: F3.prefix()
        'x'
        sage: F4 = CombinatorialFreeModule(QQ, [1,2,3,4], prefix='F', bracket=True)
        sage: F4 == F2   # F4 was NOT defined just like F2
        False
        sage: F4.prefix()
        'F'

        sage: F2.print_options(prefix='F') #reset for following doctests

    The default category is the category of modules with basis over
    the base ring::

        sage: CombinatorialFreeModule(GF(3), ((1,2), (3,4))).category()
        Category of modules with basis over Finite Field of size 3

    See :mod:`sage.categories.examples.algebras_with_basis` and
    :mod:`sage.categories.examples.hopf_algebras_with_basis` for
    illustrations of the use of the ``category`` keyword, and see
    :class:`sage.combinat.root_system.weight_space.WeightSpace` for an
    example of the use of ``element_class``.

    Customizing print and LaTeX representations of elements::

        sage: F = CombinatorialFreeModule(QQ, ['a','b'], prefix='x')
        sage: original_print_options = F.print_options()
        sage: sorted(original_print_options.items())
         [('bracket', None), ('latex_bracket', False), ('latex_prefix', None), ('latex_scalar_mult', None), ('monomial_cmp', <built-in function cmp>), ('prefix', 'x'), ('scalar_mult', '*'), ('tensor_symbol', None)]

        sage: e = F.basis()
        sage: e['a'] - 3 * e['b']
        x['a'] - 3*x['b']

        sage: F.print_options(prefix='x', scalar_mult=' ', bracket='{')
        sage: e['a'] - 3 * e['b']
        x{'a'} - 3 x{'b'}
        sage: latex(e['a'] - 3 * e['b'])
        x_{a} - 3 x_{b}

        sage: F.print_options(latex_prefix='y')
        sage: latex(e['a'] - 3 * e['b'])
        y_{a} - 3  y_{b}

        sage: F.print_options(monomial_cmp = lambda x,y: -cmp(x,y))
        sage: e['a'] - 3 * e['b']
        -3 x{'b'} + x{'a'}
        sage: F.print_options(**original_print_options) # reset print options

        sage: F = CombinatorialFreeModule(QQ, [(1,2), (3,4)])
        sage: e = F.basis()
        sage: e[(1,2)] - 3 * e[(3,4)]
        B[(1, 2)] - 3*B[(3, 4)]

        sage: F.print_options(bracket=['_{', '}'])
        sage: e[(1,2)] - 3 * e[(3,4)]
        B_{(1, 2)} - 3*B_{(3, 4)}

        sage: F.print_options(prefix='', bracket=False)
        sage: e[(1,2)] - 3 * e[(3,4)]
        (1, 2) - 3*(3, 4)

    TESTS:

    Before :trac:`14054`, combinatorial free modules violated the unique
    parent condition. That caused a problem. The tensor product construction
    involves maps, but maps check that their domain and the parent of a
    to-be-mapped element are identical (not just equal). However, the tensor
    product was cached by a :class:`~sage.misc.cachefunc.cached_method`, which
    involves comparison by equality (not identity). Hence, the last line of
    the following example used to fail with an assertion error::

        sage: F = CombinatorialFreeModule(ZZ, [1,2,3], prefix="F")
        sage: G = CombinatorialFreeModule(ZZ, [1,2,3,4], prefix="G")
        sage: f =   F.monomial(1) + 2 * F.monomial(2)
        sage: g = 2*G.monomial(3) +     G.monomial(4)
        sage: tensor([f, g])
        2*F[1] # G[3] + F[1] # G[4] + 4*F[2] # G[3] + 2*F[2] # G[4]
        sage: F = CombinatorialFreeModule(ZZ, [1,2,3], prefix='x')
        sage: G = CombinatorialFreeModule(ZZ, [1,2,3,4], prefix='y')
        sage: f =   F.monomial(1) + 2 * F.monomial(2)
        sage: g = 2*G.monomial(3) +     G.monomial(4)
        sage: tensor([f, g])
        2*x[1] # y[3] + x[1] # y[4] + 4*x[2] # y[3] + 2*x[2] # y[4]
    """

    @staticmethod
    def __classcall_private__(cls, base_ring, basis_keys, category = None, prefix="B", **keywords):
        """
        TESTS::

            sage: F = CombinatorialFreeModule(QQ, ['a','b','c'])
            sage: G = CombinatorialFreeModule(QQ, ('a','b','c'))
            sage: F is G
            True

            sage: F = CombinatorialFreeModule(QQ, ['a','b','c'], latex_bracket=['LEFT', 'RIGHT'])
            sage: F.print_options()['latex_bracket']
            ('LEFT', 'RIGHT')

            sage: F is G
            False

        We check that the category is properly straightened::

            sage: F  = CombinatorialFreeModule(QQ, ['a','b'])
            sage: F1 = CombinatorialFreeModule(QQ, ['a','b'], category = ModulesWithBasis(QQ))
            sage: F2 = CombinatorialFreeModule(QQ, ['a','b'], category = [ModulesWithBasis(QQ)])
            sage: F3 = CombinatorialFreeModule(QQ, ['a','b'], category = (ModulesWithBasis(QQ),))
            sage: F4 = CombinatorialFreeModule(QQ, ['a','b'], category = (ModulesWithBasis(QQ),CommutativeAdditiveSemigroups()))
            sage: F5 = CombinatorialFreeModule(QQ, ['a','b'], category = (ModulesWithBasis(QQ),Category.join((LeftModules(QQ), RightModules(QQ)))))
            sage: F1 is F, F2 is F, F3 is F, F4 is F, F5 is F
            (True, True, True, True, True)

            sage: G  = CombinatorialFreeModule(QQ, ['a','b'], category = AlgebrasWithBasis(QQ))
            sage: F is G
            False
        """
        if isinstance(basis_keys, (list, tuple)):
            basis_keys = FiniteEnumeratedSet(basis_keys)
        category = ModulesWithBasis(base_ring).or_subcategory(category)
        # bracket or latex_bracket might be lists, so convert
        # them to tuples so that they're hashable.
        bracket = keywords.get('bracket', None)
        if isinstance(bracket, list):
            keywords['bracket'] = tuple(bracket)
        latex_bracket = keywords.get('latex_bracket', None)
        if isinstance(latex_bracket, list):
            keywords['latex_bracket'] = tuple(latex_bracket)
        return super(CombinatorialFreeModule, cls).__classcall__(cls, base_ring, basis_keys, category = category, prefix=prefix, **keywords)

    Element = CombinatorialFreeModuleElement

    def __init__(self, R, basis_keys, element_class = None, category = None, prefix="B", **kwds):
        r"""
        TESTS::

            sage: F = CombinatorialFreeModule(QQ, ['a','b','c'])

            sage: F.category()
            Category of modules with basis over Rational Field

        One may specify the category this module belongs to::

            sage: F = CombinatorialFreeModule(QQ, ['a','b','c'], category=AlgebrasWithBasis(QQ))
            sage: F.category()
            Category of algebras with basis over Rational Field

            sage: F = CombinatorialFreeModule(QQ, ['a','b','c'], category = FiniteDimensionalModulesWithBasis(QQ))
            sage: F.basis()
            Finite family {'a': B['a'], 'c': B['c'], 'b': B['b']}
            sage: F.category()
            Category of finite dimensional modules with basis over Rational Field
            sage: TestSuite(F).run()

        TESTS:

        Regression test for #10127: ``self._indices`` needs to be
        set early enough, in case the initialization of the categories
        use ``self.basis().keys()``. This occured on several occasions
        in non trivial constructions. In the following example,
        :class:`AlgebrasWithBasis` constructs ``Homset(self,self)`` to
        extend by bilinearity method ``product_on_basis``, which in
        turn triggers ``self._repr_()``::

            sage: class MyAlgebra(CombinatorialFreeModule):
            ...       def _repr_(self):
            ...           return "MyAlgebra on %s"%(self.basis().keys())
            ...       def product_on_basis(self,i,j):
            ...           pass
            sage: MyAlgebra(ZZ, ZZ, category = AlgebrasWithBasis(QQ))
            MyAlgebra on Integer Ring

        A simpler example would be welcome!

        We check that unknown options are caught::

            sage: CombinatorialFreeModule(ZZ, [1,2,3], keyy=2)
            Traceback (most recent call last):
            ...
            ValueError: keyy is not a valid print option.
        """
        #Make sure R is a ring with unit element
        from sage.categories.all import Rings
        if R not in Rings():
            raise TypeError, "Argument R must be a ring."

        if category is None:
            category = ModulesWithBasis(R)

        if element_class is not None:
            self.Element = element_class

        # The following is needed by e.g. root systems that don't call
        # the classcall and passes lists as basis_keys
        if isinstance(basis_keys, (list, tuple)):
            basis_keys = FiniteEnumeratedSet(basis_keys)
        if not hasattr(self, "_name"):
            self._name = "Free module generated by %s"%(basis_keys,)  # note: cc may be a tuple!

        # ignore the optional 'key' since it only affects CachedRepresentation
        kwds.pop('key', None)
        # This needs to be first as per #10127
        IndexedGenerators.__init__(self, basis_keys, prefix, **kwds)

        Parent.__init__(self, base = R, category = category,
                        # Could we get rid of this?
                        element_constructor = self._element_constructor_)

        self._order = None

    # For backwards compatibility
    _repr_term = IndexedGenerators._repr_generator
    _latex_term = IndexedGenerators._latex_generator

    def _ascii_art_term(self, m):
        r"""
        Return an ascii art representing the generator indexed by ``m``.

        TESTS::

            sage: R = NonCommutativeSymmetricFunctions(QQ).R()
            sage: ascii_art(R.one())
            1
        """
        from sage.misc.ascii_art import AsciiArt
        try:
            if m == self.one_basis():
                return AsciiArt(["1"])
        except StandardError:
            pass
        return IndexedGenerators._ascii_art_generator(self, m)

    # mostly for backward compatibility
    @lazy_attribute
    def _element_class(self):
        """
        TESTS::

            sage: F = CombinatorialFreeModule(QQ, ['a','b','c'])
            sage: F._element_class
            <class 'sage.combinat.free_module.CombinatorialFreeModule_with_category.element_class'>
        """
        return self.element_class

    def _an_element_(self):
        """
        EXAMPLES::

            sage: CombinatorialFreeModule(QQ, ("a", "b", "c")).an_element()
            2*B['a'] + 2*B['b'] + 3*B['c']
            sage: CombinatorialFreeModule(QQ, ("a", "b", "c"))._an_element_()
            2*B['a'] + 2*B['b'] + 3*B['c']
            sage: CombinatorialFreeModule(QQ, ()).an_element()
            0
            sage: CombinatorialFreeModule(QQ, ZZ).an_element()
            3*B[-1] + B[0] + 3*B[1]
            sage: CombinatorialFreeModule(QQ, RR).an_element()
            B[1.00000000000000]
        """
        # Try a couple heuristics to build a not completely trivial
        # element, while handling cases where R.an_element is not
        # implemented, or R has no iterator, or R has few elements.
        x = self.zero()
        I = self.basis().keys()
        R = self.base_ring()
        try:
            x = x + self.monomial(I.an_element())
        except Exception:
            pass
        try:
            g = iter(self.basis().keys())
            for c in range(1,4):
                x = x + self.term(g.next(), R(c))
        except Exception:
            pass
        return x

    # What semantic do we want for containment?
    # Accepting anything that can be coerced is not reasonnable, especially
    # if we allow coercion from the enumerated set.
    # Accepting anything that can be converted is an option, but that would
    # be expensive. So far, x in self if x.parent() == self

    def __contains__(self, x):
        """
        TESTS::

            sage: F = CombinatorialFreeModule(QQ,["a", "b"])
            sage: G = CombinatorialFreeModule(ZZ,["a", "b"])
            sage: F.monomial("a") in F
            True
            sage: G.monomial("a") in F
            False
            sage: "a" in F
            False
            sage: 5/3 in F
            False
        """
        return sage.structure.element.parent(x) == self # is self?

    def _element_constructor_(self, x):
        """
        Coerce x into self.

        EXAMPLES::

            sage: F = CombinatorialFreeModule(QQ,["a", "b"])
            sage: F(F.monomial("a"))   # indirect doctest
            B['a']

        Do not rely on the following feature which may be removed in the future::

            sage: QS3 = SymmetricGroupAlgebra(QQ,3)
            sage: QS3([2,3,1])     # indirect doctest
            [2, 3, 1]

        instead, use::

            sage: P = QS3.basis().keys()
            sage: QS3.monomial(P([2,3,1]))   # indirect doctest
            [2, 3, 1]

        or:
            sage: B = QS3.basis()
            sage: B[P([2,3,1])]
            [2, 3, 1]

        TODO: The symmetric group algebra (and in general,
        combinatorial free modules on word-like object could instead
        provide an appropriate short-hand syntax QS3[2,3,1]).

        Rationale: this conversion is ambiguous in situations like::

            sage: F = CombinatorialFreeModule(QQ,[0,1])

        Is ``0`` the zero of the base ring, or the index of a basis
        element?  I.e. should the result be ``0`` or ``B[0]``?

            sage: F = CombinatorialFreeModule(QQ,[0,1])
            sage: F(0) # this feature may eventually disappear
            0
            sage: F(1)
            Traceback (most recent call last):
            ...
            TypeError: do not know how to make x (= 1) an element of Free module generated by ... over Rational Field

        It is preferable not to rely either on the above, and instead, use::

            sage: F.zero()
            0

        Note that, on the other hand, conversions from the ground ring
        are systematically defined (and mathematically meaningful) for
        algebras.

        Conversions between distinct free modules are not allowed any
        more::

            sage: F = CombinatorialFreeModule(ZZ, ["a", "b"]);      F.rename("F")
            sage: G = CombinatorialFreeModule(QQ, ["a", "b"]);      G.rename("G")
            sage: H = CombinatorialFreeModule(ZZ, ["a", "b", "c"]); H.rename("H")
            sage: G(F.monomial("a"))
            Traceback (most recent call last):
            ...
            TypeError: do not know how to make x (= B['a']) an element of self (=G)
            sage: H(F.monomial("a"))
            Traceback (most recent call last):
            ...
            TypeError: do not know how to make x (= B['a']) an element of self (=H)

        Here is a real life example illustrating that this yielded
        mathematically wrong results::

            sage: S = SymmetricFunctions(QQ)
            sage: s = S.s(); p = S.p()
            sage: ss = tensor([s,s]); pp = tensor([p,p])
            sage: a = tensor((s[2],s[2]))

        The following originally used to yield ``p[[2]] # p[[2]]``, and if
        there was no natural coercion between ``s`` and ``p``, this would
        raise a ``NotImplementedError``. Since :trac:`15305`, this takes the
        coercion between ``s`` and ``p`` and lifts it to the tensor product. ::

            sage: pp(a)
            1/4*p[1, 1] # p[1, 1] + 1/4*p[1, 1] # p[2] + 1/4*p[2] # p[1, 1] + 1/4*p[2] # p[2]

        Extensions of the ground ring should probably be reintroduced
        at some point, but via coercions, and with stronger sanity
        checks (ensuring that the codomain is really obtained by
        extending the scalar of the domain; checking that they share
        the same class is not sufficient).

        TESTS:

        Conversion from the ground ring is implemented for algebras::

            sage: QS3 = SymmetricGroupAlgebra(QQ,3)
            sage: QS3(2)
            2*[1, 2, 3]
        """
        R = self.base_ring()
        eclass = self.element_class

        #Coerce ints to Integers
        if isinstance(x, int):
            x = Integer(x)

#         if hasattr(self, '_coerce_start'):
#             try:
#                 return self._coerce_start(x)
#             except TypeError:
#                 pass

        # x is an element of the same type of combinatorial free module
        # (disabled: this yields mathematically wrong results)
        #if hasattr(x, 'parent') and x.parent().__class__ is self.__class__:
        #    P = x.parent()
        #    #same base ring
        #    if P is self:
        #        return x
        #    #different base ring -- coerce the coefficients from into R
        #    else:
        #        return eclass(self, dict([ (e1,R(e2)) for e1,e2 in x._monomial_coefficients.items()]))
        #x is an element of the ground ring (will be disabled at some point: not so useful)
        if x in R:
            if x == 0:
                return self.zero()
            else:
                raise TypeError, "do not know how to make x (= %s) an element of %s"%(x, self)
        #x is an element of the basis enumerated set;
        # This is a very ugly way of testing this
        elif ((hasattr(self._indices, 'element_class') and
               isinstance(self._indices.element_class, type) and
               isinstance(x, self._indices.element_class))
              or (sage.structure.element.parent(x) == self._indices)):
            return self.monomial(x)
        elif x in self._indices:
            return self.monomial(self._indices(x))
        else:
            if hasattr(self, '_coerce_end'):
                try:
                    return self._coerce_end(x)
                except TypeError:
                    pass
            raise TypeError, "do not know how to make x (= %s) an element of self (=%s)"%(x,self)

    def _an_element_impl(self):
        """
        Returns an element of self, namely the zero element.

        EXAMPLES::

            sage: F = CombinatorialFreeModule(QQ, ['a', 'b', 'c'])
            sage: F._an_element_impl()
            0
            sage: _.parent() is F
            True
        """
        return self.element_class(self, {})

    def combinatorial_class(self):
        """
        Returns the combinatorial class that indexes the basis elements.

        Deprecated: use self.basis().keys() instead.

        EXAMPLES::

            sage: F = CombinatorialFreeModule(QQ, ['a', 'b', 'c'])
            sage: F.combinatorial_class()
            doctest:...: DeprecationWarning: "FM.combinatorial_class()" is deprecated. Use "F.basis().keys()" instead !
            See http://trac.sagemath.org/6136 for details.
            {'a', 'b', 'c'}

        ::

            sage: s = SymmetricFunctions(QQ).schur()
            sage: s.combinatorial_class()
            Partitions
        """
        from sage.misc.superseded import deprecation
        deprecation(6136, '"FM.combinatorial_class()" is deprecated. Use "F.basis().keys()" instead !')
        return self._indices

    def dimension(self):
        """
        Returns the dimension of the combinatorial algebra (which is given
        by the number of elements in the basis).

        EXAMPLES::

            sage: F = CombinatorialFreeModule(QQ, ['a', 'b', 'c'])
            sage: F.dimension()
            3
            sage: F.basis().cardinality()
            3
            sage: F.basis().keys().cardinality()
            3

        ::

            sage: s = SymmetricFunctions(QQ).schur()
            sage: s.dimension()
            +Infinity
        """
        return self._indices.cardinality()

    def gens(self):
        """
        Return a tuple consisting of the basis elements of ``self``.

        EXAMPLES::

            sage: F = CombinatorialFreeModule(ZZ, ['a', 'b', 'c'])
            sage: F.gens()
            (B['a'], B['b'], B['c'])
        """
        return tuple(self.basis().values())

    def set_order(self, order):
        """
        Sets the order of the elements of the basis.

        If :meth:`set_order` has not been called, then the ordering is
        the one used in the generation of the elements of self's
        associated enumerated set.

        EXAMPLES::

            sage: QS2 = SymmetricGroupAlgebra(QQ,2)
            sage: b = list(QS2.basis().keys())
            sage: b.reverse()
            sage: QS2.set_order(b)
            sage: QS2.get_order()
            [[2, 1], [1, 2]]
        """
        self._order = order

    @cached_method
    def get_order(self):
        """
        Returns the order of the elements in the basis.

        EXAMPLES::

            sage: QS2 = SymmetricGroupAlgebra(QQ,2)
            sage: QS2.get_order()                    # note: order changed on 2009-03-13
            [[2, 1], [1, 2]]
        """
        if self._order is None:
            self._order = list(self.basis().keys())
        return self._order

    @cached_method
    def _dense_free_module(self, base_ring=None):
        """
        Returns a dense free module of the same dimension

        INPUT:

        - ``base_ring`` -- a ring or ``None``

        If ``base_ring`` is None, then the base ring of ``self`` is used.

        This method is mostly used by
        :meth:`CombinatorialFreeModule.Element._vector_`

        .. SEEALSO:: :meth:`from_vector`

        EXAMPLES::

            sage: C = CombinatorialFreeModule(QQ['x'], ['a','b','c']); C
            Free module generated by {'a', 'b', 'c'} over Univariate Polynomial Ring in x over Rational Field
            sage: C._dense_free_module()
            Ambient free module of rank 3 over the principal ideal domain Univariate Polynomial Ring in x over Rational Field
            sage: C._dense_free_module(QQ['x,y'])
            Ambient free module of rank 3 over the integral domain Multivariate Polynomial Ring in x, y over Rational Field
        """
        if base_ring is None:
            base_ring = self.base_ring()
        from sage.modules.free_module import FreeModule
        return FreeModule(base_ring, self.dimension())

    def from_vector(self, vector):
        """
        Build an element of ``self`` from a (sparse) vector

        .. SEEALSO:: :meth:`get_order`, :meth:`CombinatorialFreeModule.Element._vector_`

        EXAMPLES::

            sage: QS3 = SymmetricGroupAlgebra(QQ, 3)
            sage: b = QS3.from_vector(vector((2, 0, 0, 0, 0, 4))); b
            2*[1, 2, 3] + 4*[3, 2, 1]
            sage: a = 2*QS3([1,2,3])+4*QS3([3,2,1])
            sage: a == b
            True
        """
        cc = self.get_order()
        return self._from_dict(dict( (cc[index], coeff) for (index,coeff) in vector.iteritems()))

<<<<<<< HEAD
=======
    def prefix(self):
        """
        Returns the prefix used when displaying elements of self.

        EXAMPLES::

            sage: F = CombinatorialFreeModule(QQ, ['a', 'b', 'c'])
            sage: F.prefix()
            'B'

        ::

            sage: X = SchubertPolynomialRing(QQ)
            sage: X.prefix()
            'X'
        """
        return self._print_options['prefix']

    def print_options(self, **kwds):
        """
        Return the current print options, or set an option.

        INPUT: all of the input is optional; if present, it should be
        in the form of keyword pairs, such as
        ``latex_bracket='('``.  The allowable keywords are:

        - ``prefix``
        - ``latex_prefix``
        - ``bracket``
        - ``latex_bracket``
        - ``scalar_mult``
        - ``latex_scalar_mult``
        - ``tensor_symbol``
        - ``monomial_cmp``

        See the documentation for :class:`CombinatorialFreeModule` for
        descriptions of the effects of setting each of these options.

        OUTPUT: if the user provides any input, set the appropriate
        option(s) and return nothing.  Otherwise, return the
        dictionary of settings for print and LaTeX representations.

        EXAMPLES::

            sage: F = CombinatorialFreeModule(ZZ, [1,2,3], prefix='x')
            sage: F.print_options()
            {...'prefix': 'x'...}
            sage: F.print_options(bracket='(')
            sage: F.print_options()
            {...'bracket': '('...}

        TESTS::

            sage: sorted(F.print_options().items())
            [('bracket', '('), ('latex_bracket', False), ('latex_prefix', None), ('latex_scalar_mult', None), ('monomial_cmp', <built-in function cmp>), ('prefix', 'x'), ('scalar_mult', '*'), ('tensor_symbol', None)]
            sage: F.print_options(bracket='[') # reset
        """
        # don't just use kwds.get(...) because I want to distinguish
        # between an argument like "option=None" and the option not
        # being there altogether.
        if kwds:
            for option in kwds:
                if option in ['prefix', 'latex_prefix', 'bracket', 'latex_bracket',
                              'scalar_mult', 'latex_scalar_mult', 'tensor_symbol',
                              'monomial_cmp'
                             ]:
                    self._print_options[option] = kwds[option]
                else:
                    raise ValueError, '%s is not a valid print option.' % option
        else:
            return self._print_options

    _repr_option_bracket = True

    def _repr_term(self, m):
        """
        Returns a string representing the basis element indexed by m.

        The output can be customized by setting any of the following
        options when initializing the module:

        - prefix
        - bracket
        - scalar_mult

        Alternatively, one can use the :meth:`print_options` method
        to achieve the same effect.  To modify the bracket setting,
        one can also set ``self._repr_option_bracket`` as long as one
        has *not* set the ``bracket`` option: if the
        ``bracket`` option is anything but ``None``, it overrides
        the value of ``self._repr_option_bracket``.

        See the documentation for :class:`CombinatorialFreeModule` for
        details on the initialization options.

        .. todo:: rename to ``_repr_monomial``

        EXAMPLES::

            sage: F = CombinatorialFreeModule(QQ, ['a', 'b', 'c'])
            sage: e = F.basis()
            sage: e['a'] + 2*e['b']    # indirect doctest
            B['a'] + 2*B['b']

            sage: F = CombinatorialFreeModule(QQ, ['a', 'b', 'c'], prefix="F")
            sage: e = F.basis()
            sage: e['a'] + 2*e['b']    # indirect doctest
            F['a'] + 2*F['b']

            sage: QS3 = CombinatorialFreeModule(QQ, Permutations(3), prefix="")
            sage: original_print_options = QS3.print_options()
            sage: a = 2*QS3([1,2,3])+4*QS3([3,2,1])
            sage: a                      # indirect doctest
            2*[[1, 2, 3]] + 4*[[3, 2, 1]]

            sage: QS3.print_options(bracket = False)
            sage: a              # indirect doctest
            2*[1, 2, 3] + 4*[3, 2, 1]

            sage: QS3.print_options(prefix='')
            sage: a              # indirect doctest
            2*[1, 2, 3] + 4*[3, 2, 1]

            sage: QS3.print_options(bracket="|", scalar_mult=" *@* ")
            sage: a              # indirect doctest
            2 *@* |[1, 2, 3]| + 4 *@* |[3, 2, 1]|

            sage: QS3.print_options(**original_print_options) # reset

        TESTS::

            sage: F = CombinatorialFreeModule(QQ, [('a', 'b'), ('c','d')])
            sage: e = F.basis()
            sage: e[('a','b')] + 2*e[('c','d')]    # indirect doctest
            B[('a', 'b')] + 2*B[('c', 'd')]
        """
        bracket = self._print_options.get('bracket', None)
        bracket_d = {"{": "}", "[": "]", "(": ")"}
        if bracket is None:
            bracket = self._repr_option_bracket
        if bracket is True:
            left = "["
            right = "]"
        elif bracket is False:
            left = ""
            right = ""
        elif isinstance(bracket, (tuple, list)):
            left = bracket[0]
            right = bracket[1]
        elif bracket in bracket_d:
            left = bracket
            right = bracket_d[bracket]
        else:
            left = bracket
            right = bracket
        return self.prefix() + left + repr(m) + right # mind the (m), to accept a tuple for m

    def _ascii_art_term(self, el):
        r"""
        Return an ascii art representing of the term.

        TESTS::

            sage: R = NonCommutativeSymmetricFunctions(QQ).R()
            sage: ascii_art(R[1,2,2,4])
            R
               ****
              **
             **
             *
            sage: Partitions.global_options(diagram_str="#", convention="french")
            sage: ascii_art(R[1,2,2,4])
            R
             #
             ##
              ##
               ####
        """
        from sage.misc.ascii_art import ascii_art
        try:
            if el == self.one_basis():
                return AsciiArt(["1"])
        except Exception:
            pass
        pref = AsciiArt([self.prefix()])
        r = pref * (AsciiArt([" "**Integer(len(pref))]) + ascii_art(el))
        r._baseline = r._h - 1
        return r

    def _latex_term(self, m):
        r"""
        Returns a string for the LaTeX code for the basis element
        indexed by m.

        The output can be customized by setting any of the following
        options when initializing the module:

        - prefix
        - latex_prefix
        - latex_bracket

        (Alternatively, one can use the :meth:`print_options` method
        to achieve the same effect.)

        See the documentation for :class:`CombinatorialFreeModule` for
        details on the initialization options.

        .. todo:: rename to ``_latex_monomial``

        EXAMPLES::

            sage: F = CombinatorialFreeModule(QQ, ['a', 'b', 'c'])
            sage: e = F.basis()
            sage: latex(e['a'] + 2*e['b'])    # indirect doctest
            B_{a} + 2B_{b}

            sage: F = CombinatorialFreeModule(QQ, ['a', 'b', 'c'], prefix="C")
            sage: e = F.basis()
            sage: latex(e['a'] + 2*e['b'])    # indirect doctest
            C_{a} + 2C_{b}

            sage: QS3 = CombinatorialFreeModule(QQ, Permutations(3), prefix="", scalar_mult="*")
            sage: original_print_options = QS3.print_options()
            sage: a = 2*QS3([1,2,3])+4*QS3([3,2,1])
            sage: latex(a)                     # indirect doctest
            2[1, 2, 3] + 4[3, 2, 1]
            sage: QS3.print_options(latex_bracket=True)
            sage: latex(a)                     # indirect doctest
            2\left[ [1, 2, 3] \right] + 4\left[ [3, 2, 1] \right]
            sage: QS3.print_options(latex_bracket="(")
            sage: latex(a)                     # indirect doctest
            2\left( [1, 2, 3] \right) + 4\left( [3, 2, 1] \right)
            sage: QS3.print_options(latex_bracket=('\\myleftbracket', '\\myrightbracket'))
            sage: latex(a)                     # indirect doctest
            2\myleftbracket [1, 2, 3] \myrightbracket + 4\myleftbracket [3, 2, 1] \myrightbracket
            sage: QS3.print_options(**original_print_options) # reset

        TESTS::

            sage: F = CombinatorialFreeModule(QQ, [('a', 'b'), (0,1,2)])
            sage: e = F.basis()
            sage: latex(e[('a','b')])    # indirect doctest
            B_{('a', 'b')}
            sage: latex(2*e[(0,1,2)])    # indirect doctest
            2B_{\left(0, 1, 2\right)}
            sage: F = CombinatorialFreeModule(QQ, [('a', 'b'), (0,1,2)], prefix="")
            sage: e = F.basis()
            sage: latex(2*e[(0,1,2)])    # indirect doctest
            2\left(0, 1, 2\right)
        """
        from sage.misc.latex import latex

        s = latex(m)
        if s.find('\\text{\\textt') != -1:
            # m contains "non-LaTeXed" strings, use string representation
            s = str(m)

        # dictionary with left-right pairs of "brackets".  put pairs
        # in here accept \\left and \\right as prefixes.
        bracket_d = {"{": "\\}", "[": "]", "(": ")", "\\{": "\\}",
                     "|": "|", "||": "||"}
        bracket = self._print_options.get('latex_bracket', False)
        if bracket is True:
            left = "\\left["
            right = "\\right]"
        elif bracket is False:
            left = ""
            right = ""
        elif isinstance(bracket, (tuple, list)):
            left = bracket[0]
            right = bracket[1]
        elif bracket in bracket_d:
            left = bracket
            right = bracket_d[bracket]
            if left == "{":
                left = "\\{"
            left = "\\left" + left
            right = "\\right" + right
        else:
            left = bracket
            right = bracket
        prefix = self._print_options.get('latex_prefix')
        if prefix is None:
            prefix = self._print_options.get('prefix')
        if prefix == "":
            return left + s + right
        return "%s_{%s}" % (prefix, s)

>>>>>>> bc33ff08
    def __cmp__(self, other):
        """
        EXAMPLES::

            sage: XQ = SchubertPolynomialRing(QQ)
            sage: XZ = SchubertPolynomialRing(ZZ)
            sage: XQ == XZ #indirect doctest
            False
            sage: XQ == XQ
            True
        """
        if not isinstance(other, self.__class__):
            return -1
        c = cmp(self.base_ring(), other.base_ring())
        if c: return c
        return 0

    def _apply_module_morphism( self, x, on_basis, codomain=False ):
        """
        Returns the image of ``x`` under the module morphism defined by
        extending :func:`on_basis` by linearity.

        INPUT:


        - ``x`` : a element of self

        - ``on_basis`` - a function that takes in a combinatorial
          object indexing a basis element and returns an element of the
          codomain

        - ``codomain`` (optional) - the codomain of the morphism, otherwise it is computed
          using :func:`on_basis`

        If ``codomain`` is not specified, then the function tries to compute the codomain
        of the module morphism by finding the image of one of the elements in the
        support, hence :func:`on_basis` should return an element whose parent is the
        codomain.

        EXAMPLES::

            sage: s = SymmetricFunctions(QQ).schur()
            sage: a = s([3]) + s([2,1]) + s([1,1,1])
            sage: b = 2*a
            sage: f = lambda part: Integer( len(part) )
            sage: s._apply_module_morphism(a, f) #1+2+3
            6
            sage: s._apply_module_morphism(b, f) #2*(1+2+3)
            12
            sage: s._apply_module_morphism(s(0), f)
            0
            sage: s._apply_module_morphism(s(1), f)
            0
            sage: s._apply_module_morphism(s(1), lambda part: len(part), ZZ)
            0
            sage: s._apply_module_morphism(s(1), lambda part: len(part))
            Traceback (most recent call last):
            ...
            ValueError: Codomain could not be determined
        """

        if x == self.zero():
            if not codomain:
                B = Family(self.basis())
                try:
                    z = B.first()
                except StopIteration:
                    raise ValueError('Codomain could not be determined')
                codomain = on_basis(z).parent()
            return codomain.zero()
        else:
            if not codomain:
                keys = x.support()
                key = keys[0]
                if hasattr(on_basis( key ), 'parent'):
                    codomain = on_basis( key ).parent()
                else:
                    raise ValueError('Codomain could not be determined')

            if hasattr( codomain, 'linear_combination' ):
                return codomain.linear_combination( ( on_basis( key ), coeff ) for key, coeff in x._monomial_coefficients.iteritems() )
            else:
                return_sum = codomain.zero()
                for key, coeff in x._monomial_coefficients.iteritems():
                    return_sum += coeff * on_basis( key )
                return return_sum

    def _apply_module_endomorphism(self, x, on_basis):
        """
        This takes in a function from the basis elements to the elements of
        self and applies it linearly to a. Note that
        _apply_module_endomorphism does not require multiplication on
        self to be defined.

        EXAMPLES::

            sage: s = SymmetricFunctions(QQ).schur()
            sage: f = lambda part: 2*s(part.conjugate())
            sage: s._apply_module_endomorphism( s([2,1]) + s([1,1,1]), f)
            2*s[2, 1] + 2*s[3]
        """
        return self.linear_combination( ( on_basis( key ), coeff ) for key, coeff in x._monomial_coefficients.iteritems() )

    def sum(self, iter_of_elements):
        """
        overrides method inherited from commutative additive monoid as it is much faster on dicts directly

        INPUT:

        - ``iter_of_elements``: iterator of elements of ``self``

        Returns the sum of all elements in ``iter_of_elements``

        EXAMPLES::

            sage: F = CombinatorialFreeModule(QQ,[1,2])
            sage: f = F.an_element(); f
            2*B[1] + 2*B[2]
            sage: F.sum( f for _ in range(5) )
            10*B[1] + 10*B[2]
        """

        D = dict_addition( element._monomial_coefficients for element in iter_of_elements )
        return self._from_dict( D, remove_zeros=False )

    def linear_combination( self, iter_of_elements_coeff, factor_on_left=True ):
        """
        INPUT:

        - ``iter_of_elements_coeff`` -- iterator of pairs ``(element, coeff)``
          with ``element`` in ``self`` and ``coeff`` in ``self.base_ring()``

        - ``factor_on_left`` (optional) -- if ``True``, the coefficients are
          multiplied from the left if ``False``, the coefficients are
          multiplied from the right

        Returns the linear combination `\lambda_1 v_1 + ... + \lambda_k v_k`
        (resp.  the linear combination `v_1 \lambda_1 + ... + v_k \lambda_k`)
        where ``iter_of_elements_coeff`` iterates through the sequence
        `(\lambda_1, v_1) ... (\lambda_k, v_k)`.

        EXAMPLES::

            sage: F = CombinatorialFreeModule(QQ,[1,2])
            sage: f = F.an_element(); f
            2*B[1] + 2*B[2]
            sage: F.linear_combination( (f,i) for i in range(5) )
            20*B[1] + 20*B[2]
        """
        return self._from_dict( dict_linear_combination( ( ( element._monomial_coefficients, coeff ) for element, coeff in iter_of_elements_coeff ), factor_on_left=factor_on_left ), remove_zeros=False )

    def term(self, index, coeff=None):
        """
        Constructs a term in ``self``

        INPUT:

        - ``index`` -- the index of a basis element
        - ``coeff`` -- an element of the coefficient ring (default: one)

        EXAMPLES::

            sage: F = CombinatorialFreeModule(QQ, ['a', 'b', 'c'])
            sage: F.term('a',3)
            3*B['a']
            sage: F.term('a')
            B['a']

        Design: should this do coercion on the coefficient ring?
        """
        if coeff is None:
            coeff = self.base_ring().one()
        return self._from_dict( {index: coeff} )

    def _monomial(self, index):
        """
        TESTS::

            sage: F = CombinatorialFreeModule(QQ, ['a', 'b', 'c'])
            sage: F._monomial('a')
            B['a']
        """
        return self._from_dict( {index: self.base_ring().one()}, remove_zeros = False )

    # This is generic, and should be lifted into modules_with_basis
    @lazy_attribute
    def monomial(self):
        """
        INPUT:

         - ''i''

        Returns the basis element indexed by i

        EXAMPLES::

            sage: F = CombinatorialFreeModule(QQ, ['a', 'b', 'c'])
            sage: F.monomial('a')
            B['a']

        F.monomial is in fact (almost) a map::

            sage: F.monomial
            Term map from {'a', 'b', 'c'} to Free module generated by {'a', 'b', 'c'} over Rational Field
        """
        # Should use a real Map, as soon as combinatorial_classes are enumerated sets, and therefore parents
        return PoorManMap(self._monomial, domain = self._indices, codomain = self, name = "Term map")

    def _sum_of_monomials(self, indices):
        """
        TESTS::

            sage: F = CombinatorialFreeModule(QQ, ['a', 'b', 'c'])
            sage: F._sum_of_monomials(['a', 'b'])
            B['a'] + B['b']
        """
        # TODO: optimize by calling directly _from_dict if we
        # know that all indices are distinct as sum_of_terms;
        # otherwise, maybe call dict_addition directly
        return self.sum(self.monomial(index) for index in indices)

    @lazy_attribute
    def sum_of_monomials(self):
        """
        INPUT:

         - ''indices'' -- an list (or iterable) of indices of basis elements

        Returns the sum of the corresponding basis elements

        EXAMPLES::

            sage: F = CombinatorialFreeModule(QQ, ['a', 'b', 'c'])
            sage: F.sum_of_monomials(['a', 'b'])
            B['a'] + B['b']

            sage: F.sum_of_monomials(['a', 'b', 'a'])
            2*B['a'] + B['b']

        F.sum_of_monomials is in fact (almost) a map::

            sage: F.sum_of_monomials
            A map to Free module generated by {'a', 'b', 'c'} over Rational Field
        """
        # domain = sets of self.combinatorial_class(),
        return PoorManMap(self._sum_of_monomials, codomain = self)

    def sum_of_terms(self, terms, distinct=False):
        """
        Constructs a sum of terms of ``self``

        INPUT:

        - ``terms`` -- a list (or iterable) of pairs (index, coeff)
        - ``distinct`` -- whether the indices are guaranteed to be distinct (default: ``False``)

        EXAMPLES::

            sage: F = CombinatorialFreeModule(QQ, ['a', 'b', 'c'])
            sage: F.sum_of_terms([('a',2), ('c',3)])
            2*B['a'] + 3*B['c']

        If ``distinct`` is True, then the construction is optimized::

            sage: F.sum_of_terms([('a',2), ('c',3)], distinct = True)
            2*B['a'] + 3*B['c']

        .. warning::

            Use ``distinct=True`` only if you are sure that the
            indices are indeed distinct::

                sage: F.sum_of_terms([('a',2), ('a',3)], distinct = True)
                3*B['a']

        Extreme case::

            sage: F.sum_of_terms([])
            0
        """
        if distinct:
            return self._from_dict(dict(terms))
        return self.sum(self.term(index, coeff) for (index, coeff) in terms)

    def monomial_or_zero_if_none(self, i):
        """
        EXAMPLES::

            sage: F = CombinatorialFreeModule(QQ, ['a', 'b', 'c'])
            sage: F.monomial_or_zero_if_none('a')
            B['a']
            sage: F.monomial_or_zero_if_none(None)
            0
        """
        if i == None:
            return self.zero()
        return self.monomial(i)

    @cached_method
    def zero(self):
        """
        EXAMPLES::

            sage: F = CombinatorialFreeModule(QQ, ['a', 'b', 'c'])
            sage: F.zero()
            0
        """
        return self._from_dict({}, remove_zeros=False)

    def _from_dict( self, d, coerce=False, remove_zeros=True ):
        """
        Construct an element of ``self`` from an `{index: coefficient}` dictionary

        INPUT:

        - ``d`` -- a dictionary ``{index: coeff}`` where each ``index`` is the
          index of a basis element and each ``coeff`` belongs to the
          coefficient ring ``self.base_ring()``

        - ``coerce`` -- a boolean (default: ``False``), whether to coerce the
          ``coeff``s to the coefficient ring

        - ``remove_zeros`` -- a boolean (default: ``True``), if some
          ``coeff``s may be zero and should therefore be removed

        EXAMPLES::

            sage: e = SymmetricFunctions(QQ).elementary()
            sage: s = SymmetricFunctions(QQ).schur()
            sage: a = e([2,1]) + e([1,1,1]); a
            e[1, 1, 1] + e[2, 1]
            sage: s._from_dict(a.monomial_coefficients())
            s[1, 1, 1] + s[2, 1]

        If the optional argument ``coerce`` is ``True``, then the
        coefficients are coerced into the base ring of ``self``::

            sage: part = Partition([2,1])
            sage: d = {part:1}
            sage: a = s._from_dict(d,coerce=True); a
            s[2, 1]
            sage: a.coefficient(part).parent()
            Rational Field

        With ``remove_zeros=True``, zero coefficients are removed::

            sage: s._from_dict({part:0})
            0

        .. warning::

            With ``remove_zeros=True``, it is assumed that no
            coefficient of the dictionary is zero. Otherwise, this may
            lead to illegal results::

                sage: list(s._from_dict({part:0}, remove_zeros=False))
                [([2, 1], 0)]
        """
        assert isinstance(d, dict)
        if coerce:
            R = self.base_ring()
            d = dict( (key, R(coeff)) for key,coeff in d.iteritems())
        if remove_zeros:
            d = dict( (key, coeff) for key, coeff in d.iteritems() if coeff)
        return self.element_class( self, d )


class CombinatorialFreeModule_Tensor(CombinatorialFreeModule):
        """
        Tensor Product of Free Modules

        EXAMPLES:

        We construct two free modules, assign them short names, and construct their tensor product::

            sage: F = CombinatorialFreeModule(ZZ, [1,2]); F.__custom_name = "F"
            sage: G = CombinatorialFreeModule(ZZ, [3,4]); G.__custom_name = "G"
            sage: T = tensor([F, G]); T
            F # G

            sage: T.category()
            Category of tensor products of modules with basis over Integer Ring

            sage: T.construction() # todo: not implemented
            [tensor, ]

        T is a free module, with same base ring as F and G::

            sage: T.base_ring()
            Integer Ring

        The basis of T is indexed by tuples of basis indices of F and G::

            sage: T.basis().keys()
            Image of Cartesian product of {1, 2}, {3, 4} by <type 'tuple'>
            sage: T.basis().keys().list()
            [(1, 3), (1, 4), (2, 3), (2, 4)]

        FIXME: Should elements of a CartesianProduct be tuples (making them hashable)?

        Here are the basis elements themselves::

            sage: T.basis().cardinality()
            4
            sage: list(T.basis())
            [B[1] # B[3], B[1] # B[4], B[2] # B[3], B[2] # B[4]]

        The tensor product is associative and flattens sub tensor products::

            sage: H = CombinatorialFreeModule(ZZ, [5,6]); H.rename("H")
            sage: tensor([F, tensor([G, H])])
            F # G # H
            sage: tensor([tensor([F, G]), H])
            F # G # H
            sage: tensor([F, G, H])
            F # G # H

        We now compute the tensor product of elements of free modules::

            sage: f =   F.monomial(1) + 2 * F.monomial(2)
            sage: g = 2*G.monomial(3) +     G.monomial(4)
            sage: h =   H.monomial(5) +     H.monomial(6)
            sage: tensor([f, g])
            2*B[1] # B[3] + B[1] # B[4] + 4*B[2] # B[3] + 2*B[2] # B[4]

        Again, the tensor product is associative on elements::

            sage: tensor([f, tensor([g, h])]) == tensor([f, g, h])
            True
            sage: tensor([tensor([f, g]), h]) == tensor([f, g, h])
            True

        Note further that the tensor product spaces need not preexist::

            sage: t = tensor([f, g, h])
            sage: t.parent()
            F # G # H


        TESTS::

            sage: tensor([tensor([F, G]), H]) == tensor([F, G, H])
            True
            sage: tensor([F, tensor([G, H])]) == tensor([F, G, H])
            True
        """
        @staticmethod
        def __classcall_private__(cls, modules, **options):
            """
            TESTS::

                sage: F = CombinatorialFreeModule(ZZ, [1,2])
                sage: G = CombinatorialFreeModule(ZZ, [3,4])
                sage: H = CombinatorialFreeModule(ZZ, [4])
                sage: tensor([tensor([F, G]), H]) == tensor([F, G, H])
                True
                sage: tensor([F, tensor([G, H])]) == tensor([F, G, H])
                True
            """
            assert(len(modules) > 0)
            R = modules[0].base_ring()
            assert(all(module in ModulesWithBasis(R)) for module in modules)
            # should check the base ring
            # flatten the list of modules so that tensor(A, tensor(B,C)) gets rewritten into tensor(A, B, C)
            modules = sum([module._sets if isinstance(module, CombinatorialFreeModule_Tensor) else (module,) for module in modules], ())
            return super(CombinatorialFreeModule.Tensor, cls).__classcall__(cls, modules, **options)


        def __init__(self, modules, **options):
            """
            TESTS::

                sage: F = CombinatorialFreeModule(ZZ, [1,2]); F
                F
            """
            from sage.categories.tensor import tensor
            self._sets = modules
            CombinatorialFreeModule.__init__(self, modules[0].base_ring(), CartesianProduct(*[module.basis().keys() for module in modules]).map(tuple), **options)
            # the following is not the best option, but it's better than nothing.
            self._print_options['tensor_symbol'] = options.get('tensor_symbol', tensor.symbol)

        def _repr_(self):
            """
            This is customizable by setting
            ``self.print_options('tensor_symbol'=...)``.

            TESTS::

                sage: F = CombinatorialFreeModule(ZZ, [1,2,3])
                sage: G = CombinatorialFreeModule(ZZ, [1,2,3,8])
                sage: F.rename("F")
                sage: G.rename("G")
                sage: T = tensor([F, G])
                sage: T # indirect doctest
                F # G
                sage: T.print_options(tensor_symbol= ' @ ')  # note the spaces
                sage: T # indirect doctest
                F @ G

            To avoid a side\--effect on another doctest, we revert the change::

                sage: T.print_options(tensor_symbol= ' # ')
            """
            from sage.categories.tensor import tensor
            if hasattr(self, "_print_options"):
                symb = self._print_options['tensor_symbol']
                if symb is None:
                    symb = tensor.symbol
            else:
                symb = tensor.symbol
            return symb.join(["%s"%module for module in self._sets])
            # TODO: make this overridable by setting _name

        def _ascii_art_(self, term):
            """
            TESTS::

                sage: R = NonCommutativeSymmetricFunctions(QQ).R()
                sage: Partitions.global_options(diagram_str="#", convention="french")
                sage: ascii_art(tensor((R[1,2], R[3,1,2])))
                R   # R
                 #     ###
                 ##      #
                         ##
            """
            from sage.categories.tensor import tensor
            if hasattr(self, "_print_options"):
                symb = self._print_options['tensor_symbol']
                if symb is None:
                    symb = tensor.symbol
            else:
                symb = tensor.symbol
            it = iter(zip(self._sets, term))
            module, t = it.next()
            rpr = module._ascii_art_term(t)
            for (module,t) in it:
                rpr += AsciiArt([symb], [len(symb)])
                rpr += module._ascii_art_term(t)
            return rpr

        _ascii_art_term = _ascii_art_

        def _latex_(self):
            """
            TESTS::

                sage: F = CombinatorialFreeModule(ZZ, [1,2,3])
                sage: G = CombinatorialFreeModule(ZZ, [1,2,3,8])
                sage: F.rename("F")
                sage: G.rename("G")
                sage: latex(tensor([F, F, G])) # indirect doctest
                \text{\texttt{F}} \otimes \text{\texttt{F}} \otimes \text{\texttt{G}}
                sage: F._latex_ = lambda : "F"
                sage: G._latex_ = lambda : "G"
                sage: latex(tensor([F, F, G])) # indirect doctest
                F \otimes F \otimes G
            """
            from sage.misc.latex import latex
            symb = " \\otimes "
            return symb.join(["%s"%latex(module) for module in self._sets])

        def _repr_term(self, term):
            """
            TESTS::

                sage: F = CombinatorialFreeModule(ZZ, [1,2,3], prefix="F")
                sage: G = CombinatorialFreeModule(ZZ, [1,2,3,4], prefix="G")
                sage: f =   F.monomial(1) + 2 * F.monomial(2)
                sage: g = 2*G.monomial(3) +     G.monomial(4)
                sage: tensor([f, g]) # indirect doctest
                2*F[1] # G[3] + F[1] # G[4] + 4*F[2] # G[3] + 2*F[2] # G[4]
            """
            from sage.categories.tensor import tensor
            if hasattr(self, "_print_options"):
                symb = self._print_options['tensor_symbol']
                if symb is None:
                    symb = tensor.symbol
            else:
                symb = tensor.symbol
            return symb.join(module._repr_term(t) for (module, t) in zip(self._sets, term))

        def _latex_term(self, term):
            """
            TESTS::

                sage: F = CombinatorialFreeModule(ZZ, [1,2,3], prefix='x')
                sage: G = CombinatorialFreeModule(ZZ, [1,2,3,4], prefix='y')
                sage: f =   F.monomial(1) + 2 * F.monomial(2)
                sage: g = 2*G.monomial(3) +     G.monomial(4)
                sage: latex(tensor([f, g])) # indirect doctest
                2x_{1} \otimes y_{3} + x_{1} \otimes y_{4} + 4x_{2} \otimes y_{3} + 2x_{2} \otimes y_{4}
            """
            symb = " \\otimes "
            return symb.join(module._latex_term(t) for (module, t) in zip(self._sets, term))

        @cached_method
        def tensor_constructor(self, modules):
            r"""
            INPUT:

             - ``modules`` -- a tuple `(F_1,\dots,F_n)` of
               free modules whose tensor product is self

            Returns the canonical multilinear morphism from
            `F_1 \times \dots \times F_n` to `F_1 \otimes \dots \otimes F_n`

            EXAMPLES::

                sage: F = CombinatorialFreeModule(ZZ, [1,2]); F.__custom_name = "F"
                sage: G = CombinatorialFreeModule(ZZ, [3,4]); G.__custom_name = "G"
                sage: H = CombinatorialFreeModule(ZZ, [5,6]); H.rename("H")

                sage: f =   F.monomial(1) + 2 * F.monomial(2)
                sage: g = 2*G.monomial(3) +     G.monomial(4)
                sage: h =   H.monomial(5) +     H.monomial(6)
                sage: FG  = tensor([F, G   ])
                sage: phi_fg = FG.tensor_constructor((F, G))
                sage: phi_fg(f,g)
                2*B[1] # B[3] + B[1] # B[4] + 4*B[2] # B[3] + 2*B[2] # B[4]

                sage: FGH = tensor([F, G, H])
                sage: phi_fgh = FGH.tensor_constructor((F, G, H))
                sage: phi_fgh(f, g, h)
                2*B[1] # B[3] # B[5] + 2*B[1] # B[3] # B[6] + B[1] # B[4] # B[5] + B[1] # B[4] # B[6] + 4*B[2] # B[3] # B[5] + 4*B[2] # B[3] # B[6] + 2*B[2] # B[4] # B[5] + 2*B[2] # B[4] # B[6]

                sage: phi_fg_h = FGH.tensor_constructor((FG, H))
                sage: phi_fg_h(phi_fg(f, g), h)
                2*B[1] # B[3] # B[5] + 2*B[1] # B[3] # B[6] + B[1] # B[4] # B[5] + B[1] # B[4] # B[6] + 4*B[2] # B[3] # B[5] + 4*B[2] # B[3] # B[6] + 2*B[2] # B[4] # B[5] + 2*B[2] # B[4] # B[6]
            """
            assert(module in ModulesWithBasis(self.base_ring()) for module in modules)
            assert(sage.categories.tensor.tensor(modules) == self)
            # a list l such that l[i] is True if modules[i] is readily a tensor product
            is_tensor = [isinstance(module, CombinatorialFreeModule_Tensor) for module in modules]
            # the tensor_constructor, on basis elements
            result = self.monomial * CartesianProductWithFlattening(is_tensor) #.
            # TODO: make this into an element of Hom( A x B, C ) when those will exist
            for i in range(0, len(modules)):
                result = modules[i]._module_morphism(result, position = i, codomain = self)
            return result

        def _tensor_of_elements(self, elements):
            """
            Returns the tensor product of the specified elements.
            The result should be in self.

            EXAMPLES::

                sage: F = CombinatorialFreeModule(ZZ, [1,2]); F.__custom_name = "F"
                sage: G = CombinatorialFreeModule(ZZ, [3,4]); G.__custom_name = "G"
                sage: H = CombinatorialFreeModule(ZZ, [5,6]); H.rename("H")

                sage: f =   F.monomial(1) + 2 * F.monomial(2)
                sage: g = 2*G.monomial(3) +     G.monomial(4)
                sage: h =   H.monomial(5) +     H.monomial(6)

                sage: GH  = tensor([G, H])
                sage: gh = GH._tensor_of_elements([g, h]); gh
                2*B[3] # B[5] + 2*B[3] # B[6] + B[4] # B[5] + B[4] # B[6]

                sage: FGH = tensor([F, G, H])
                sage: FGH._tensor_of_elements([f, g, h])
                2*B[1] # B[3] # B[5] + 2*B[1] # B[3] # B[6] + B[1] # B[4] # B[5] + B[1] # B[4] # B[6] + 4*B[2] # B[3] # B[5] + 4*B[2] # B[3] # B[6] + 2*B[2] # B[4] # B[5] + 2*B[2] # B[4] # B[6]

                sage: FGH._tensor_of_elements([f, gh])
                2*B[1] # B[3] # B[5] + 2*B[1] # B[3] # B[6] + B[1] # B[4] # B[5] + B[1] # B[4] # B[6] + 4*B[2] # B[3] # B[5] + 4*B[2] # B[3] # B[6] + 2*B[2] # B[4] # B[5] + 2*B[2] # B[4] # B[6]
            """
            return self.tensor_constructor(tuple(element.parent() for element in elements))(*elements)

        def _coerce_map_from_(self, R):
            """
            Return ``True`` if there is a coercion from ``R`` into ``self`` and
            ``False`` otherwise.  The things that coerce into ``self`` are:

            - Anything with a coercion into ``self.base_ring()``.

            - A tensor algebra whose factors have a coercion into the
              corresponding factors of ``self``.

            TESTS::

                sage: C = CombinatorialFreeModule(ZZ, ZZ)
                sage: C2 = CombinatorialFreeModule(ZZ, NN)
                sage: M = C.module_morphism(lambda x: C2.monomial(abs(x)), codomain=C2)
                sage: M.register_as_coercion()
                sage: C2(C.basis()[3])
                B[3]
                sage: C2(C.basis()[3] + C.basis()[-3])
                2*B[3]
                sage: S = C.tensor(C)
                sage: S2 = C2.tensor(C2)
                sage: S2.has_coerce_map_from(S)
                True
                sage: S.has_coerce_map_from(S2)
                False
                sage: S.an_element()
                3*B[0] # B[-1] + 2*B[0] # B[0] + 2*B[0] # B[1]
                sage: S2(S.an_element())
                2*B[0] # B[0] + 5*B[0] # B[1]

            ::

                sage: C = CombinatorialFreeModule(ZZ, Set([1,2]))
                sage: D = CombinatorialFreeModule(ZZ, Set([2,4]))
                sage: f = C.module_morphism(on_basis=lambda x: D.monomial(2*x), codomain=D)
                sage: f.register_as_coercion()
                sage: T = tensor((C,C))
                sage: p = D.an_element()
                sage: T(tensor((p,p)))
                Traceback (most recent call last):
                ...
                NotImplementedError
                sage: T = tensor((D,D))
                sage: p = C.an_element()
                sage: T(tensor((p,p)))
                4*B[2] # B[2] + 4*B[2] # B[4] + 4*B[4] # B[2] + 4*B[4] # B[4]
            """
            if R in ModulesWithBasis(self.base_ring()).TensorProducts() \
                    and isinstance(R, CombinatorialFreeModule_Tensor) \
                    and len(R._sets) == len(self._sets) \
                    and all(self._sets[i].has_coerce_map_from(M)
                            for i,M in enumerate(R._sets)):
                modules = R._sets
                vector_map = [self._sets[i].coerce_map_from(M)
                              for i,M in enumerate(modules)]
                return R.module_morphism(lambda x: self._tensor_of_elements(
                        [vector_map[i](M.monomial(x[i]))
                         for i,M in enumerate(modules)]),
                                         codomain=self)

            return super(CombinatorialFreeModule_Tensor, self)._coerce_map_from_(R)

class CartesianProductWithFlattening(object):
    """
    A class for cartesian product constructor, with partial flattening
    """
    def __init__(self, flatten):
        """
        INPUT:

         - ``flatten`` -- a tuple of booleans

        This constructs a callable which accepts ``len(flatten)``
        arguments, and builds a tuple out them. When ``flatten[i]``,
        the i-th argument itself should be a tuple which is flattened
        in the result.

            sage: from sage.combinat.free_module import CartesianProductWithFlattening
            sage: CartesianProductWithFlattening([True, False, True, True])
            <sage.combinat.free_module.CartesianProductWithFlattening object at ...>

        """
        self._flatten = flatten

    def __call__(self, *indices):
        """
        EXAMPLES::

            sage: from sage.combinat.free_module import CartesianProductWithFlattening
            sage: cp = CartesianProductWithFlattening([True, False, True, True])
            sage: cp((1,2), (3,4), (5,6), (7,8))
            (1, 2, (3, 4), 5, 6, 7, 8)
            sage: cp((1,2,3), 4, (5,6), (7,8))
            (1, 2, 3, 4, 5, 6, 7, 8)

        """
        return sum( (i if flatten else (i,) for (i,flatten) in zip(indices, self._flatten) ), ())


# TODO: find a way to avoid this hack to allow for cross references
CombinatorialFreeModule.Tensor = CombinatorialFreeModule_Tensor


class CombinatorialFreeModule_CartesianProduct(CombinatorialFreeModule):
    """
    An implementation of cartesian products of modules with basis

    EXAMPLES:

    We construct two free modules, assign them short names, and construct their cartesian product::

        sage: F = CombinatorialFreeModule(ZZ, [4,5]); F.__custom_name = "F"
        sage: G = CombinatorialFreeModule(ZZ, [4,6]); G.__custom_name = "G"
        sage: H = CombinatorialFreeModule(ZZ, [4,7]); H.__custom_name = "H"
        sage: S = cartesian_product([F, G])
        sage: S
        F (+) G
        sage: S.basis()
        Lazy family (Term map from Disjoint union of Family ({4, 5}, {4, 6}) to F (+) G(i))_{i in Disjoint union of Family ({4, 5}, {4, 6})}

    Note that the indices of the basis elements of F and G intersect non
    trivially. This is handled by forcing the union to be disjoint::

        sage: list(S.basis())
        [B[(0, 4)], B[(0, 5)], B[(1, 4)], B[(1, 6)]]

    We now compute the cartesian product of elements of free modules::

        sage: f =   F.monomial(4) + 2 * F.monomial(5)
        sage: g = 2*G.monomial(4) +     G.monomial(6)
        sage: h =   H.monomial(4) +     H.monomial(7)
        sage: cartesian_product([f,g])
        B[(0, 4)] + 2*B[(0, 5)] + 2*B[(1, 4)] + B[(1, 6)]
        sage: cartesian_product([f,g,h])
        B[(0, 4)] + 2*B[(0, 5)] + 2*B[(1, 4)] + B[(1, 6)] + B[(2, 4)] + B[(2, 7)]
        sage: cartesian_product([f,g,h]).parent()
        F (+) G (+) H

    TODO: choose an appropriate semantic for cartesian products of cartesian products (associativity?)::

        sage: S = cartesian_product([cartesian_product([F, G]), H]) # todo: not implemented
        F (+) G (+) H
    """

    def __init__(self, modules, **options):
        r"""
        TESTS::

            sage: F = CombinatorialFreeModule(ZZ, [2,4,5])
            sage: G = CombinatorialFreeModule(ZZ, [2,4,7])
            sage: cartesian_product([F, G])
            Free module generated by {2, 4, 5} over Integer Ring (+) Free module generated by {2, 4, 7} over Integer Ring
        """
        assert(len(modules) > 0) # TODO: generalize to a family or tuple
        R = modules[0].base_ring()
        assert(all(module in ModulesWithBasis(R)) for module in modules)
        # should check the base ring
        self._sets = modules
        CombinatorialFreeModule.__init__(self, R,
            DisjointUnionEnumeratedSets(
                [module.basis().keys() for module in modules], keepkey=True),
            **options)

    def _sets_keys(self):
        """
        In waiting for self._sets.keys()

        TESTS::

            sage: F = CombinatorialFreeModule(ZZ, [2,4,5])
            sage: G = CombinatorialFreeModule(ZZ, [2,4,7])
            sage: CP = cartesian_product([F, G])
            sage: CP._sets_keys()
            [0, 1]
        """
        return range(len(self._sets))

    def _repr_(self):
        """
        TESTS::

        sage: F = CombinatorialFreeModule(ZZ, [2,4,5])
        sage: CP = cartesian_product([F, F]); CP  # indirect doctest
        Free module generated by {2, 4, 5} over Integer Ring (+) Free module generated by {2, 4, 5} over Integer Ring
        sage: F.__custom_name = "F"; CP
        F (+) F
        """
        from sage.categories.cartesian_product import cartesian_product
        return cartesian_product.symbol.join(["%s"%module for module in self._sets])
        # TODO: make this overridable by setting _name

    @cached_method
    def summand_embedding(self, i):
        """
        Returns the natural embedding morphism of the i-th summand of self into self

        INPUTS:

         - ``i`` -- an integer

        EXAMPLES::

            sage: F = CombinatorialFreeModule(ZZ, [4,5]); F.__custom_name = "F"
            sage: G = CombinatorialFreeModule(ZZ, [4,6]); G.__custom_name = "G"
            sage: S = cartesian_product([F, G])
            sage: phi = S.summand_embedding(0)
            sage: phi(F.monomial(4) + 2 * F.monomial(5))
            B[(0, 4)] + 2*B[(0, 5)]
            sage: phi(F.monomial(4) + 2 * F.monomial(6)).parent() == S
            True
            sage: phi(G.monomial(4)) # not implemented Should raise an error!  problem: G(F.monomial(4)) does not complain!!!!
        """
        assert i in self._sets_keys()
        return self._sets[i]._module_morphism(lambda t: self.monomial((i,t)), codomain = self)

    @cached_method
    def summand_projection(self, i):
        """
        Returns the natural projection onto the i-th summand of self

        INPUTS:

         - ``i`` -- an integer

        EXAMPLE::

            sage: F = CombinatorialFreeModule(ZZ, [4,5]); F.__custom_name = "F"
            sage: G = CombinatorialFreeModule(ZZ, [4,6]); G.__custom_name = "G"
            sage: S = cartesian_product([F, G])
            sage: x = S.monomial((0,4)) + 2 * S.monomial((0,5)) + 3 * S.monomial((1,6))
            sage: S.summand_projection(0)(x)
            B[4] + 2*B[5]
            sage: S.summand_projection(1)(x)
            3*B[6]
            sage: S.summand_projection(0)(x).parent() == F
            True
            sage: S.summand_projection(1)(x).parent() == G
            True
        """
        assert i in self._sets_keys()
        module = self._sets[i]
        return self._module_morphism(lambda (j,t): module.monomial(t) if i == j else module.zero(), codomain = module)

    def _cartesian_product_of_elements(self, elements):
        """
        Returns the cartesian product of the elements

        INPUT:

         - ``elements`` - a tuple with one element of each summand of self

        EXAMPLES::

            sage: F = CombinatorialFreeModule(ZZ, [4,5]); F.__custom_name = "F"
            sage: G = CombinatorialFreeModule(ZZ, [4,6]); G.__custom_name = "G"
            sage: S = cartesian_product([F, G])
            sage: f =   F.monomial(4) + 2 * F.monomial(5)
            sage: g = 2*G.monomial(4) +     G.monomial(6)
            sage: S._cartesian_product_of_elements([f, g])
            B[(0, 4)] + 2*B[(0, 5)] + 2*B[(1, 4)] + B[(1, 6)]
            sage: S._cartesian_product_of_elements([f, g]).parent() == S
            True

        """
        return self.sum(self.summand_embedding(i)(elements[i]) for i in self._sets_keys())

    class Element(CombinatorialFreeModule.Element): # TODO: get rid of this inheritance
        pass

CombinatorialFreeModule.CartesianProduct = CombinatorialFreeModule_CartesianProduct<|MERGE_RESOLUTION|>--- conflicted
+++ resolved
@@ -1260,7 +1260,7 @@
 
         TESTS:
 
-        Regression test for #10127: ``self._indices`` needs to be
+        Regression test for :trac:10127`: ``self._indices`` needs to be
         set early enough, in case the initialization of the categories
         use ``self.basis().keys()``. This occured on several occasions
         in non trivial constructions. In the following example,
@@ -1705,297 +1705,6 @@
         cc = self.get_order()
         return self._from_dict(dict( (cc[index], coeff) for (index,coeff) in vector.iteritems()))
 
-<<<<<<< HEAD
-=======
-    def prefix(self):
-        """
-        Returns the prefix used when displaying elements of self.
-
-        EXAMPLES::
-
-            sage: F = CombinatorialFreeModule(QQ, ['a', 'b', 'c'])
-            sage: F.prefix()
-            'B'
-
-        ::
-
-            sage: X = SchubertPolynomialRing(QQ)
-            sage: X.prefix()
-            'X'
-        """
-        return self._print_options['prefix']
-
-    def print_options(self, **kwds):
-        """
-        Return the current print options, or set an option.
-
-        INPUT: all of the input is optional; if present, it should be
-        in the form of keyword pairs, such as
-        ``latex_bracket='('``.  The allowable keywords are:
-
-        - ``prefix``
-        - ``latex_prefix``
-        - ``bracket``
-        - ``latex_bracket``
-        - ``scalar_mult``
-        - ``latex_scalar_mult``
-        - ``tensor_symbol``
-        - ``monomial_cmp``
-
-        See the documentation for :class:`CombinatorialFreeModule` for
-        descriptions of the effects of setting each of these options.
-
-        OUTPUT: if the user provides any input, set the appropriate
-        option(s) and return nothing.  Otherwise, return the
-        dictionary of settings for print and LaTeX representations.
-
-        EXAMPLES::
-
-            sage: F = CombinatorialFreeModule(ZZ, [1,2,3], prefix='x')
-            sage: F.print_options()
-            {...'prefix': 'x'...}
-            sage: F.print_options(bracket='(')
-            sage: F.print_options()
-            {...'bracket': '('...}
-
-        TESTS::
-
-            sage: sorted(F.print_options().items())
-            [('bracket', '('), ('latex_bracket', False), ('latex_prefix', None), ('latex_scalar_mult', None), ('monomial_cmp', <built-in function cmp>), ('prefix', 'x'), ('scalar_mult', '*'), ('tensor_symbol', None)]
-            sage: F.print_options(bracket='[') # reset
-        """
-        # don't just use kwds.get(...) because I want to distinguish
-        # between an argument like "option=None" and the option not
-        # being there altogether.
-        if kwds:
-            for option in kwds:
-                if option in ['prefix', 'latex_prefix', 'bracket', 'latex_bracket',
-                              'scalar_mult', 'latex_scalar_mult', 'tensor_symbol',
-                              'monomial_cmp'
-                             ]:
-                    self._print_options[option] = kwds[option]
-                else:
-                    raise ValueError, '%s is not a valid print option.' % option
-        else:
-            return self._print_options
-
-    _repr_option_bracket = True
-
-    def _repr_term(self, m):
-        """
-        Returns a string representing the basis element indexed by m.
-
-        The output can be customized by setting any of the following
-        options when initializing the module:
-
-        - prefix
-        - bracket
-        - scalar_mult
-
-        Alternatively, one can use the :meth:`print_options` method
-        to achieve the same effect.  To modify the bracket setting,
-        one can also set ``self._repr_option_bracket`` as long as one
-        has *not* set the ``bracket`` option: if the
-        ``bracket`` option is anything but ``None``, it overrides
-        the value of ``self._repr_option_bracket``.
-
-        See the documentation for :class:`CombinatorialFreeModule` for
-        details on the initialization options.
-
-        .. todo:: rename to ``_repr_monomial``
-
-        EXAMPLES::
-
-            sage: F = CombinatorialFreeModule(QQ, ['a', 'b', 'c'])
-            sage: e = F.basis()
-            sage: e['a'] + 2*e['b']    # indirect doctest
-            B['a'] + 2*B['b']
-
-            sage: F = CombinatorialFreeModule(QQ, ['a', 'b', 'c'], prefix="F")
-            sage: e = F.basis()
-            sage: e['a'] + 2*e['b']    # indirect doctest
-            F['a'] + 2*F['b']
-
-            sage: QS3 = CombinatorialFreeModule(QQ, Permutations(3), prefix="")
-            sage: original_print_options = QS3.print_options()
-            sage: a = 2*QS3([1,2,3])+4*QS3([3,2,1])
-            sage: a                      # indirect doctest
-            2*[[1, 2, 3]] + 4*[[3, 2, 1]]
-
-            sage: QS3.print_options(bracket = False)
-            sage: a              # indirect doctest
-            2*[1, 2, 3] + 4*[3, 2, 1]
-
-            sage: QS3.print_options(prefix='')
-            sage: a              # indirect doctest
-            2*[1, 2, 3] + 4*[3, 2, 1]
-
-            sage: QS3.print_options(bracket="|", scalar_mult=" *@* ")
-            sage: a              # indirect doctest
-            2 *@* |[1, 2, 3]| + 4 *@* |[3, 2, 1]|
-
-            sage: QS3.print_options(**original_print_options) # reset
-
-        TESTS::
-
-            sage: F = CombinatorialFreeModule(QQ, [('a', 'b'), ('c','d')])
-            sage: e = F.basis()
-            sage: e[('a','b')] + 2*e[('c','d')]    # indirect doctest
-            B[('a', 'b')] + 2*B[('c', 'd')]
-        """
-        bracket = self._print_options.get('bracket', None)
-        bracket_d = {"{": "}", "[": "]", "(": ")"}
-        if bracket is None:
-            bracket = self._repr_option_bracket
-        if bracket is True:
-            left = "["
-            right = "]"
-        elif bracket is False:
-            left = ""
-            right = ""
-        elif isinstance(bracket, (tuple, list)):
-            left = bracket[0]
-            right = bracket[1]
-        elif bracket in bracket_d:
-            left = bracket
-            right = bracket_d[bracket]
-        else:
-            left = bracket
-            right = bracket
-        return self.prefix() + left + repr(m) + right # mind the (m), to accept a tuple for m
-
-    def _ascii_art_term(self, el):
-        r"""
-        Return an ascii art representing of the term.
-
-        TESTS::
-
-            sage: R = NonCommutativeSymmetricFunctions(QQ).R()
-            sage: ascii_art(R[1,2,2,4])
-            R
-               ****
-              **
-             **
-             *
-            sage: Partitions.global_options(diagram_str="#", convention="french")
-            sage: ascii_art(R[1,2,2,4])
-            R
-             #
-             ##
-              ##
-               ####
-        """
-        from sage.misc.ascii_art import ascii_art
-        try:
-            if el == self.one_basis():
-                return AsciiArt(["1"])
-        except Exception:
-            pass
-        pref = AsciiArt([self.prefix()])
-        r = pref * (AsciiArt([" "**Integer(len(pref))]) + ascii_art(el))
-        r._baseline = r._h - 1
-        return r
-
-    def _latex_term(self, m):
-        r"""
-        Returns a string for the LaTeX code for the basis element
-        indexed by m.
-
-        The output can be customized by setting any of the following
-        options when initializing the module:
-
-        - prefix
-        - latex_prefix
-        - latex_bracket
-
-        (Alternatively, one can use the :meth:`print_options` method
-        to achieve the same effect.)
-
-        See the documentation for :class:`CombinatorialFreeModule` for
-        details on the initialization options.
-
-        .. todo:: rename to ``_latex_monomial``
-
-        EXAMPLES::
-
-            sage: F = CombinatorialFreeModule(QQ, ['a', 'b', 'c'])
-            sage: e = F.basis()
-            sage: latex(e['a'] + 2*e['b'])    # indirect doctest
-            B_{a} + 2B_{b}
-
-            sage: F = CombinatorialFreeModule(QQ, ['a', 'b', 'c'], prefix="C")
-            sage: e = F.basis()
-            sage: latex(e['a'] + 2*e['b'])    # indirect doctest
-            C_{a} + 2C_{b}
-
-            sage: QS3 = CombinatorialFreeModule(QQ, Permutations(3), prefix="", scalar_mult="*")
-            sage: original_print_options = QS3.print_options()
-            sage: a = 2*QS3([1,2,3])+4*QS3([3,2,1])
-            sage: latex(a)                     # indirect doctest
-            2[1, 2, 3] + 4[3, 2, 1]
-            sage: QS3.print_options(latex_bracket=True)
-            sage: latex(a)                     # indirect doctest
-            2\left[ [1, 2, 3] \right] + 4\left[ [3, 2, 1] \right]
-            sage: QS3.print_options(latex_bracket="(")
-            sage: latex(a)                     # indirect doctest
-            2\left( [1, 2, 3] \right) + 4\left( [3, 2, 1] \right)
-            sage: QS3.print_options(latex_bracket=('\\myleftbracket', '\\myrightbracket'))
-            sage: latex(a)                     # indirect doctest
-            2\myleftbracket [1, 2, 3] \myrightbracket + 4\myleftbracket [3, 2, 1] \myrightbracket
-            sage: QS3.print_options(**original_print_options) # reset
-
-        TESTS::
-
-            sage: F = CombinatorialFreeModule(QQ, [('a', 'b'), (0,1,2)])
-            sage: e = F.basis()
-            sage: latex(e[('a','b')])    # indirect doctest
-            B_{('a', 'b')}
-            sage: latex(2*e[(0,1,2)])    # indirect doctest
-            2B_{\left(0, 1, 2\right)}
-            sage: F = CombinatorialFreeModule(QQ, [('a', 'b'), (0,1,2)], prefix="")
-            sage: e = F.basis()
-            sage: latex(2*e[(0,1,2)])    # indirect doctest
-            2\left(0, 1, 2\right)
-        """
-        from sage.misc.latex import latex
-
-        s = latex(m)
-        if s.find('\\text{\\textt') != -1:
-            # m contains "non-LaTeXed" strings, use string representation
-            s = str(m)
-
-        # dictionary with left-right pairs of "brackets".  put pairs
-        # in here accept \\left and \\right as prefixes.
-        bracket_d = {"{": "\\}", "[": "]", "(": ")", "\\{": "\\}",
-                     "|": "|", "||": "||"}
-        bracket = self._print_options.get('latex_bracket', False)
-        if bracket is True:
-            left = "\\left["
-            right = "\\right]"
-        elif bracket is False:
-            left = ""
-            right = ""
-        elif isinstance(bracket, (tuple, list)):
-            left = bracket[0]
-            right = bracket[1]
-        elif bracket in bracket_d:
-            left = bracket
-            right = bracket_d[bracket]
-            if left == "{":
-                left = "\\{"
-            left = "\\left" + left
-            right = "\\right" + right
-        else:
-            left = bracket
-            right = bracket
-        prefix = self._print_options.get('latex_prefix')
-        if prefix is None:
-            prefix = self._print_options.get('prefix')
-        if prefix == "":
-            return left + s + right
-        return "%s_{%s}" % (prefix, s)
-
->>>>>>> bc33ff08
     def __cmp__(self, other):
         """
         EXAMPLES::
