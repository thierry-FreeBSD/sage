--- conflicted
+++ resolved
@@ -1281,8 +1281,6 @@
         else:
             raise TypeError("not an integer or None: %s" %s)
 
-<<<<<<< HEAD
-
     def LZ_decomposition(self):
         r"""
         Return a list of index of the begining of the block of the Lempel-Ziv
@@ -1337,7 +1335,7 @@
             i += max(1, l)
             iB.append(i)
         return iB
-=======
+
     def _count_and_skip(self, node, (i, j)):
         r"""
         Use count and skip trick to follow the path starting at ``node`` and
@@ -1408,7 +1406,6 @@
         #(i - 1, j) is the label of edge
         i -= 1
         return self._count_and_skip(parent, (i, i + l))
->>>>>>> 56ea6ecf
 
     #####
     # Miscellaneous methods
