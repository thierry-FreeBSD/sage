--- conflicted
+++ resolved
@@ -23,14 +23,8 @@
 #  The full text of the GPL is available at:
 #
 #                  https://www.gnu.org/licenses/
-<<<<<<< HEAD
-#*****************************************************************************
-
-from sage.arith.all import factorial
-=======
 # ****************************************************************************
 from sage.arith.all import factorial, multinomial
->>>>>>> 69d2b2da
 from sage.sets.set import Set, Set_generic
 from sage.categories.finite_enumerated_sets import FiniteEnumeratedSets
 from sage.categories.infinite_enumerated_sets import InfiniteEnumeratedSets
