"""
Implicit Plots
"""

from implicit_surface import ImplicitSurface

def implicit_plot3d(f, xrange, yrange, zrange, **kwds):
    r"""
    Plots an isosurface of a function.

    INPUT:

    -  ``f`` - function

    -  ``xrange`` - a 2-tuple (x_min, x_max) or a 3-tuple (x, x_min, x_max)

    -  ``yrange`` - a 2-tuple (y_min, y_may) or a 3-tuple (y, y_min, y_may)

    -  ``zrange`` - a 2-tuple (z_min, z_maz) or a 3-tuple (z, z_min, z_maz)

    -  ``plot_points`` - (default: "automatic", which is 50) the number of
       function evaluations in each direction. (The number of cubes in the
       marching cubes algorithm will be one less than this). Can be a triple of
       integers, to specify a different resolution in each of x,y,z.

    -  ``contour`` - (default: 0) plot the isosurface f(x,y,z)==contour. Can be a
       list, in which case multiple contours are plotted.

    -  ``region`` - (default: None) If region is given, it must be a Python
       callable. Only segments of the surface where region(x,y,z) returns a
       number >0 will be included in the plot. (Note that returning a Python
       boolean is acceptable, since True == 1 and False == 0).

    EXAMPLES::

        sage: var('x,y,z')
        (x, y, z)

    A simple sphere::

        sage: implicit_plot3d(x^2+y^2+z^2==4, (x, -3, 3), (y, -3,3), (z, -3,3))
        Graphics3d Object

    A nested set of spheres with a hole cut out::

        sage: implicit_plot3d((x^2 + y^2 + z^2), (x, -2, 2), (y, -2, 2), (z, -2, 2), plot_points=60, contour=[1,3,5], \
        ....:                 region=lambda x,y,z: x<=0.2 or y>=0.2 or z<=0.2).show(viewer='tachyon')

    A very pretty example, attributed to Douglas Summers-Stay (`archived page
    <http://web.archive.org/web/20080529033738/http://iat.ubalt.edu/summers/math/platsol.htm>`_)::

        sage: T = RDF(golden_ratio)
        sage: p = 2 - (cos(x + T*y) + cos(x - T*y) + cos(y + T*z) + cos(y - T*z) + cos(z - T*x) + cos(z + T*x))
        sage: r = 4.77
        sage: implicit_plot3d(p, (x, -r, r), (y, -r, r), (z, -r, r), plot_points=40).show(viewer='tachyon')

    As I write this (but probably not as you read it), it's almost Valentine's
    day, so let's try a heart (from http://mathworld.wolfram.com/HeartSurface.html)

    ::

        sage: p = (x^2+9/4*y^2+z^2-1)^3-x^2*z^3-9/(80)*y^2*z^3
        sage: r = 1.5
        sage: implicit_plot3d(p, (x, -r,r), (y, -r,r), (z, -r,r), plot_points=80, color='red', smooth=False).show(viewer='tachyon')

    The same examples also work with the default Jmol viewer; for example::

        sage: T = RDF(golden_ratio)
        sage: p = 2 - (cos(x + T*y) + cos(x - T*y) + cos(y + T*z) + cos(y - T*z) + cos(z - T*x) + cos(z + T*x))
        sage: r = 4.77
        sage: implicit_plot3d(p, (x, -r, r), (y, -r, r), (z, -r, r), plot_points=40).show()

    Here we use smooth=True with a Tachyon graph::

        sage: implicit_plot3d(x^2 + y^2 + z^2, (x, -2, 2), (y, -2, 2), (z, -2, 2), contour=4, smooth=True)
        Graphics3d Object

    We explicitly specify a gradient function (in conjunction with smooth=True)
    and invert the normals::

        sage: gx = lambda x, y, z: -(2*x + y^2 + z^2)
        sage: gy = lambda x, y, z: -(x^2 + 2*y + z^2)
        sage: gz = lambda x, y, z: -(x^2 + y^2 + 2*z)
        sage: implicit_plot3d(x^2+y^2+z^2, (x, -2, 2), (y, -2, 2), (z, -2, 2), contour=4, \
        ....:     plot_points=40, smooth=True, gradient=(gx, gy, gz)).show(viewer='tachyon')

    A graph of two metaballs interacting with each other::

        sage: def metaball(x0, y0, z0): return 1 / ((x-x0)^2 + (y-y0)^2 + (z-z0)^2)
        sage: implicit_plot3d(metaball(-0.6, 0, 0) + metaball(0.6, 0, 0), (x, -2, 2), (y, -2, 2), (z, -2, 2), plot_points=60, contour=2)
        Graphics3d Object

    MANY MORE EXAMPLES:

    A kind of saddle::

        sage: implicit_plot3d(x^3 + y^2 - z^2, (x, -2, 2), (y, -2, 2), (z, -2, 2), plot_points=60, contour=0)
        Graphics3d Object

    A smooth surface with six radial openings::

        sage: implicit_plot3d(-(cos(x) + cos(y) + cos(z)), (x, -4, 4), (y, -4, 4), (z, -4, 4))
        Graphics3d Object

    A cube composed of eight conjoined blobs::

        sage: implicit_plot3d(x^2 + y ^2 + z^2 +cos(4*x)+cos(4*y)+cos(4*z)-0.2, (x, -2, 2), (y, -2, 2), (z, -2, 2))
        Graphics3d Object

    A variation of the blob cube featuring heterogeneously sized blobs::

        sage: implicit_plot3d(x^2 + y ^2 + z^2 +sin(4*x) + sin(4*y) + sin(4*z) -1, (x, -2, 2), (y, -2, 2), (z, -2, 2))
        Graphics3d Object

    A klein bottle::

        sage: implicit_plot3d((x^2+y^2+z^2+2*y-1)*((x^2+y^2+z^2-2*y-1)^2-8*z^2)+16*x*z*(x^2+y^2+z^2-2*y-1), (x, -3, 3), (y, -3.1, 3.1), (z, -4, 4))
        Graphics3d Object

    A lemniscate::

        sage: implicit_plot3d(4*x^2*(x^2+y^2+z^2+z)+y^2*(y^2+z^2-1), (x, -0.5, 0.5), (y, -1, 1), (z, -1, 1))
        Graphics3d Object

    Drope::

        sage: implicit_plot3d(z - 4*x*exp(-x^2-y^2), (x, -2, 2), (y, -2, 2), (z, -1.7, 1.7))
        Graphics3d Object

    A cube with a circular aperture on each face::

        sage: implicit_plot3d(((1/2.3)^2 *(x^2 + y^2 + z^2))^-6 + ( (1/2)^8 * (x^8 + y^8 + z^8) )^6 -1, (x, -2, 2), (y, -2, 2), (z, -2, 2))
        Graphics3d Object

    A simple hyperbolic surface::

        sage: implicit_plot3d(x*x + y - z*z, (x, -1, 1), (y, -1, 1), (z, -1, 1))
        Graphics3d Object

    A hyperboloid::

        sage: implicit_plot3d(x^2 + y^2 - z^2 -0.3, (x, -2, 2), (y, -2, 2), (z, -1.8, 1.8))
        Graphics3d Object

    Duplin cycloid::

        sage: implicit_plot3d((2^2 - 0^2 - (2 + 2.1)^2) * (2^2 - 0^2 - (2 - 2.1)^2)*(x^4+y^4+z^4)+ 2*((2^2 - 0^2 - (2 + 2.1)^2 )*(2^2 - 0^2 - (2 - 2.1)^2)* (x^2 * y^2+x^2 * z^2+y^2 * z^2))+2* 2^2 *((-0^2-2^2+2^2+2.1^2)* (2 *x *2+2* y* 0-2^2)-4*0 *2.1^2 *y)*(x^2+y^2+z^2)+ 4 * 2^4 * (2 *x+0 *y)* (-2^2+0 * y+2 * x)+4* 2^4 * 2.1^2 * y^2+2^8, (x, -2, 2.2), (y, -2, 2), (z, -1.3, 1.3))
        Graphics3d Object

    Sinus::

        sage: implicit_plot3d(sin(pi*((x)^2+(y)^2))/2 +z, (x, -1, 1), (y, -1, 1), (z, -1, 1))
        Graphics3d Object

    A torus::

        sage: implicit_plot3d((sqrt(x*x+y*y)-3)^2 + z*z - 1, (x, -4, 4), (y, -4, 4), (z, -1, 1))
        Graphics3d Object

    An octahedron::

        sage: implicit_plot3d(abs(x)+abs(y)+abs(z) - 1, (x, -1, 1), (y, -1, 1), (z, -1, 1))
        Graphics3d Object

    A cube::

        sage: implicit_plot3d(x^100 + y^100 + z^100 -1, (x, -2, 2), (y, -2, 2), (z, -2, 2))
        Graphics3d Object

    Toupie::

        sage: implicit_plot3d((sqrt(x*x+y*y)-3)^3 + z*z - 1, (x, -4, 4), (y, -4, 4), (z, -6, 6))
        Graphics3d Object

    A cube with rounded edges::

        sage: implicit_plot3d(x^4 + y^4 + z^4 - (x^2 + y^2 + z^2), (x, -2, 2), (y, -2, 2), (z, -2, 2))
        Graphics3d Object

    Chmutov::

        sage: implicit_plot3d(x^4 + y^4 + z^4 - (x^2 + y^2 + z^2-0.3), (x, -1.5, 1.5), (y, -1.5, 1.5), (z, -1.5, 1.5))
        Graphics3d Object

    Further Chutmov::

        sage: implicit_plot3d(2*(x^2*(3-4*x^2)^2+y^2*(3-4*y^2)^2+z^2*(3-4*z^2)^2) -3, (x, -1.3, 1.3), (y, -1.3, 1.3), (z, -1.3, 1.3))
        Graphics3d Object

    Clebsch::

        sage: implicit_plot3d(81*(x^3+y^3+z^3)-189*(x^2*y+x^2*z+y^2*x+y^2*z+z^2*x+z^2*y) +54*x*y*z+126*(x*y+x*z+y*z)-9*(x^2+y^2+z^2)-9*(x+y+z)+1, (x, -1, 1), (y, -1, 1), (z, -1, 1))
        Graphics3d Object

    Looks like a water droplet::

        sage: implicit_plot3d(x^2 +y^2 -(1-z)*z^2, (x, -1.5, 1.5), (y, -1.5, 1.5), (z, -1, 1))
        Graphics3d Object

    Sphere in a cage::

        sage: implicit_plot3d((x^8 + z^30 + y^8 - (x^4 + z^50 + y^4 -0.3))*(x^2 + y^2 + z^2 -0.5), (x, -1.2, 1.2), (y, -1.3, 1.3), (z, -1.5, 1.5))
        Graphics3d Object

    Ortho circle::

        sage: implicit_plot3d(((x^2 + y^2 - 1)^2 + z^2)* ((y^2 + z^2 - 1)^2 + x^2)* ((z^2 + x^2 - 1)^2 + y^2) - 0.075^2 *(1 + 3* (x^2 + y^2 + z^2)), (x, -1.5, 1.5), (y, -1.5, 1.5), (z, -1.5, 1.5))
        Graphics3d Object

    Cube sphere::

        sage: implicit_plot3d(12 - ((1/2.3)^2 *(x^2 + y^2 + z^2))^-6 - ( (1/2)^8 * (x^8 + y^8 + z^8) )^6, (x, -2, 2), (y, -2, 2), (z, -2, 2))
        Graphics3d Object

    Two cylinders intersect to make a cross::

        sage: implicit_plot3d((x^2 + y^2 - 1) * ( x^2 + z^2 - 1) - 1, (x, -3, 3), (y, -3, 3), (z, -3, 3))
        Graphics3d Object

    Three cylinders intersect in a similar fashion::

        sage: implicit_plot3d((x^2 + y^2 - 1) * ( x^2 + z^2 - 1)* ( y^2 + z^2 - 1) - 1, (x, -3, 3), (y, -3, 3), (z, -3, 3))
        Graphics3d Object

    A sphere-ish object with twelve holes, four on each XYZ plane::

        sage: implicit_plot3d(3*(cos(x) + cos(y) + cos(z)) + 4* cos(x) * cos(y) * cos(z), (x, -3, 3), (y, -3, 3), (z, -3, 3))
        Graphics3d Object

    A gyroid::

        sage: implicit_plot3d(cos(x) * sin(y) + cos(y) * sin(z) + cos(z) * sin(x), (x, -4, 4), (y, -4, 4), (z, -4, 4))
        Graphics3d Object

    Tetrahedra::

        sage: implicit_plot3d((x^2 + y^2 + z^2)^2 + 8*x*y*z - 10*(x^2 + y^2 + z^2) + 25, (x, -4, 4), (y, -4, 4), (z, -4, 4))
        Graphics3d Object

    TESTS:

    Test a separate resolution in the X direction; this should look like a
    regular sphere::

        sage: implicit_plot3d(x^2 + y^2 + z^2, (x, -2, 2), (y, -2, 2), (z, -2, 2), plot_points=(10, 40, 40), contour=4)
        Graphics3d Object

    Test using different plot ranges in the different directions; each
    of these should generate half of a sphere.  Note that we need to use
    the ``aspect_ratio`` keyword to make it look right with the unequal
    plot ranges::

        sage: implicit_plot3d(x^2 + y^2 + z^2, (x, 0, 2), (y, -2, 2), (z, -2, 2), contour=4, aspect_ratio=1)
        Graphics3d Object

        sage: implicit_plot3d(x^2 + y^2 + z^2, (x, -2, 2), (y, 0, 2), (z, -2, 2), contour=4, aspect_ratio=1)
        Graphics3d Object

        sage: implicit_plot3d(x^2 + y^2 + z^2, (x, -2, 2), (y, -2, 2), (z, 0, 2), contour=4, aspect_ratio=1)
        Graphics3d Object

    Extra keyword arguments will be passed to show()::

        sage: implicit_plot3d(x^2 + y^2 + z^2, (x, -2, 2), (y, -2, 2), (z, -2, 2), contour=4, viewer='tachyon')
        Graphics3d Object

    An implicit plot that doesn't include any surface in the view volume
    produces an empty plot::

        sage: implicit_plot3d(x^2 + y^2 + z^2 - 5000, (x, -2, 2), (y, -2, 2), (z, -2, 2), plot_points=6)
        Graphics3d Object

    Make sure that implicit_plot3d doesn't error if the function cannot
    be symbolically differentiated::

        sage: implicit_plot3d(max_symbolic(x, y^2) - z, (x, -2, 2), (y, -2, 2), (z, -2, 2), plot_points=6)
<<<<<<< HEAD
        Graphics3d Object
=======
    
    One can color the surface according to a coloring function and a colormap,
    using the keyword ``color_data``::

        sage: t = (sin(2*y+3*z)**2).function(x,y,z)
        sage: cm = colormaps.gist_rainbow
        sage: G = implicit_plot3d(x^2 + y^2 + z^2, (x,-2, 2), (y,-2, 2),
        ....:  (z,-2, 2), contour=4, color_data=(t,cm), plot_points=60)
        sage: G.show(viewer='tachyon')

    Warning: this kind of coloring cannot currently be visualized using
    Jmol. It works with the options ``viewer='tachyon'`` and
    ``viewer='canvas3d'`` (in the notebook), and can be saved as an x3d file.
>>>>>>> e28acd51
    """
    # These options aren't fully implemented yet:

    # These options, related to rendering with smooth shading, are irrelevant
    # since IndexFaceSet does not support surface normals:
    # smooth: (default: False) Whether to use vertex normals to produce a
    #   smooth-looking surface. False is slightly faster.
    # gradient: (default: None) If smooth is True (the default), then
    #   Tachyon rendering needs vertex normals. In that case, if gradient is None
    #   (the default), then we try to differentiate the function to get the
    #   gradient. If that fails, then we use central differencing on the scalar
    #   field. But it's also possible to specify the gradient; this must be either
    #   a single python callable that takes (x,y,z) and returns a tuple (dx,dy,dz)
    #   or a tuple of three callables that each take (x,y,z) and return dx, dy, dz
    #   respectively.


    G = ImplicitSurface(f, xrange, yrange, zrange, **kwds)
    G._set_extra_kwds(kwds)
    return G
<|MERGE_RESOLUTION|>--- conflicted
+++ resolved
@@ -274,9 +274,7 @@
     be symbolically differentiated::
 
         sage: implicit_plot3d(max_symbolic(x, y^2) - z, (x, -2, 2), (y, -2, 2), (z, -2, 2), plot_points=6)
-<<<<<<< HEAD
-        Graphics3d Object
-=======
+        Graphics3d Object
     
     One can color the surface according to a coloring function and a colormap,
     using the keyword ``color_data``::
@@ -290,7 +288,6 @@
     Warning: this kind of coloring cannot currently be visualized using
     Jmol. It works with the options ``viewer='tachyon'`` and
     ``viewer='canvas3d'`` (in the notebook), and can be saved as an x3d file.
->>>>>>> e28acd51
     """
     # These options aren't fully implemented yet:
 
