"""
PARI C-library interface

AUTHORS:
    -- William Stein (2006-03-01): updated to work with PARI 2.2.12-beta
             (this involved changing almost every doc strings, among other
             things; the precision behavior of PARI seems to change
             from any version to the next...).
    -- William Stein (2006-03-06): added newtonpoly
    -- Justin Walker: contributed some of the function definitions
    -- Gonzalo Tornaria: improvements to conversions; much better error handling.

EXAMPLES:
    sage: pari('5! + 10/x')
    (120*x + 10)/x
    sage: pari('intnum(x=0,13,sin(x)+sin(x^2) + x)')
    85.18856819515268446242866615                # 32-bit
    85.188568195152684462428666150825866897      # 64-bit
    sage: f = pari('x^3-1')
    sage: v = f.factor(); v
    [x - 1, 1; x^2 + x + 1, 1]
    sage: v[0]   # indexing is 0-based unlike in GP.
    [x - 1, x^2 + x + 1]~
    sage: v[1]
    [1, 1]~

Arithmetic obeys the usual coercion rules.
    sage: type(pari(1) + 1)
    <type 'sage.libs.pari.gen.gen'>
    sage: type(1 + pari(1))
    <type 'sage.libs.pari.gen.gen'>
"""

import math
import types
from sage.misc.misc import xsrange
import sage.structure.coerce
import operator
from sage.structure.element cimport ModuleElement, RingElement, Element
from sage.structure.parent cimport Parent

#include '../../ext/interrupt.pxi'
include 'pari_err.pxi'
include 'setlvalue.pxi'
include '../../ext/stdsage.pxi'

# The unique running Pari instance.
cdef PariInstance pari_instance, P
#pari_instance = PariInstance(200000000, 500000)
#pari_instance = PariInstance(100000000, 500000)
pari_instance = PariInstance(75000000, 500000)
#pari_instance = PariInstance(50000000, 500000)
P = pari_instance   # shorthand notation

# so Galois groups are represented in a sane way
# See the polgalois section of the PARI users manual.
new_galois_format = 1

cdef pari_sp mytop

# keep track of the stack
cdef pari_sp stack_avma

# real precision
cdef unsigned long prec
prec = GP_DATA.fmt.sigd

# Also a copy of PARI accessible from external pure python code.
pari = pari_instance

# temp variables
cdef GEN t0,t1,t2,t3,t4

cdef t0GEN(x):
    global t0
    t0 = P.toGEN(x)

cdef t1GEN(x):
    global t1
    t1 = P.toGEN(x)

cdef t2GEN(x):
    global t2
    t2 = P.toGEN(x)

cdef t3GEN(x):
    global t3
    t3 = P.toGEN(x)

cdef t4GEN(x):
    global t4
    t4 = P.toGEN(x)

cdef class gen(sage.structure.element.RingElement):
    """
    Python extension class that models the PARI GEN type.
    """
    def __init__(self):
        self.b = 0
        self._parent = P

    def parent(self):
        return pari_instance

    cdef void init(self, GEN g, pari_sp b):
        """
            g -- PARI GEN
            b -- pointer to memory chunk where PARI gen lives
                 (if nonzero then this memory is freed when the object
                  goes out of scope)
        """
        self.g = g
        self.b = b
        self._parent = P

    def __dealloc__(self):
        if self.b:
            sage_free(<void*> self.b)

    def __repr__(self):
        return P.GEN_to_str(self.g)

    def __hash__(self):
        return hash(P.GEN_to_str(self.g))

    def _testclass(self):
        import test
        T = test.testclass()
        T._init(self)
        return T

    cdef GEN _gen(self):
        return self.g

    def list(self):
        if typ(self.g) == t_POL:
            raise NotImplementedError, \
                "please report, t_POL.list() is broken, should not be used!"
        if typ(self.g) == t_SER:
            raise NotImplementedError, \
                "please report, t_SER.list() is broken, should not be used!"
        #return list(self.Vecrev())
        return list(self.Vec())

    def __reduce__(self):
        """
        EXAMPLES:
            sage: f = pari('x^3 - 3')
            sage: loads(dumps(f)) == f
            True
        """
        s = str(self)
        import sage.libs.pari.gen_py
        return sage.libs.pari.gen_py.pari, (s,)

    cdef ModuleElement _add_c_impl(self, ModuleElement right):
        _sig_on
        return P.new_gen(gadd(self.g, (<gen>right).g))

    def _add_unsafe(gen self, gen right):
        """
        VERY FAST addition of self and right on stack (and leave on
        stack) without any type checking.

        Basically, this is often about 10 times faster than just typing "self + right".
        The drawback is that (1) if self + right would give an error in PARI, it will
        totally crash SAGE, and (2) the memory used by self + right is *never*
        returned -- it gets allocated on the PARI stack and will never be freed.

        EXAMPLES:
            sage: pari(2)._add_unsafe(pari(3))
            5
        """
        global mytop
        cdef GEN z
        cdef gen w
        z = gadd(self.g, right.g)
        w = PY_NEW(gen)
        w.init(z,0)
        mytop = avma
        return w

    cdef ModuleElement _sub_c_impl(self, ModuleElement right):
        _sig_on
        return P.new_gen(gsub(self.g, (<gen> right).g))

    def _sub_unsafe(gen self, gen right):
        """
        VERY FAST subtraction of self and right on stack (and leave on
        stack) without any type checking.

        Basically, this is often about 10 times faster than just typing "self - right".
        The drawback is that (1) if self - right would give an error in PARI, it will
        totally crash SAGE, and (2) the memory used by self + right is *never*
        returned -- it gets allocated on the PARI stack and will never be freed.

        EXAMPLES:
            sage: pari(2)._sub_unsafe(pari(3))
            -1
        """
        global mytop
        cdef GEN z
        cdef gen w
        z = gsub(self.g, right.g)
        w = PY_NEW(gen)
        w.init(z, 0)
        mytop = avma
        return w

    cdef RingElement _mul_c_impl(self, RingElement right):
        _sig_on
        return P.new_gen(gmul(self.g, (<gen>right).g))

    def _mul_unsafe(gen self, gen right):
        """
        VERY FAST multiplication of self and right on stack (and leave on
        stack) without any type checking.

        Basically, this is often about 10 times faster than just typing "self * right".
        The drawback is that (1) if self - right would give an error in PARI, it will
        totally crash SAGE, and (2) the memory used by self + right is *never*
        returned -- it gets allocated on the PARI stack and will never be freed.

        EXAMPLES:
            sage: pari(2)._mul_unsafe(pari(3))
            6
        """
        global mytop
        cdef GEN z
        cdef gen w
        z = gmul(self.g, right.g)
        w = PY_NEW(gen)
        w.init(z, 0)
        mytop = avma
        return w

    cdef RingElement _div_c_impl(self, RingElement right):
        _sig_on
        return P.new_gen(gdiv(self.g, (<gen>right).g))

    def _div_unsafe(gen self, gen right):
        """
        VERY FAST division of self and right on stack (and leave on
        stack) without any type checking.

        Basically, this is often about 10 times faster than just typing "self / right".
        The drawback is that (1) if self - right would give an error in PARI, it will
        totally crash SAGE, and (2) the memory used by self + right is *never*
        returned -- it gets allocated on the PARI stack and will never be freed.

        EXAMPLES:
            sage: pari(2)._div_unsafe(pari(3))
            2/3
        """
        global mytop
        cdef GEN z
        cdef gen w
        z = gdiv(self.g, right.g)
        w = PY_NEW(gen)
        w.init(z, 0)
        mytop = avma
        return w

    #################################################################

    def _mod(gen self, gen other):
        _sig_on
        return P.new_gen(gmod(self.g, other.g))

    def __mod__(self, other):
        if isinstance(self, gen) and isinstance(other, gen):
            return self._mod(other)
        return sage.structure.coerce.bin_op(self, other, operator.mod)

    def __pow__(self, n, m):
        t0GEN(self)
        t1GEN(n)
        _sig_on
        return P.new_gen(gpow(t0, t1, prec))

    def __neg__(gen self):
        _sig_on
        return P.new_gen(gneg(self.g))

    def __xor__(gen self, n):
        raise RuntimeError, "Use ** for exponentiation, not '^', which means xor\n"+\
              "in Python, and has the wrong precedence."

    def __rshift__(gen self, long n):
        _sig_on
        return P.new_gen(gshift(self.g, -n))

    def __lshift__(gen self, long n):
        _sig_on
        return P.new_gen(gshift(self.g, n))

    def __invert__(gen self):
        _sig_on
        return P.new_gen(ginv(self.g))

    ###########################################
    # ACCESS
    ###########################################
    #def __getattr__(self, attr):
    def getattr(self, attr):
        t0GEN(str(self) + '.' + str(attr))
        return self.new_gen(t0)

    def __getitem__(gen self, n):
        """
        Return a *copy* of the nth entry.

        The indexing is 0-based, like in Python.  However, *copying*
        the nth entry instead of returning reference is different
        than what one usually does in Python.  However, we do it
        this way for consistency with the PARI/GP interpreter, which
        does make copies.

        EXAMPLES:
            sage: p = pari('1 + 2*x + 3*x^2')
            sage: p[0]
            1
            sage: p[2]
            3
            sage: p[100]
            0
            sage: p[-1]
            0
            sage: q = pari('x^2 + 3*x^3 + O(x^6)')
            sage: q[3]
            3
            sage: q[5]
            0
            sage: q[6]
            Traceback (most recent call last):
            ...
            IndexError: index out of bounds
            sage: m = pari('[1,2;3,4]')
            sage: m[0]
            [1, 3]~
            sage: m[1,0]
            3
            sage: l = pari('List([1,2,3])')
            sage: l[1]
            2
            sage: s = pari('"hello, world!"')
            sage: s[0]
            'h'
            sage: s[4]
            'o'
            sage: s[12]
            '!'
            sage: s[13]
            Traceback (most recent call last):
            ...
            IndexError: index out of bounds
            sage: v = pari('[1,2,3]')
            sage: v[0]
            1
            sage: c = pari('Col([1,2,3])')
            sage: c[1]
            2
            sage: sv = pari('Vecsmall([1,2,3])')
            sage: sv[2]
            3
            sage: type(sv[2])
            <type 'int'>
            sage: tuple(pari(3/5))
            (3, 5)
            sage: tuple(pari('1 + 5*I'))
            (1, 5)
            sage: tuple(pari('Qfb(1, 2, 3)'))
            (1, 2, 3)
            sage: pari(57)[0]
            Traceback (most recent call last):
            ...
            TypeError: unindexable object

        """
        if typ(self.g) in (t_INT, t_REAL, t_PADIC, t_QUAD):
            # these are definitely scalar!
            raise TypeError, "unindexable object"

        if typ(self.g) in (t_INTMOD, t_POLMOD):
            # if we keep going we would get:
            #   [0] = modulus
            #   [1] = lift to t_INT or t_POL
            # do we want this? maybe the other way around?
            raise TypeError, "unindexable object"

        #if typ(self.g) in (t_FRAC, t_RFRAC):
            # generic code gives us:
            #   [0] = numerator
            #   [1] = denominator

        #if typ(self.g) == t_COMPLEX:
            # generic code gives us
            #   [0] = real part
            #   [1] = imag part

        #if type(self.g) in (t_QFR, t_QFI):
            # generic code works ok

        if typ(self.g) == t_POL:
            return self.polcoeff(n)

        if typ(self.g) == t_SER:
            bound = valp(self.g) + lg(self.g) - 2
            if n >= bound:
                raise IndexError, "index out of bounds"
            return self.polcoeff(n)

        if isinstance(n, tuple):
            if typ(self.g) != t_MAT:
                raise TypeError, "an integer is required"
            if len(n) != 2:
                raise TypeError, "index must be an integer or a 2-tuple (i,j)"
            i, j = n[0], n[1]
            if i < 0 or i >= self.nrows():
                raise IndexError, "row index out of bounds"
            if j < 0 or j >= self.ncols():
                raise IndexError, "column index out of bounds"
            return P.new_ref(gmael(self.g,j+1,i+1), self)

        if n < 0 or n >= glength(self.g):
            raise IndexError, "index out of bounds"
        if typ(self.g) == t_LIST:
            return P.new_ref(gel(self.g,n+2), self)
        if typ(self.g) == t_STR:
            return chr( (<char *>(self.g+1))[n] )
        if typ(self.g) == t_VECSMALL:
            return self.g[n+1]
        return P.new_ref(gel(self.g,n+1), self)


    def __getslice__(self,  Py_ssize_t i,  Py_ssize_t j):
        """
        EXAMPLES:
            sage: v = pari(xrange(20))
            sage: v[2:5]
            [2, 3, 4]
            sage: v[:]
            [0, 1, 2, 3, 4, 5, 6, 7, 8, 9, 10, 11, 12, 13, 14, 15, 16, 17, 18, 19]
            sage: v[10:]
            [10, 11, 12, 13, 14, 15, 16, 17, 18, 19]
            sage: v[:5]
            [0, 1, 2, 3, 4]
            sage: v
            [0, 1, 2, 3, 4, 5, 6, 7, 8, 9, 10, 11, 12, 13, 14, 15, 16, 17, 18, 19]
            sage: v[-1]
            Traceback (most recent call last):
            ...
            IndexError: index out of bounds
            sage: v[:-3]
            [0, 1, 2, 3, 4, 5, 6, 7, 8, 9, 10, 11, 12, 13, 14, 15, 16]
            sage: v[5:]
            [5, 6, 7, 8, 9, 10, 11, 12, 13, 14, 15, 16, 17, 18, 19]
        """
        cdef long l, k
        l = glength(self.g)
        if j >= l: j = l
        if i < 0: i = 0
        if j <= i: return P.vector(0)
        v = P.vector(j-i)
        for k from i <= k < j:
            v[k-i] = self[k]
        return v

    def __setitem__(gen self, n, y):
        r"""
        Set the nth entry to a reference to y.

        \begin{notice}
        \begin{itemize}
            \item There is a known BUG: If v is a vector and entry i of v is a vector,
                       \code{v[i][j] = x}
               should set entry j of v[i] to x.  Instead it sets it to nonsense.
               I do not understand why this occurs.  The following is a safe way
               to do the same thing:
                        \code{tmp = v[i]; tmp[j] = x    }

            \item The indexing is 0-based, like everywhere else in Python, but
               {\em unlike} in GP/PARI.

            \item Assignment sets the nth entry to a reference to y,
               assuming y is an object of type gen.  This is the same
               as in Python, but {\em different} than what happens in the
               gp interpreter, where assignment makes a copy of y.

            \item Because setting creates references it is {\em possible} to
               make circular references, unlike in GP.  Do {\em not} do
               this (see the example below).  If you need circular
               references, work at the Python level (where they work
               well), not the PARI object level.
        \end{itemize}
        \end{notice}

        EXAMPLES:
            sage: v = pari(range(10))
            sage: v
            [0, 1, 2, 3, 4, 5, 6, 7, 8, 9]
            sage: v[0] = 10
            sage: w = pari([5,8,-20])
            sage: v
            [10, 1, 2, 3, 4, 5, 6, 7, 8, 9]
            sage: v[1] = w
            sage: v
            [10, [5, 8, -20], 2, 3, 4, 5, 6, 7, 8, 9]
            sage: w[0] = -30
            sage: v
            [10, [-30, 8, -20], 2, 3, 4, 5, 6, 7, 8, 9]
            sage: t = v[1]; t[1] = 10   # don't do v[1][1] !!! (because of mysterious BUG...)
            sage: v
            [10, [-30, 10, -20], 2, 3, 4, 5, 6, 7, 8, 9]
            sage: w
            [-30, 10, -20]

        Finally, we create a circular reference:
            sage: v = pari([0])
            sage: w = pari([v])
            sage: v
            [0]
            sage: w
            [[0]]
            sage: v[0] = w
            sage: # Now there is a circular reference.  Trying to access v[0] will crash SAGE.

        """
        cdef gen x
        _sig_on
        x = pari(y)
        if isinstance(n, tuple):
            try:
                self.refers_to[n] = x
            except TypeError:
                self.refers_to = {n:x}
            i = n[0]
            j = n[1]
            if i < 0 or i >= self.nrows():
                raise IndexError, "row i(=%s) must be between 0 and %s"%(i,self.nrows())
            if j < 0 or j >= self.ncols():
                raise IndexError, "column j(=%s) must be between 0 and %s"%(j,self.ncols())
            (<GEN>(self.g)[j+1])[i+1] = <long> x.g
            return

        if n < 0 or n >= glength(self.g):
            raise IndexError, "index (%s) must be between 0 and %s"%(n,glength(self.g)-1)

        # so python memory manager will work correctly
        # and not free x if PARI part of self is the
        # only thing pointing to it.
        try:
            self.refers_to[n] = x
        except TypeError:
            self.refers_to = {n:x}

        if typ(self.g) == t_POL:
            n = n + 1
        (self.g)[n+1] = <long>(x.g)

    def __len__(gen self):
        return glength(self.g)



    ###########################################
    # comparisions
    # I had to put the call to gcmp in another
    # function since otherwise I can't trap
    # the PariError it will sometimes raise.
    # (This might be a bug/shortcoming to SageX.)
    # Annoyingly the _cmp method always has
    # to be not cdef'd.
    ###########################################

    def _cmp(gen self, gen other):
        cdef int result
        _sig_on
        result = gcmp(self.g, other.g)
        _sig_off
        return result

    def __richcmp__(left, right, int op):
        return (<Element>left)._richcmp(right, op)

    cdef int _cmp_c_impl(left, Element right) except -2:
        """
        Comparisons

        First uses PARI's cmp routine; if it decides the objects are
        not comparable, it then compares the underlying strings (since
        in Python all objects are supposed to be comparable).

        EXAMPLES:
            sage: a = pari(5)
            sage: b = 10
            sage: a < b
            True
            sage: a <= b
            True
            sage: a <= 5
            True
            sage: a > b
            False
            sage: a >= b
            False
            sage: a >= pari(10)
            False
            sage: a == 5
            True
            sage: a is 5
            False

            sage: pari(2.5) > None
            False
            sage: pari(3) == pari(3)
            True
            sage: pari('x^2 + 1') == pari('I-1')
            False
            sage: pari(I) == pari(I)
            True
        """
        try:
            return left._cmp(right)
        except PariError:
            pass
        return cmp(str(left),str(right))

    def copy(gen self):
        return P.new_gen(forcecopy(self.g))


    ###########################################
    # Conversion --> Python
    # Try to convert to a meaningful python object
    # in various ways
    ###########################################

    def list_str(gen self):
        """
        Return str that might correctly evaluate to a Python-list.
        """
        s = str(self)
        if s[:4] == "Mat(":
            s = "[" + s[4:-1] + "]"
        s = s.replace("~","")
        if s.find(";") != -1:
            s = s.replace(";","], [")
            s = "[" + s + "]"
            return eval(s)
        else:
            return eval(s)

    def __hex__(gen self):
        """
        Return the hexadecimal digits of self in lower case.

        EXAMPLES:
            sage: print hex(pari(0))
            0
            sage: print hex(pari(15))
            f
            sage: print hex(pari(16))
            10
            sage: print hex(pari(16938402384092843092843098243))
            36bb1e3929d1a8fe2802f083
            sage: print hex(long(16938402384092843092843098243))
            0x36bb1e3929d1a8fe2802f083L
            sage: print hex(pari(-16938402384092843092843098243))
            -36bb1e3929d1a8fe2802f083
        """
        cdef GEN x
        cdef long lx, *xp
        cdef long w
        cdef char *s, *sp
        cdef char *hexdigits
        hexdigits = "0123456789abcdef"
        cdef int i, j
        cdef int size
        x = self.g
        if typ(x) != t_INT:
            raise TypeError, "gen must be of PARI type t_INT"
        if not signe(x):
            return "0"
        lx = lgefint(x)-2  # number of words
        size = lx*2*BYTES_IN_LONG
        s = <char *>sage_malloc(size+2) # 1 char for sign, 1 char for '\0'
        sp = s + size+1
        sp[0] = 0
        xp = int_LSW(x)
        for i from 0 <= i < lx:
            w = xp[0]
            for j from 0 <= j < 2*BYTES_IN_LONG:
                sp = sp-1
                sp[0] = hexdigits[w & 15]
                w = w>>4
            xp = int_nextW(xp)
        # remove leading zeros!
        while sp[0] == c'0':
            sp = sp+1
        if signe(x) < 0:
            sp = sp-1
            sp[0] = c'-'
        k = sp
        sage_free(s)
        return k

    def __int__(gen self):
        """
        Return Python int.  Very fast, and if the number is too large to
        fit into a C int, a Python long is returned instead.

        EXAMPLES:

            sage: int(pari(0))
            0
            sage: int(pari(10))
            10
            sage: int(pari(-10))
            -10
            sage: int(pari(123456789012345678901234567890))
            123456789012345678901234567890L
            sage: int(pari(-123456789012345678901234567890))
            -123456789012345678901234567890L
            sage: int(pari(2^31-1))
            2147483647
            sage: int(pari(-2^31))
            -2147483648
        """
        cdef GEN x
        cdef long lx, *xp
        if  typ(self.g)==t_POL and self.poldegree()<=0:
            # this is a work around for the case that e.g.
            # GF(q).random_element() returns zero, which is of type
            # t_POL(MOD)
            x = polcoeff0(self.g,0,self.get_var(-1))
        else:
            x = self.g
        if typ(x) != t_INT:
            raise TypeError, "gen must be of PARI type t_INT or t_POL of degree 0"
        if not signe(x):
            return 0
        lx = lgefint(x)-3   # take 1 to account for the MSW
        xp = int_MSW(x)
        # special case 1 word so we return int if it fits
        if not lx:
            if   signe(x) |  xp[0] > 0:     # both positive
                return xp[0]
            elif signe(x) & -xp[0] < 0:     # both negative
                return -xp[0]
        i = <ulong>xp[0]
        while lx:
            xp = int_precW(xp)
            i = i << BITS_IN_LONG | <ulong>xp[0]
            lx = lx-1
        if signe(x) > 0:
            return i
        else:
            return -i
        # NOTE: Could use int_unsafe below, which would be much faster, but
        # the default PARI prints annoying stuff to the screen when
        # the number is large.

    def int_unsafe(gen self):
        """
        Returns int form of self, but raises an exception if int does
        not fit into a long integer.

        This is about 5 times faster than the usual int conversion.
        """
        _sig_on
        return gtolong(self.g)

    def intvec_unsafe(self):
        """
        Returns Python int list form of entries of self, but raises an
        exception if int does not fit into a long integer.  Here self
        must be a vector.
        """
        cdef int n, L
        cdef object v
        cdef GEN g
        g = self.g
        if typ(g) != t_VEC:
            raise TypeError, "gen must be of PARI type t_VEC"

        L = glength(g)
        v = []
        for n from 0 <= n < L:
            v.append(gtolong(<GEN> (g[n+1])))
        return v

    def python_list_small(gen self):
        """
        Return a Python list of the PARI gens.  This object must be of
        type t_VECSMALL, and the resulting list contains python 'int's

        EXAMPLES:
            sage: v=pari([1,2,3,10,102,10]).Vecsmall()
            sage: w = v.python_list_small()
            sage: w
            [1, 2, 3, 10, 102, 10]
            sage: type(w[0])
            <type 'int'>
        """
        cdef long n
        if typ(self.g) != t_VECSMALL:
            raise TypeError, "Object (=%s) must be of type t_VECSMALL."%self
        V = []
        m = glength(self.g)
        for n from 0 <= n < m:
            V.append(self.g[n+1])
        return V

    def python_list(gen self):
        """
        Return a Python list of the PARI gens.  This object must be of
        type t_VEC

        INPUT: None
        OUTPUT:
           list -- Python list whose elements are the
                   elements of the input gen.
        EXAMPLES:
            sage: v=pari([1,2,3,10,102,10])
            sage: w = v.python_list()
            sage: w
            [1, 2, 3, 10, 102, 10]
            sage: type(w[0])
            <type 'sage.libs.pari.gen.gen'>
        """
        if typ(self.g) != t_VEC:
            raise TypeError, "Object (=%s) must be of type t_VEC."%self
        cdef long n, m
        cdef gen t
        m = glength(self.g)
        V = []
        for n from 0 <= n < m:
            t = P.new_ref(<GEN> (self.g[n+1]), V)
            V.append(t)
        return V

    def python(self, precision=0, bits_prec=None):
        """
        Return Python eval of self.
        """
        if not bits_prec is None:
            precision = int(bits_prec * 3.4) + 1
        import sage.libs.pari.gen_py
        cdef long orig_prec
        if precision:
            orig_prec = P.get_real_precision()
            P.set_real_precision(precision)
            x = sage.libs.pari.gen_py.python(self)
            P.set_real_precision(orig_prec)
            return x
        else:
            return sage.libs.pari.gen_py.python(self)

    def _sage_(self, precision=0):
        """
        Return SAGE version of self.
        """
        import sage.libs.pari.gen_py
        cdef long orig_prec
        if precision:
            orig_prec = P.get_real_precision()
            P.set_real_precision(precision)
            x = sage.libs.pari.gen_py.python(self)
            P.set_real_precision(orig_prec)
            return x
        else:
            return sage.libs.pari.gen_py.python(self)

    def _eval_(gen self):
        return self.python()

    def __long__(gen self):
        """
        Return Python long.
        """
        return long(int(self))

    def __float__(gen self):
        """
        Return Python float.
        """
        cdef double d
        _sig_on
        d = gtodouble(self.g)
        _sig_off
        return d

    def __bool__(gen self):
        _sig_on
        t = bool(self.g != stoi(0))
        _sig_off
        return t



    ###########################################
    # arith1.c
    ###########################################
    def isprime(gen self, flag=0):
        """
        isprime(x, flag=0): Returns True if x is a PROVEN prime
        number, and False otherwise.

        INPUT:
            flag -- int
                    0 (default): use a combination of algorithms.
                    1: certify primality using the Pocklington-Lehmer Test.
                    2: certify primality using the APRCL test.
        OUTPUT:
            bool -- True or False

        EXAMPLES:
            sage: pari(9).isprime()
            False
            sage: pari(17).isprime()
            True
            sage: n = pari(561)    # smallest Carmichael number
            sage: n.isprime()      # not just a pseudo-primality test!
            False
            sage: n.isprime(1)
            False
            sage: n.isprime(2)
            False
        """
        _sig_on
        t = bool(gisprime(self.g, flag) != stoi(0))
        _sig_off
        return t

    def ispseudoprime(gen self, flag=0):
        """
        ispseudoprime(x, flag=0): Returns True if x is a pseudo-prime
        number, and False otherwise.

        INPUT:
            flag -- int
                    0 (default): checks whether x is a Baillie-Pomerance-Selfridge-Wagstaff pseudo prime (strong Rabin-Miller pseudo prime for base 2, followed by strong Lucas test for the sequence (P,-1), P smallest positive integer such that P^2 - 4 is not a square mod x).
                    > 0: checks whether x is a strong Miller-Rabin pseudo prime for flag randomly chosen bases (with end-matching to catch square roots of -1).

        OUTPUT:
            bool -- True or False

        EXAMPLES:
            sage: pari(9).ispseudoprime()
            False
            sage: pari(17).ispseudoprime()
            True
            sage: n = pari(561)     # smallest Carmichael number
            sage: n.ispseudoprime() # not just any old pseudo-primality test!
            False
            sage: n.ispseudoprime(2)
            False
        """
        cdef GEN z
        _sig_on
        z = gispseudoprime(self.g, flag)
        _sig_off
        return bool(gcmp(z, stoi(0)))

    def ispower(gen self, k=None):
        r"""
        Determine whether or not self is a perfect k-th power.
        If k is not specified, find the largest k so that self
        is a k-th power.

        NOTE: There is a BUG in the PARI C-library function (at least
        in PARI 2.2.12-beta) that is used to implement this function!
        This is in GP:
        \begin{verbatim}
           ? p=nextprime(10^100); n=p^100; m=p^2; m^50==n; ispower(n,50)
        \end{verbatim}

        INPUT:
            k -- int (optional)

        OUTPUT:
            power -- int, what power it is
            g -- what it is a power of

        EXAMPLES:
            sage: pari(9).ispower()
            (2, 3)
            sage: pari(17).ispower()
            (1, 17)
            sage: pari(17).ispower(2)
            (False, None)
            sage: pari(17).ispower(1)
            (1, 17)
            sage: pari(2).ispower()
            (1, 2)
        """
        cdef int n
        cdef GEN x

        _sig_on
        if k is None:
            _sig_on
            n = isanypower(self.g, &x)
            if n == 0:
                _sig_off
                return 1, self
            else:
                return n, P.new_gen(x)
        else:
            k = int(k)
            t0GEN(k)
            _sig_on
            n = ispower(self.g, t0, &x)
            if n == 0:
                _sig_off
                return False, None
            else:
                return k, P.new_gen(x)

    ###########################################
    # 1: Standard monadic or dyadic OPERATORS
    ###########################################
    def divrem(gen x, y, var=-1):
        """
        divrem(x, y, {v}): Euclidean division of x by y giving as a
            2-dimensional column vector the quotient and the
            remainder, with respect to v (to main variable if v is
            omitted).
        """
        t0GEN(y)
        _sig_on
        return P.new_gen(divrem(x.g, t0, P.get_var(var)))

    def lex(gen x, y):
        """

        lex(x,y): Compare x and y lexicographically (1 if x>y, 0 if
            x==y, -1 if x<y)

        """
        t0GEN(y)
        _sig_on
        return lexcmp(x.g, t0)

    def max(gen x, y):
        """
        max(x,y): Return the maximum of x and y.
        """
        t0GEN(y)
        _sig_on
        return P.new_gen(gmax(x.g, t0))

    def min(gen x, y):
        """
        min(x,y): Return the minumum of x and y.
        """
        t0GEN(y)
        _sig_on
        return P.new_gen(gmin(x.g, t0))

    def shift(gen x, long n):
        """
        shift(x,n): shift x left n bits if n>=0, right -n bits if n<0.
        """
        return P.new_gen(gshift(x.g, n))

    def shiftmul(gen x, long n):
        """
        shiftmul(x,n): Return the product of x by $2^n$.
        """
        return P.new_gen(gmul2n(x.g, n))

    def sign(gen x):
        """
        sign(x): Return the sign of x, where x is of type integer, real
            or fraction.
        """
        return gsigne(x.g)

    def vecmax(gen x):
        """
        vecmax(x): Return the maximum of the elements of the vector/matrix x,
        """
        _sig_on
        return P.new_gen(vecmax(x.g))


    def vecmin(gen x):
        """
        vecmin(x): Return the maximum of the elements of the vector/matrix x,
        """
        _sig_on
        return P.new_gen(vecmin(x.g))



    ###########################################
    # 2: CONVERSIONS and similar elementary functions
    ###########################################


    def Col(gen x):
        """
        Col(x): Transforms the object x into a column vector.

        The vector will have only one component, except in the
        following cases:

           * When x is a vector or a quadratic form, the resulting
             vector is the initial object considered as a column
             vector.

           * When x is a matrix, the resulting vector is the column of
             row vectors comprising the matrix.

           * When x is a character string, the result is a column of
             individual characters.

           * When x is a polynomial, the coefficients of the vector
             start with the leading coefficient of the polynomial.

           * When x is a power series, only the significant
             coefficients are taken into account, but this time by
             increasing order of degree.

        INPUT:
            x -- gen
        OUTPUT:
            gen
        EXAMPLES:
            sage: pari('1.5').Col()
            [1.500000000000000000000000000]~               # 32-bit
            [1.5000000000000000000000000000000000000]~     # 64-bit
            sage: pari([1,2,3,4]).Col()
            [1, 2, 3, 4]~
            sage: pari('[1,2; 3,4]').Col()
            [[1, 2], [3, 4]]~
            sage: pari('"SAGE"').Col()
            ["S", "A", "G", "E"]~
            sage: pari('3*x^3 + x').Col()
            [3, 0, 1, 0]~
            sage: pari('x + 3*x^3 + O(x^5)').Col()
            [1, 0, 3, 0]~
        """
        _sig_on
        return P.new_gen(gtocol(x.g))

    def List(gen x):
        """
        List(x): transforms the PARI vector or list x into a list.

        EXAMPLES:
            sage: v = pari([1,2,3])
            sage: v
            [1, 2, 3]
            sage: v.type()
            't_VEC'
            sage: w = v.List()
            sage: w
            List([1, 2, 3])
            sage: w.type()
            't_LIST'
        """
        _sig_on
        return P.new_gen(gtolist(x.g))

    def Mat(gen x):
        """
        Mat(x): Returns the matrix defined by x.

           * If x is already a matrix, a copy of x is created and
             returned.

           * If x is not a vector or a matrix, this function returns a
             1x1 matrix.

           * If x is a row (resp. column) vector, this functions
             returns a 1-row (resp. 1-column) matrix, *unless* all
             elements are column (resp. row) vectors of the same
             length, in which case the vectors are concatenated
             sideways and the associated big matrix is returned.

        INPUT:
            x -- gen
        OUTPUT:
            gen -- a PARI matrix

        EXAMPLES:
            sage: x = pari(5)
            sage: x.type()
            't_INT'
            sage: y = x.Mat()
            sage: y
            Mat(5)
            sage: y.type()
            't_MAT'
            sage: x = pari('[1,2;3,4]')
            sage: x.type()
            't_MAT'
            sage: x = pari('[1,2,3,4]')
            sage: x.type()
            't_VEC'
            sage: y = x.Mat()
            sage: y
            Mat([1, 2, 3, 4])
            sage: y.type()
            't_MAT'

            sage: v = pari('[1,2;3,4]').Vec(); v
            [[1, 3]~, [2, 4]~]
            sage: v.Mat()
            [1, 2; 3, 4]
            sage: v = pari('[1,2;3,4]').Col(); v
            [[1, 2], [3, 4]]~
            sage: v.Mat()
            [1, 2; 3, 4]
        """
        _sig_on
        return P.new_gen(gtomat(x.g))

    def Mod(gen x, y):
        """
        Mod(x, y): Returns the object x modulo y, denoted Mod(x, y).

        The input y must be a an integer or a polynomial:

           * If y is an INTEGER, x must also be an integer, a rational
             number, or a p-adic number compatible with the modulus y.

           * If y is a POLYNOMIAL, x must be a scalar (which is not a polmod),
             a polynomial, a rational function, or a power series.

        WARNING: This function is not the same as x % y, the result of
        which is an integer or a polynomial.

        INPUT:
            x -- gen
            y -- integer or polynomial

        OUTPUT:
            gen -- intmod or polmod

        EXAMPLES:
            sage: z = pari(3)
            sage: x = z.Mod(pari(7))
            sage: x
            Mod(3, 7)
            sage: x^2
            Mod(2, 7)
            sage: x^100
            Mod(4, 7)
            sage: x.type()
            't_INTMOD'

            sage: f = pari("x^2 + x + 1")
            sage: g = pari("x")
            sage: a = g.Mod(f)
            sage: a
            Mod(x, x^2 + x + 1)
            sage: a*a
            Mod(-x - 1, x^2 + x + 1)
            sage: a.type()
            't_POLMOD'
        """
        t0GEN(y)
        _sig_on
        return P.new_gen(gmodulcp(x.g,t0))

    def Pol(self, v=-1):
        """
        Pol(x, {v}): convert x into a polynomial with main variable v
        and return the result.

           * If x is a scalar, returns a constant polynomial.

           * If x is a power series, the effect is identical
              to \kbd{truncate}, i.e.~it chops off the $O(X^k)$.

           * If x is a vector, this function creates the polynomial
             whose coefficients are given in x, with x[0]
             being the leading coefficient (which can be zero).

        WARNING: This is *not* a substitution function. It will not
        transform an object containing variables of higher priority
        than v:
            sage: pari('x+y').Pol('y')
            Traceback (most recent call last):
            ...
            PariError:  (8)

        INPUT:
            x -- gen
            v -- (optional) which variable, defaults to 'x'
        OUTPUT:
            gen -- a polynomial
        EXAMPLES:
            sage: v = pari("[1,2,3,4]")
            sage: f = v.Pol()
            sage: f
            x^3 + 2*x^2 + 3*x + 4
            sage: f*f
            x^6 + 4*x^5 + 10*x^4 + 20*x^3 + 25*x^2 + 24*x + 16

            sage: v = pari("[1,2;3,4]")
            sage: v.Pol()
            [1, 3]~*x + [2, 4]~
        """
        _sig_on
        return P.new_gen(gtopoly(self.g, P.get_var(v)))

    def Polrev(self, v=-1):
        """
        Polrev(x, {v}): Convert x into a polynomial with main variable
        v and return the result.  This is the reverse of Pol if x is a
        vector, otherwise it is identical to Pol.   By "reverse" we mean
        that the coefficients are reversed.

        INPUT:
            x -- gen
        OUTPUT:
            gen -- a polynomial
        EXAMPLES:
            sage: v = pari("[1,2,3,4]")
            sage: f = v.Polrev()
            sage: f
            4*x^3 + 3*x^2 + 2*x + 1
            sage: v.Pol()
            x^3 + 2*x^2 + 3*x + 4
            sage: v.Polrev('y')
            4*y^3 + 3*y^2 + 2*y + 1

        Note that Polrev does *not* reverse the coefficients of a polynomial!
            sage: f
            4*x^3 + 3*x^2 + 2*x + 1
            sage: f.Polrev()
            4*x^3 + 3*x^2 + 2*x + 1
            sage: v = pari("[1,2;3,4]")
            sage: v.Polrev()
            [2, 4]~*x + [1, 3]~
        """
        _sig_on
        return P.new_gen(gtopolyrev(self.g, P.get_var(v)))

    def Qfb(gen a, b, c, D=0):
        """
        Qfb(a,b,c,{D=0.}): Returns the binary quadratic form
        $$
                   ax^2 + bxy + cy^2.
        $$
        The optional D is 0 by default and initializes Shanks's
        distance if $b^2 - 4ac > 0$.

        NOTE: Negative definite forms are not implemented, so use their
        positive definitine counterparts instead.  (I.e., if f is a
        negative definite quadratic form, then -f is positive
        definite.)

        INPUT:
            a -- gen
            b -- gen
            c -- gen
            D -- gen (optional, defaults to 0)
        OUTPUT:
            gen -- binary quadratic form
        EXAMPLES:
            sage: pari(3).Qfb(7, 2)
            Qfb(3, 7, 2, 0.E-250)               # 32-bit
            Qfb(3, 7, 2, 0.E-693)               # 64-bit
        """
        t0GEN(b); t1GEN(c); t2GEN(D)
        _sig_on
        return P.new_gen(Qfb0(a.g, t0, t1, t2, prec))


    def Ser(gen x, v=-1):
        """
        Ser(x,{v=x}): Create a power series from x with main variable v
        and return the result.

           * If x is a scalar, this gives a constant power series with
             precision given by the default series precision, as returned
             by get_series_precision().

           * If x is a polynomial, the precision is the greatest of
             get_series_precision() and the degree of the polynomial.

           * If x is a vector, the precision is similarly given, and
             the coefficients of the vector are understood to be the
             coefficients of the power series starting from the
             constant term (i.e.~the reverse of the function Pol).

        WARNING: This is *not* a substitution function. It will not
        transform an object containing variables of higher priority than v.

        INPUT:
            x -- gen
            v -- PARI variable (default: x)
        OUTPUT:
            gen -- PARI object of PARI type t_SER
        EXAMPLES:
            sage: pari(2).Ser()
            2 + O(x^16)
            sage: x = pari([1,2,3,4,5])
            sage: x.Ser()
            1 + 2*x + 3*x^2 + 4*x^3 + 5*x^4 + O(x^5)
            sage: f = x.Ser('v'); print f
            1 + 2*v + 3*v^2 + 4*v^3 + 5*v^4 + O(v^5)
            sage: pari(1)/f
            1 - 2*v + v^2 + O(v^5)
            sage: pari(1).Ser()
            1 + O(x^16)
        """
        _sig_on
        return P.new_gen(gtoser(x.g, P.get_var(v)))


    def Set(gen x):
        """
        Set(x): convert x into a set, i.e. a row vector of strings in
        increasing lexicographic order.

        INPUT:
            x -- gen
        OUTPUT:
            gen -- a vector of strings in increasing lexicographic order.
        EXAMPLES:
            sage: pari([1,5,2]).Set()
            ["1", "2", "5"]
            sage: pari([]).Set()     # the empty set
            []
            sage: pari([1,1,-1,-1,3,3]).Set()
            ["-1", "1", "3"]
            sage: pari(1).Set()
            ["1"]
            sage: pari('1/(x*y)').Set()
            ["1/(y*x)"]
            sage: pari('["bc","ab","bc"]').Set()
            ["ab", "bc"]
        """
        _sig_on
        return P.new_gen(gtoset(x.g))


    def Str(self):
        """
        Str(self): Return the print representation of self as a PARI
        object is returned.

        INPUT:
            self -- gen
        OUTPUT:
            gen -- a PARI gen of type t_STR, i.e., a PARI string
        EXAMPLES:
            sage: pari([1,2,['abc',1]]).Str()
            [1, 2, [abc, 1]]
            sage: pari('[1,1, 1.54]').Str()
            [1, 1, 1.540000000000000000000000000]        # 32-bit
            [1, 1, 1.5400000000000000000000000000000000000]        # 64-bit
            sage: pari(1).Str()       # 1 is automatically converted to string rep
            1
            sage: x = pari('x')       # PARI variable "x"
            sage: x.Str()             # is converted to string rep.
            x
            sage: x.Str().type()
            't_STR'
        """
        cdef char* c
        _sig_on
        c = GENtostr(self.g)
        v = self.new_gen(strtoGENstr(c))
        free(c)
        return v


    def Strchr(gen x):
        """
        Strchr(x): converts x to a string, translating each integer
        into a character (in ASCII).

        NOTE: Vecsmall is (essentially) the inverse to Strchr().

        INPUT:
            x -- PARI vector of integers
        OUTPUT:
            gen -- a PARI string
        EXAMPLES:
            sage: pari([65,66,123]).Strchr()
            AB{
            sage: pari('"SAGE"').Vecsmall()   # pari('"SAGE"') --> PARI t_STR
            Vecsmall([83, 65, 71, 69])
            sage: _.Strchr()
            SAGE
            sage: pari([83, 65, 71, 69]).Strchr()
            SAGE
        """
        _sig_on
        return P.new_gen(Strchr(x.g))

    def Strexpand(gen x):
        """
        Strexpand(x): Concatenate the entries of the vector x into a
        single string, performing tilde expansion.

        NOTE: I have no clue what the point of this function is. -- William
        """
        if x.type() != 't_VEC':
            raise TypeError, "x must be of type t_VEC."
        _sig_on
        return P.new_gen(Strexpand(x.g))


    def Strtex(gen x):
        r"""
        Strtex(x): Translates the vector x of PARI gens to TeX format
        and returns the resulting concatenated strings as a PARI t_STR.

        INPUT:
            x -- gen
        OUTPUT:
            gen -- PARI t_STR (string)
        EXAMPLES:
            sage: v=pari('x^2')
            sage: v.Strtex()
            x^2
            sage: v=pari(['1/x^2','x'])
            sage: v.Strtex()
            \frac{1}{x^2}x
            sage: v=pari(['1 + 1/x + 1/(y+1)','x-1'])
            sage: v.Strtex()
            \frac{ \left(y
             + 2\right)  x
             + \left(y
             + 1\right) }{ \left(y
             + 1\right)  x}x
             - 1
        """
        if x.type() != 't_VEC':
            x = P.vector(1, [x])
        _sig_on
        return P.new_gen(Strtex(x.g))

    def printtex(gen x):
        return x.Strtex()

    def Vec(gen x):
        """
        Vec(x): Transforms the object x into a vector.

        INPUT:
            x -- gen
        OUTPUT:
            gen -- of PARI type t_VEC
        EXAMPLES:
            sage: pari(1).Vec()
            [1]
            sage: pari('x^3').Vec()
            [1, 0, 0, 0]
            sage: pari('x^3 + 3*x - 2').Vec()
            [1, 0, 3, -2]
            sage: pari([1,2,3]).Vec()
            [1, 2, 3]
            sage: pari('ab').Vec()
            [1, 0]
        """
        _sig_on
        return P.new_gen(gtovec(x.g))

    def Vecrev(gen x):
        """
        Vecrev(x): Transforms the object x into a vector.
        Identical to Vec(x) except when x is
        -- a polynomial, this is the reverse of Vec.
        -- a power series, this includes low-order zero coefficients.
        -- a laurant series, raises an exception

        INPUT:
            x -- gen
        OUTPUT:
            gen -- of PARI type t_VEC
        EXAMPLES:
            sage: pari(1).Vecrev()
            [1]
            sage: pari('x^3').Vecrev()
            [0, 0, 0, 1]
            sage: pari('x^3 + 3*x - 2').Vecrev()
            [-2, 3, 0, 1]
            sage: pari([1, 2, 3]).Vecrev()
            [1, 2, 3]
            sage: pari('Col([1, 2, 3])').Vecrev()
            [1, 2, 3]
            sage: pari('[1, 2; 3, 4]').Vecrev()
            [[1, 3]~, [2, 4]~]
            sage: pari('ab').Vecrev()
            [0, 1]
            sage: pari('x^2 + 3*x^3 + O(x^5)').Vecrev()
            [0, 0, 1, 3, 0]
            sage: pari('x^-2 + 3*x^3 + O(x^5)').Vecrev()
            Traceback (most recent call last):
            ...
            ValueError: Vecrev() is not defined for Laurent series
        """
        cdef long lx, vx, i
        cdef GEN y
        if typ(x.g) == t_POL:
            lx = lg(x.g)
            y = cgetg(lx-1, t_VEC)
            for i from 1 <= i <= lx-2:
                # no need to copy, since new_gen will deep copy
                __set_lvalue__(gel(y,i), gel(x.g,i+1))
            return P.new_gen(y)
        elif typ(x.g) == t_SER:
            lx = lg(x.g)
            vx = valp(x.g)
            if vx < 0:
                raise ValueError, "Vecrev() is not defined for Laurent series"
            y = cgetg(vx+lx-1, t_VEC)
            for i from 1 <= i <= vx:
                __set_lvalue__(gel(y,i), gen_0)
            for i from 1 <= i <= lx-2:
                # no need to copy, since new_gen will deep copy
                __set_lvalue__(gel(y,vx+i), gel(x.g,i+1))
            return P.new_gen(y)
        else:
            return x.Vec()

    def Vecsmall(gen x):
        """
        Vecsmall(x): transforms the object x into a t_VECSMALL.

        INPUT:
            x -- gen
        OUTPUT:
            gen -- PARI t_VECSMALL
        EXAMPLES:
            sage: pari([1,2,3]).Vecsmall()
            Vecsmall([1, 2, 3])
            sage: pari('"SAGE"').Vecsmall()
            Vecsmall([83, 65, 71, 69])
            sage: pari(1234).Vecsmall()
            Vecsmall([1234])
        """
        _sig_on
        return P.new_gen(gtovecsmall(x.g))

    def binary(gen x):
        """
        binary(x): gives the vector formed by the binary digits of
        abs(x), where x is of type t_INT.

        INPUT:
            x -- gen of type t_INT
        OUTPUT:
            gen -- of type t_VEC
        EXAMPLES:
            sage: pari(0).binary()
            [0]
            sage: pari(-5).binary()
            [1, 0, 1]
            sage: pari(5).binary()
            [1, 0, 1]
            sage: pari(2005).binary()
            [1, 1, 1, 1, 1, 0, 1, 0, 1, 0, 1]

            sage: pari('"2"').binary()
            Traceback (most recent call last):
            ...
            TypeError: x (=2) must be of type t_INT, but is of type t_STR.
        """
        if typ(x.g) != t_INT:
            raise TypeError, "x (=%s) must be of type t_INT, but is of type %s."%(x,x.type())
        _sig_on
        return P.new_gen(binaire(x.g))

    def bitand(gen x, y):
        """
        bitand(x,y): Bitwise and of two integers x and y. Negative
        numbers behave as if modulo some large power of 2.

        INPUT:
            x -- gen  (of type t_INT)
            y -- coercible to gen  (of type t_INT)
        OUTPUT:
            gen -- of type type t_INT
        EXAMPLES:
            sage: pari(8).bitand(4)
            0
            sage: pari(8).bitand(8)
            8
            sage: pari(6).binary()
            [1, 1, 0]
            sage: pari(7).binary()
            [1, 1, 1]
            sage: pari(6).bitand(7)
            6
            sage: pari(19).bitand(-1)
            19
            sage: pari(-1).bitand(-1)
            -1
        """
        t0GEN(y)
        _sig_on
        return P.new_gen(gbitand(x.g, t0))


    def bitneg(gen x, long n=-1):
        r"""
        bitneg(x,{n=-1}): Bitwise negation of the integer x truncated
        to n bits.  n=-1 (the default) represents an infinite sequence
        of the bit 1.  Negative numbers behave as if modulo some large
        power of 2.

        With n=-1, this function returns -n-1.  With n >= 0, it returns
        a number a such that  $a\cong -n-1 \pmod{2^n}$.

        INPUT:
            x -- gen (t_INT)
            n -- long, default = -1
        OUTPUT:
            gen -- t_INT
        EXAMPLES:
            sage: pari(10).bitneg()
            -11
            sage: pari(1).bitneg()
            -2
            sage: pari(-2).bitneg()
            1
            sage: pari(-1).bitneg()
            0
            sage: pari(569).bitneg()
            -570
            sage: pari(569).bitneg(10)
            454
            sage: 454 % 2^10
            454
            sage: -570 % 2^10
            454
        """
        _sig_on
        return P.new_gen(gbitneg(x.g,n))


    def bitnegimply(gen x, y):
        """
        bitnegimply(x,y): Bitwise negated imply of two integers x and
        y, in other words, x BITAND BITNEG(y). Negative numbers behave
        as if modulo big power of 2.

        INPUT:
            x -- gen  (of type t_INT)
            y -- coercible to gen  (of type t_INT)
        OUTPUT:
            gen -- of type type t_INT
        EXAMPLES:
            sage: pari(14).bitnegimply(0)
            14
            sage: pari(8).bitnegimply(8)
            0
            sage: pari(8+4).bitnegimply(8)
            4
        """
        t0GEN(y)
        _sig_on
        return P.new_gen(gbitnegimply(x.g, t0))


    def bitor(gen x, y):
        """
        bitor(x,y): Bitwise or of two integers x and y. Negative
        numbers behave as if modulo big power of 2.

        INPUT:
            x -- gen  (of type t_INT)
            y -- coercible to gen  (of type t_INT)
        OUTPUT:
            gen -- of type type t_INT
        EXAMPLES:
            sage: pari(14).bitor(0)
            14
            sage: pari(8).bitor(4)
            12
            sage: pari(12).bitor(1)
            13
            sage: pari(13).bitor(1)
            13
        """
        t0GEN(y)
        _sig_on
        return P.new_gen(gbitor(x.g, t0))


    def bittest(gen x, long n):
        """
        bittest(x, long n): Returns bit number n (coefficient of $2^n$ in binary)
        of the integer x. Negative numbers behave as if modulo a big power of 2.

        INPUT:
           x -- gen (pari integer)
        OUTPUT:
           bool -- a Python bool
        EXAMPLES:
            sage: x = pari(6)
            sage: x.bittest(0)
            False
            sage: x.bittest(1)
            True
            sage: x.bittest(2)
            True
            sage: x.bittest(3)
            False
            sage: pari(-3).bittest(0)
            True
            sage: pari(-3).bittest(1)
            False
            sage: [pari(-3).bittest(n) for n in range(10)]
            [True, False, True, True, True, True, True, True, True, True]
        """
        _sig_on
        b = bool(bittest(x.g, n))
        _sig_off
        return b

    def bitxor(gen x, y):
        """
        bitxor(x,y): Bitwise exclusive or of two integers x and y.
        Negative numbers behave as if modulo big power of 2.

        INPUT:
            x -- gen  (of type t_INT)
            y -- coercible to gen  (of type t_INT)
        OUTPUT:
            gen -- of type type t_INT
        EXAMPLES:
            sage: pari(6).bitxor(4)
            2
            sage: pari(0).bitxor(4)
            4
            sage: pari(6).bitxor(0)
            6
        """
        t0GEN(y)
        _sig_on
        return P.new_gen(gbitxor(x.g, t0))


    def ceil(gen x):
        """
        Return the smallest integer >= x.

        INPUT:
           x -- gen
        OUTPUT:
           gen -- integer
        EXAMPLES:
            sage: pari(1.4).ceil()
            2
            sage: pari(-1.4).ceil()
            -1
            sage: pari('x').ceil()
            x
            sage: pari('x^2+5*x+2.2').ceil()
            x^2 + 5*x + 2.200000000000000000000000000             # 32-bit
            x^2 + 5*x + 2.2000000000000000000000000000000000000   # 64-bit
            sage: pari('3/4').ceil()
            1
        """
        _sig_on
        return P.new_gen(gceil(x.g))

    def centerlift(gen x, v=-1):
        """
        centerlift(x,{v}): Centered lift of x.  This function returns
        exactly the same thing as lift, except if x is an integer mod.

        INPUT:
            x -- gen
            v -- var (default: x)
        OUTPUT:
            gen
        EXAMPLES:
            sage: x = pari(-2).Mod(5)
            sage: x.centerlift()
            -2
            sage: x.lift()
            3
            sage: f = pari('x-1').Mod('x^2 + 1')
            sage: f.centerlift()
            x - 1
            sage: f.lift()
            x - 1
            sage: f = pari('x-y').Mod('x^2+1')
            sage: f
            Mod(x - y, x^2 + 1)
            sage: f.centerlift('x')
            x - y
            sage: f.centerlift('y')
            Mod(x - y, x^2 + 1)
        """
        _sig_on
        return P.new_gen(centerlift0(x.g, P.get_var(v)))


    def changevar(gen x, y):
        """
        changevar(gen x, y): change variables of x according to the vector y.

        WARNING: This doesn't seem to work right at all in SAGE (!).
        Use with caution.   *STRANGE*

        INPUT:
            x -- gen
            y -- gen (or coercible to gen)
        OUTPUT:
            gen
        EXAMPLES:
            sage: pari('x^3+1').changevar(pari(['y']))
            y^3 + 1
        """
        t0GEN(y)
        _sig_on
        return P.new_gen(changevar(x.g, t0))

    def component(gen x, long n):
        """
        component(x, long n): Return n'th component of the internal
        representation of x.  This this function is 1-based
        instead of 0-based.

        NOTE: For vectors or matrices, it is simpler to use x[n-1]. For
        list objects such as is output by nfinit, it is easier to use
        member functions.

        INPUT:
            x -- gen
            n -- C long (coercible to)
        OUTPUT:
            gen
        EXAMPLES:
            sage: pari([0,1,2,3,4]).component(1)
            0
            sage: pari([0,1,2,3,4]).component(2)
            1
            sage: pari([0,1,2,3,4]).component(4)
            3
            sage: pari('x^3 + 2').component(1)
            2
            sage: pari('x^3 + 2').component(2)
            0
            sage: pari('x^3 + 2').component(4)
            1

            sage: pari('x').component(0)
            Traceback (most recent call last):
            ...
            PariError:  (8)
        """
        _sig_on
        return P.new_gen(compo(x.g, n))

    def conj(gen x):
        """
        conj(x): Return the algebraic conjugate of x.

        INPUT:
            x -- gen
        OUTPUT:
            gen
        EXAMPLES:
            sage: pari('x+1').conj()
            x + 1
            sage: pari('x+I').conj()
            x - I
            sage: pari('1/(2*x+3*I)').conj()
            1/(2*x - 3*I)
            sage: pari([1,2,'2-I','Mod(x,x^2+1)', 'Mod(x,x^2-2)']).conj()
            [1, 2, 2 + I, Mod(-x, x^2 + 1), Mod(-x, x^2 - 2)]
            sage: pari('Mod(x,x^2-2)').conj()
            Mod(-x, x^2 - 2)
            sage: pari('Mod(x,x^3-3)').conj()
            Traceback (most recent call last):
            ...
            PariError: incorrect type (20)
        """
        _sig_on
        return P.new_gen(gconj(x.g))

    def conjvec(gen x):
        """
        conjvec(x): Returns the vector of all conjugates of the
        algebraic number x.  An algebraic number is a polynomial over
        Q modulo an irreducible polynomial.

        INPUT:
            x -- gen
        OUTPUT:
            gen
        EXAMPLES:
            sage: pari('Mod(1+x,x^2-2)').conjvec()
            [-0.4142135623730950488016887242, 2.414213562373095048801688724]~                         # 32-bit
            [-0.41421356237309504880168872420969807857, 2.4142135623730950488016887242096980786]~     # 64-bit
            sage: pari('Mod(x,x^3-3)').conjvec()
            [1.442249570307408382321638311, -0.7211247851537041911608191554 + 1.249024766483406479413179544*I, -0.7211247851537041911608191554 - 1.249024766483406479413179544*I]~           # 32-bit
            [1.4422495703074083823216383107801095884, -0.72112478515370419116081915539005479419 + 1.2490247664834064794131795437632536350*I, -0.72112478515370419116081915539005479419 - 1.2490247664834064794131795437632536350*I]~       # 64-bit
        """
        _sig_on
        return P.new_gen(conjvec(x.g, prec))

    def denominator(gen x):
        """
        denominator(x): Return the denominator of x.  When x is a
        vector, this is the least common multiple of the denominators
        of the components of x.

        what about poly?
        INPUT:
            x -- gen
        OUTPUT:
            gen
        EXAMPLES:
            sage: pari('5/9').denominator()
            9
            sage: pari('(x+1)/(x-2)').denominator()
            x - 2
            sage: pari('2/3 + 5/8*x + 7/3*x^2 + 1/5*y').denominator()
            1
            sage: pari('2/3*x').denominator()
            1
            sage: pari('[2/3, 5/8, 7/3, 1/5]').denominator()
            120
        """
        _sig_on
        return P.new_gen(denom(x.g))

    def floor(gen x):
        """
        floor(x): Return the floor of x, which is the largest integer <= x.
        This function also works component-wise on polynomials, vectors, etc.

        INPUT:
            x -- gen
        OUTPUT:
            gen
        EXAMPLES:
            sage: pari('5/9').floor()
            0
            sage: pari('11/9').floor()
            1
            sage: pari('1.17').floor()
            1
            sage: pari('x').floor()
            x
            sage: pari('x+1.5').floor()
            x + 1.500000000000000000000000000             # 32-bit
            x + 1.5000000000000000000000000000000000000   # 64-bit
            sage: pari('[1.5,2.3,4.99]').floor()
            [1, 2, 4]
            sage: pari('[[1.1,2.2],[3.3,4.4]]').floor()
            [[1, 2], [3, 4]]

            sage: pari('"hello world"').floor()
            Traceback (most recent call last):
            ...
            PariError: incorrect type (20)
        """
        _sig_on
        return P.new_gen(gfloor(x.g))

    def frac(gen x):
        """
        frac(x): Return the fractional part of x, which is x - floor(x).

        INPUT:
            x -- gen
        OUTPUT:
            gen
        EXAMPLES:
            sage: pari('1.7').frac()
            0.7000000000000000000000000000            # 32-bit
            0.70000000000000000000000000000000000000  # 64-bit
            sage: pari('sqrt(2)').frac()
            0.4142135623730950488016887242            # 32-bit
            0.41421356237309504880168872420969807857  # 64-bit
            sage: pari('sqrt(-2)').frac()
            Traceback (most recent call last):
            ...
            PariError: incorrect type (20)
        """
        _sig_on
        return P.new_gen(gfrac(x.g))

    def imag(gen x):
        """
        imag(x): Return the imaginary part of x.  This function also
        works component-wise.

        INPUT:
            x -- gen
        OUTPUT:
            gen
        EXAMPLES:
            sage: pari('1+2*I').imag()
            2
            sage: pari('sqrt(-2)').imag()
            1.414213562373095048801688724              # 32-bit
            1.4142135623730950488016887242096980786    # 64-bit
            sage: pari('x+I').imag()
            1
            sage: pari('x+2*I').imag()
            2
            sage: pari('(1+I)*x^2+2*I').imag()
            x^2 + 2
            sage: pari('[1,2,3] + [4*I,5,6]').imag()
            [4, 0, 0]
        """
        _sig_on
        return P.new_gen(gimag(x.g))

    def length(gen x):
        """
        length(x): Return the number of non-code words in x.  If x
        is a string, this is the number of characters of x.

        ?? terminator ?? carriage return ??
        """
        return glength(x.g)

    def lift(gen x, v=-1):
        """
        lift(x,{v}): Returns the lift of an element of Z/nZ to Z or
        R[x]/(P) to R[x] for a type R if v is omitted.  If v is given,
        lift only polymods with main variable v.  If v does not occur
        in x, lift only intmods.

        INPUT:
            x -- gen
            v -- (optional) variable
        OUTPUT:
            gen
        EXAMPLES:
            sage: x = pari("x")
            sage: a = x.Mod('x^3 + 17*x + 3')
            sage: a
            Mod(x, x^3 + 17*x + 3)
            sage: b = a^4; b
            Mod(-17*x^2 - 3*x, x^3 + 17*x + 3)
            sage: b.lift()
            -17*x^2 - 3*x

        ??? more examples
        """
        if v == -1:
            _sig_on
            return P.new_gen(lift(x.g))
        _sig_on
        return P.new_gen(lift0(x.g, P.get_var(v)))

    def numbpart(gen x):
        """
        numbpart(x): returns the number of partitions of x.

        EXAMPLES:
            sage: pari(20).numbpart()
            627
            sage: pari(100).numbpart()
            190569292
        """
        _sig_on
        return P.new_gen(numbpart(x.g))

    def numerator(gen x):
        """
        numerator(x): Returns the numerator of x.

        INPUT:
            x -- gen
        OUTPUT:
            gen
        EXAMPLES:

        """
        return P.new_gen(numer(x.g))


    def numtoperm(gen k, long n):
        """
        numtoperm(k, n): Return the permutation number k (mod n!) of n
        letters, where n is an integer.

        INPUT:
            k -- gen, integer
            n -- int
        OUTPUT:
            gen -- vector (permutation of {1,...,n})
        EXAMPLES:
        """
        _sig_on
        return P.new_gen(numtoperm(n, k.g))


    def padicprec(gen x, p):
        """
        padicprec(x,p): Return the absolute p-adic precision of the object x.

        INPUT:
            x -- gen
        OUTPUT:
            int
        EXAMPLES:
        """
        cdef gen _p
        _p = pari(p)
        if typ(_p.g) != t_INT:
            raise TypeError, "p (=%s) must be of type t_INT, but is of type %s."%(
                _p, _p.type())
        return padicprec(x.g, _p.g)

    def permtonum(gen x):
        """
        permtonum(x): Return the ordinal (between 1 and n!) of permutation vector x.
        ??? Huh ???  say more.  what is a perm vector.  0 to n-1 or 1-n.

        INPUT:
            x -- gen (vector of integers)
        OUTPUT:
            gen -- integer
        EXAMPLES:
        """
        if typ(x.g) != t_VEC:
            raise TypeError, "x (=%s) must be of type t_VEC, but is of type %s."%(x,x.type())
        return P.new_gen(permtonum(x.g))

    def precision(gen x, long n=-1):
        """
        precision(x,{n}): Change the precision of x to be n, where n
        is a C-integer). If n is omitted, output the real precision of x.

        INPUT:
            x -- gen
            n -- (optional) int
        OUTPUT:
            nothing
          or
            gen if n is omitted
        EXAMPLES:
        """
        if n <= -1:
            return precision(x.g)
        return P.new_gen(precision0(x.g, n))

    def random(gen N):
        r"""
        \code{random(\{N=$2^31$\})}: Return a pseudo-random integer between 0 and $N-1$.

        INPUT:
            N -- gen, integer
        OUTPUT:
            gen -- integer
        EXAMPLES:
        """
        if typ(N.g) != t_INT:
            raise TypeError, "x (=%s) must be of type t_INT, but is of type %s."%(N,N.type())
        _sig_on
        return P.new_gen(genrand(N.g))

    def real(gen x):
        """
        real(x): Return the real part of x.

        INPUT:
            x -- gen
        OUTPUT:
            gen
        EXAMPLES:
        """
        _sig_on
        return P.new_gen(greal(x.g))

    def round(gen x, estimate=False):
        """
        round(x,estimat=False):  If x is a real number, returns x rounded
        to the nearest integer (rounding up).  If the optional argument
        estimate is True, also returns the binary exponent e of the difference
        between the original and the rounded value (the "fractional part")
        (this is the integer ceiling of log_2(error)).

        When x is a general PARI object, this function returns the result
        of rounding every coefficient at every level of PARI object.
        Note that this is different than what the truncate function
        does (see the example below).

        One use of round is to get exact results after a long
        approximate computation, when theory tells you that the
        coefficients must be integers.

        INPUT:
            x -- gen
            estimate -- (optional) bool, False by default
        OUTPUT:
            * if estimate == False, return a single gen.
            * if estimate == True, return rounded verison of x and
              error estimate in bits, both as gens.
        EXAMPLES:
            sage: pari('1.5').round()
            2
            sage: pari('1.5').round(True)
            (2, -1)
            sage: pari('1.5 + 2.1*I').round()
            2 + 2*I
            sage: pari('1.0001').round(True)
            (1, -14)
            sage: pari('(2.4*x^2 - 1.7)/x').round()
            (2*x^2 - 2)/x
            sage: pari('(2.4*x^2 - 1.7)/x').truncate()
            2.400000000000000000000000000*x                # 32-bit
            2.4000000000000000000000000000000000000*x      # 64-bit
        """
        cdef int n
        if not estimate:
            _sig_on
            return P.new_gen(ground(x.g))
        cdef long e
        cdef gen y
        _sig_on
        y = P.new_gen(grndtoi(x.g, &e))
        return y, e

    def simplify(gen x):
        """
        simplify(x): Simplify the object x as much as possible, and return
        the result.

        A complex or quadratic number whose imaginary part is an exact 0
        (i.e., not an approximate one such as O(3) or 0.E-28) is converted
        to its real part, and a a polynomial of degree 0 is converted to
        its constant term.  Simplification occurs recursively.

        This function is useful before using arithmetic functions, which
        expect integer arguments:

        EXAMPLES:
            sage: y = pari('y')
            sage: x = pari('9') + y - y
            sage: x
            9
            sage: x.type()
            't_POL'
            sage: x.factor()
            matrix(0,2)
            sage: pari('9').factor()
            Mat([3, 2])
            sage: x.simplify()
            9
            sage: x.simplify().factor()
            Mat([3, 2])
            sage: x = pari('1.5 + 0*I')
            sage: x.type()
            't_COMPLEX'
            sage: x.simplify()
            1.500000000000000000000000000                  # 32-bit
            1.5000000000000000000000000000000000000        # 64-bit
            sage: y = x.simplify()
            sage: y.type()
            't_REAL'
        """
        _sig_on
        return P.new_gen(simplify(x.g))

    def sizebyte(gen x):
        """
        sizebyte(x): Return the total number of bytes occupied by the
        complete tree of the object x.  Note that this number depends
        on whether the computer is 32-bit or 64-bit (see examples).

        INPUT:
            x -- gen
        OUTPUT:
            int (a Python int)
        EXAMPLES:
            sage: pari('1').sizebyte()
            12           # 32-bit
            24           # 64-bit
            sage: pari('10').sizebyte()
            12           # 32-bit
            24           # 64-bit
            sage: pari('10000000000000').sizebyte()
            16           # 32-bit
            24           # 64-bit
            sage: pari('10^100').sizebyte()
            52           # 32-bit
            64           # 64-bit
            sage: pari('x').sizebyte()
            36           # 32-bit
            72           # 64-bit
            sage: pari('x^20').sizebyte()
            264          # 32-bit
            528          # 64-bit
            sage: pari('[x, 10^100]').sizebyte()
            100          # 32-bit
            160          # 64-bit
        """
        return taille2(x.g)

    def sizedigit(gen x):
        """

        sizedigit(x): Return a quick estimate for the maximal number of
        decimal digits before the decimal point of any component of x.

        INPUT:
            x -- gen
        OUTPUT:
            int -- Python integer
        EXAMPLES:
            sage: x = pari('10^100')
            sage: x.Str().length()
            101
            sage: x.sizedigit()
            101

        Note that digits after the decimal point are ignored.
            sage: x = pari('1.234')
            sage: x
            1.234000000000000000000000000              # 32-bit
            1.2340000000000000000000000000000000000    # 64-bit
            sage: x.sizedigit()
            1

        The estimate can be one too big:
            sage: pari('7234.1').sizedigit()
            4
            sage: pari('9234.1').sizedigit()
            5
        """
        return sizedigit(x.g)

    def truncate(gen x, estimate=False):
        """
        truncate(x,estimate=False):  Return the truncation of x.
        If estimate is True, also return the number of error bits.

        When x is in the real numbers, this means that the part
        after the decimal point is chopped away, e is the binary
        exponent of the difference between the original and truncated
        value (the "fractional part").    If x is a rational
        function, the result is the integer part (Euclidean
        quotient of numerator by denominator) and if requested
        the error estimate is 0.

        When truncate is applied to a power series (in X), it
        transforms it into a polynomial or a rational function with
        denominator a power of X, by chopping away the $O(X^k)$.
        Similarly, when applied to a p-adic number, it transforms it
        into an integer or a rational number by chopping away the
        $O(p^k)$.

        INPUT:
            x -- gen
            estimate -- (optional) bool, which is False by default
        OUTPUT:
            * if estimate == False, return a single gen.
            * if estimate == True, return rounded verison of x and
              error estimate in bits, both as gens.
        OUTPUT:
        EXAMPLES:
            sage: pari('(x^2+1)/x').round()
            (x^2 + 1)/x
            sage: pari('(x^2+1)/x').truncate()
            x
            sage: pari('1.043').truncate()
            1
            sage: pari('1.043').truncate(True)
            (1, -5)
            sage: pari('1.6').truncate()
            1
            sage: pari('1.6').round()
            2
            sage: pari('1/3 + 2 + 3^2 + O(3^3)').truncate()
            34/3
            sage: pari('sin(x+O(x^10))').truncate()
            1/362880*x^9 - 1/5040*x^7 + 1/120*x^5 - 1/6*x^3 + x
            sage: pari('sin(x+O(x^10))').round()   # each coefficient has abs < 1
            x + O(x^10)
        """
        if not estimate:
            _sig_on
            return P.new_gen(gtrunc(x.g))
        cdef long e
        cdef gen y
        _sig_on
        y = P.new_gen(gcvtoi(x.g, &e))
        return y, e

    def valuation(gen x, p):
        """
        valuation(x,p): Return the valuation of x with respect to p.

        The valuation is the highest exponent of p dividing x.

           * If p is an integer, x must be an integer, an intmod whose
             modulus is divisible by p, a rational number, a p-adic
             number, or a polynomial or power series in which case the
             valuation is the minimal of the valuations of the
             coefficients.

           * If p is a polynomial, x must be a polynomial or a
             rational fucntion.  If p is a monomial then x may also be
             a power series.

           * If x is a vector, complex or quadratic number, then the
             valuation is the minimum of the component valuations.

           * If x = 0, the result is $2^31-1$ on 32-bit machines or
             $2^63-1$ on 64-bit machines if x is an exact object.
             If x is a p-adic number or power series, the result
             is the exponent of the zero.

        INPUT:
            x -- gen
            p -- coercible to gen
        OUTPUT:
            gen -- integer
        EXAMPLES:
            sage: pari(9).valuation(3)
            2
            sage: pari(9).valuation(9)
            1
            sage: x = pari(9).Mod(27); x.valuation(3)
            2
            sage: pari('5/3').valuation(3)
            -1
            sage: pari('9 + 3*x + 15*x^2').valuation(3)
            1
            sage: pari([9,3,15]).valuation(3)
            1
            sage: pari('9 + 3*x + 15*x^2 + O(x^5)').valuation(3)
            1

            sage: pari('x^2*(x+1)^3').valuation(pari('x+1'))
            3
            sage: pari('x + O(x^5)').valuation('x')
            1
            sage: pari('2*x^2 + O(x^5)').valuation('x')
            2

            sage: pari(0).valuation(3)
            2147483647            # 32-bit
            9223372036854775807   # 64-bit
        """
        t0GEN(p)
        _sig_on
        v = ggval(x.g, t0)
        _sig_off
        return v

    def variable(gen x):
        """
        variable(x): Return the main variable of the object x, or p
        if x is a p-adic number.

        This function raises a TypeError exception on scalars, i.e.,
        on objects with no variable associated to them.

        INPUT:
            x -- gen
        OUTPUT:
            gen
        EXAMPLES:
            sage: pari('x^2 + x -2').variable()
            x
            sage: pari('1+2^3 + O(2^5)').variable()
            2
            sage: pari('x+y0').variable()
            x
            sage: pari('y0+z0').variable()
            y0
        """
        _sig_on
        return P.new_gen(gpolvar(x.g))


    ###########################################
    # 3: TRANSCENDENTAL functions
    # AUTHORS: Pyrex Code, docs -- Justin Walker (justin@mac.com)
    #          Examples, docs   -- William Stein
    ###########################################

    def abs(gen self):
        """
        Returns the absolute value of x (its modulus, if x is complex).
        Rational functions are not allowed.  Contrary to most transcendental
        functions, an exact argument is not converted to a real number before
        applying abs and an exact result is returned if possible.

        EXAMPLES:
            sage: x = pari("-27.1")
            sage: x.abs()
            27.10000000000000000000000000               # 32-bit
            27.100000000000000000000000000000000000     # 64-bit

        If x is a polynomial, returns -x if the leading coefficient is real
        and negative else returns x.  For a power series, the constant
        coefficient is considered instead.

        EXAMPLES:
            sage: pari('x-1.2*x^2').abs()
            1.200000000000000000000000000*x^2 - x              # 32-bit
            1.2000000000000000000000000000000000000*x^2 - x    # 64-bit
        """
        _sig_on
        return P.new_gen(gabs(self.g, prec))

    def acos(gen x):
        r"""
        The principal branch of $\cos^{-1}(x)$, so that $\Re(\acos(x))$
        belongs to $[0,Pi]$. If $x$ is real and $|x| > 1$,
        then $\acos(x)$ is complex.

        EXAMPLES:
            sage: pari('0.5').acos()
            1.047197551196597746154214461               # 32-bit
            1.0471975511965977461542144610931676281     # 64-bit
            sage: pari('1.1').acos()
            -0.4435682543851151891329110664*I             # 32-bit
            -0.44356825438511518913291106635249808665*I   # 64-bit
            sage: pari('1.1+I').acos()
            0.8493430542452523259630143655 - 1.097709866825328614547942343*I                         # 32-bit
            0.84934305424525232596301436546298780187 - 1.0977098668253286145479423425784723444*I     # 64-bit
        """
        _sig_on
        return P.new_gen(gacos(x.g, prec))

    def acosh(gen x):
        r"""
        The principal branch of $\cosh^{-1}(x)$, so that
        $\Im(\acosh(x))$ belongs to $[0,Pi]$. If $x$ is real and $x <
        1$, then $\acosh(x)$ is complex.

        EXAMPLES:
            sage: pari(2).acosh()
            1.316957896924816708625046347              # 32-bit
            1.3169578969248167086250463473079684440    # 64-bit
            sage: pari(0).acosh()
            1.570796326794896619231321692*I            # 32-bit
            1.5707963267948966192313216916397514421*I  # 64-bit
            sage: pari('I').acosh()
            0.8813735870195430252326093250 + 1.570796326794896619231321692*I    # 32-bit
            0.88137358701954302523260932497979230902 + 1.5707963267948966192313216916397514421*I   # 64-bit
        """
        _sig_on
        return P.new_gen(gach(x.g, prec))

    def agm(gen x, y):
        r"""
        The arithmetic-geometric mean of x and y.  In the case of complex
        or negative numbers, the principal square root is always chosen.
        p-adic or power series arguments are also allowed.  Note that a p-adic
        AGM exists only if x/y is congruent to 1 modulo p (modulo 16 for p=2).
        x and y cannot both be vectors or matrices.

        EXAMPLES:
            sage: pari('2').agm(2)
            2.000000000000000000000000000             # 32-bit
            2.0000000000000000000000000000000000000   # 64-bit
            sage: pari('0').agm(1)
            0
            sage: pari('1').agm(2)
            1.456791031046906869186432383             # 32-bit
            1.4567910310469068691864323832650819750   # 64-bit
            sage: pari('1+I').agm(-3)
            -0.9647317222908759112270275374 + 1.157002829526317260939086020*I                        # 32-bit
            -0.96473172229087591122702753739366831917 + 1.1570028295263172609390860195427517825*I    # 64-bit
        """
        t0GEN(y)
        _sig_on
        return P.new_gen(agm(x.g, t0, prec))

    def arg(gen x):
        r"""
        arg(x): argument of x,such that $-\pi < \arg(x) \leq \pi$.

        EXAMPLES:
            sage: pari('2+I').arg()
            0.4636476090008061162142562315              # 32-bit
	    0.46364760900080611621425623146121440203    # 64-bit
        """
        _sig_on
        return P.new_gen(garg(x.g,prec))

    def asin(gen x):
        r"""
        The principal branch of $\sin^{-1}(x)$, so that
        $\Re(\asin(x))$ belongs to $[-\pi/2,\pi/2]$. If $x$ is real
        and $|x| > 1$ then $\asin(x)$ is complex.

        EXAMPLES:
            sage: pari(pari('0.5').sin()).asin()
            0.5000000000000000000000000000               # 32-bit
            0.50000000000000000000000000000000000000     # 64-bit
            sage: pari(2).asin()
            1.570796326794896619231321692 + 1.316957896924816708625046347*I                      # 32-bit
            1.5707963267948966192313216916397514421 + 1.3169578969248167086250463473079684440*I  # 64-bit
        """
        _sig_on
        return P.new_gen(gasin(x.g, prec))

    def asinh(gen x):
        r"""
        The principal branch of $\sinh^{-1}(x)$, so that $\Im(\asinh(x))$ belongs
        to $[-\pi/2,\pi/2]$.

        EXAMPLES:
            sage: pari(2).asinh()
            1.443635475178810342493276740                # 32-bit
            1.4436354751788103424932767402731052694      # 64-bit
            sage: pari('2+I').asinh()
            1.528570919480998161272456185 + 0.4270785863924761254806468833*I      # 32-bit
            1.5285709194809981612724561847936733933 + 0.42707858639247612548064688331895685930*I      # 64-bit
        """
        _sig_on
        return P.new_gen(gash(x.g, prec))

    def atan(gen x):
        r"""
        The principal branch of $\tan^{-1}(x)$, so that $\Re(\atan(x))$ belongs
        to $]-\pi/2, \pi/2[$.

        EXAMPLES:
            sage: pari(1).atan()
            0.7853981633974483096156608458              # 32-bit
            0.78539816339744830961566084581987572104    # 64-bit
            sage: pari('1.5+I').atan()
            1.107148717794090503017065460 + 0.2554128118829953416027570482*I                         # 32-bit
            1.1071487177940905030170654601785370401 + 0.25541281188299534160275704815183096744*I     # 64-bit
        """
        _sig_on
        return P.new_gen(gatan(x.g, prec))

    def atanh(gen x):
        r"""
        The principal branch of $\tanh^{-1}(x)$, so that
        $\Im(\atanh(x))$ belongs to $]-\pi/2,\pi/2]$.  If $x$ is real
        and $|x| > 1$ then $\atanh(x)$ is complex.

        EXAMPLES:
            sage: pari(0).atanh()
            0.E-250   # 32-bit
            0.E-693   # 64-bit
            sage: pari(2).atanh()
            0.5493061443340548456976226185 + 1.570796326794896619231321692*I           # 32-bit
            0.54930614433405484569762261846126285232 + 1.5707963267948966192313216916397514421*I     # 64-bit
        """
        _sig_on
        return P.new_gen(gath(x.g, prec))

    def bernfrac(gen x):
        r"""
        The Bernoulli number $B_x$, where $B_0 = 1$, $B_1 = -1/2$,
        $B_2 = 1/6,\ldots,$ expressed as a rational number. The
        argument $x$ should be of type integer.

        EXAMPLES:
            sage: pari(18).bernfrac()
            43867/798
            sage: [pari(n).bernfrac() for n in range(10)]
            [1, -1/2, 1/6, 0, -1/30, 0, 1/42, 0, -1/30, 0]
        """
        _sig_on
        return P.new_gen(bernfrac(x))

    def fibonacci(gen x):
        r"""
        Return the fibonacci number of index x.

        EXAMPLES:
            sage: pari(18).bernfrac()
            43867/798
            sage: [pari(n).bernfrac() for n in range(10)]
            [1, -1/2, 1/6, 0, -1/30, 0, 1/42, 0, -1/30, 0]
        """
        _sig_on
        return P.new_gen(fibo(long(x)))

    def bernreal(gen x):
        r"""
        The Bernoulli number $B_x$, as for the function bernfrac, but
        $B_x$ is returned as a real number (with the current
        precision).

        EXAMPLES:
            sage: pari(18).bernreal()
            54.97117794486215538847117794                  # 32-bit
            54.971177944862155388471177944862155388        # 64-bit
        """
        _sig_on
        return P.new_gen(bernreal(x, prec))

    def bernvec(gen x):
        r"""
        Creates a vector containing, as rational numbers, the
        Bernoulli numbers $B_0, B_2,\ldots, B_{2x}$.  This routine is
        obsolete.  Use bernfrac instead each time you need a Bernoulli
        number in exact form.

        Note:  this  routine  is  implemented  using  repeated  independent
        calls to bernfrac, which is faster than the standard recursion in
        exact arithmetic.

        EXAMPLES:
            sage: pari(8).bernvec()
            [1, 1/6, -1/30, 1/42, -1/30, 5/66, -691/2730, 7/6, -3617/510]
            sage: [pari(2*n).bernfrac() for n in range(9)]
            [1, 1/6, -1/30, 1/42, -1/30, 5/66, -691/2730, 7/6, -3617/510]
        """
        _sig_on
        return P.new_gen(bernvec(x))

    def besselh1(gen nu, x):
        r"""
        The $H^1$-Bessel function of index $\nu$ and argument $x$.

        EXAMPLES:
            sage: pari(2).besselh1(3)
            0.4860912605858910769078310941 - 0.1604003934849237296757682995*I                        # 32-bit
            0.48609126058589107690783109411498403480 - 0.16040039348492372967576829953798091810*I    # 64-bit
        """
        t0GEN(x)
        _sig_on
        return P.new_gen(hbessel1(nu.g, t0, prec))

    def besselh2(gen nu, x):
        r"""
        The $H^2$-Bessel function of index $\nu$ and argument $x$.

        EXAMPLES:
            sage: pari(2).besselh2(3)
            0.4860912605858910769078310941 + 0.1604003934849237296757682995*I                         # 32-bit
            0.48609126058589107690783109411498403480 + 0.16040039348492372967576829953798091810*I     # 64-bit
        """
        t0GEN(x)
        _sig_on
        return P.new_gen(hbessel2(nu.g, t0, prec))

    def besselj(gen nu, x):
        r"""
        Bessel J function (Bessel function of the first kind), with
        index $\nu$ and argument $x$.  If $x$ converts to a power
        series, the initial factor $(x/2)^{\nu}/\Gamma(\nu+1)$ is
        omitted (since it cannot be represented in PARI when $\nu$ is not
        integral).

        EXAMPLES:
            sage: pari(2).besselj(3)
            0.4860912605858910769078310941            # 32-bit
            0.48609126058589107690783109411498403480  # 64-bit
        """
        t0GEN(x)
        _sig_on
        return P.new_gen(jbessel(nu.g, t0, prec))

    def besseljh(gen nu, x):
        """
        J-Bessel function of half integral index (Speherical Bessel
        function of the first kind).  More precisely, besseljh(n,x)
        computes $J_{n+1/2}(x)$ where n must an integer, and x is any
        complex value.  In the current implementation (PARI, version
        2.2.11), this function is not very accurate when $x$ is small.

        EXAMPLES:
            sage: pari(2).besseljh(3)
            0.4127100322097159934374967959      # 32-bit
            0.41271003220971599343749679594186271499    # 64-bit
        """
        t0GEN(x)
        _sig_on
        return P.new_gen(jbesselh(nu.g, t0, prec))

    def besseli(gen nu, x):
        """
        Bessel I function (Bessel function of the second kind), with
        index $\nu$ and argument $x$.  If $x$ converts to a power
        series, the initial factor $(x/2)^{\nu}/\Gamma(\nu+1)$ is
        omitted (since it cannot be represented in PARI when $\nu$ is not
        integral).

        EXAMPLES:
            sage: pari(2).besseli(3)
            2.245212440929951154625478386              # 32-bit
            2.2452124409299511546254783856342650577    # 64-bit
            sage: pari(2).besseli('3+I')
            1.125394076139128134398383103 + 2.083138226706609118835787255*I      # 32-bit
            1.1253940761391281343983831028963896470 + 2.0831382267066091188357872547036161842*I    # 64-bit
        """
        t0GEN(x)
        _sig_on
        return P.new_gen(ibessel(nu.g, t0, prec))

    def besselk(gen nu, x, long flag=0):
        """
        nu.besselk(x, flag=0): K-Bessel function (modified Bessel
        function of the second kind) of index nu, which can be
        complex, and argument x.

        INPUT:
            nu -- a complex number
            x -- real number (positive or negative)
            flag -- default: 0 or 1: use hyperu  (hyperu is much slower for
                    small x, and doesn't work for negative x).

        WARNING/TODO -- with flag = 1 this function is incredibly slow
        (on 64-bit Linux) as it is implemented using it from the C
        library, but it shouldn't be (e.g., it's not slow via the GP
        interface.)  Why?

        EXAMPLES:
            sage: pari('2+I').besselk(3)
            0.04559077184075505871203211094 + 0.02891929465820812820828883526*I     # 32-bit
            0.045590771840755058712032110938791854704 + 0.028919294658208128208288835257608789842*I     # 64-bit

            sage: pari('2+I').besselk(-3)
            -4.348708749867516799575863067 - 5.387448826971091267230878827*I        # 32-bit
            -4.3487087498675167995758630674661864255 - 5.3874488269710912672308788273655523057*I  # 64-bit

            sage.: pari('2+I').besselk(300, flag=1)
            3.742246033197275082909500148 E-132 + 2.490710626415252262644383350 E-134*I      # 32-bit
            3.7422460331972750829095001475885825717 E-132 + 2.4907106264152522626443833495225745762 E-134*I   # 64-bit

        """
        t0GEN(x)
        _sig_on
        return P.new_gen(kbessel0(nu.g, t0, flag, prec))

    def besseln(gen nu, x):
        """
        nu.besseln(x): Bessel N function (Spherical Bessel function of
        the second kind) of index nu and argument x.

        EXAMPLES:
            sage: pari('2+I').besseln(3)
            -0.2807755669582439141676487005 - 0.4867085332237257928816949747*I     # 32-bit
            -0.28077556695824391416764870046044688871 - 0.48670853322372579288169497466916637395*I    # 64-bit
        """
        t0GEN(x)
        _sig_on
        return P.new_gen(nbessel(nu.g, t0, prec))

    def cos(gen self):
        """
        The cosine function.

        EXAMPLES:
            sage: x = pari('1.5')
            sage: x.cos()
            0.07073720166770291008818985142     # 32-bit
	    0.070737201667702910088189851434268709084    # 64-bit
            sage: pari('1+I').cos()
            0.8337300251311490488838853943 - 0.9888977057628650963821295409*I   # 32-bit
            0.83373002513114904888388539433509447980 - 0.98889770576286509638212954089268618864*I   # 64-bit
            sage: pari('x+O(x^8)').cos()
            1 - 1/2*x^2 + 1/24*x^4 - 1/720*x^6 + 1/40320*x^8 + O(x^9)
        """
        _sig_on
        return P.new_gen(gcos(self.g, prec))

    def cosh(gen self):
        """
        The hyperbolic cosine function.

        EXAMPLES:
            sage: x = pari('1.5')
            sage: x.cosh()
            2.352409615243247325767667965               # 32-bit
            2.3524096152432473257676679654416441702     # 64-bit
            sage: pari('1+I').cosh()
            0.8337300251311490488838853943 + 0.9888977057628650963821295409*I                       # 32-bit
            0.83373002513114904888388539433509447980 + 0.98889770576286509638212954089268618864*I   # 64-bit
            sage: pari('x+O(x^8)').cosh()
            1 + 1/2*x^2 + 1/24*x^4 + 1/720*x^6 + O(x^8)
        """
        _sig_on
        return P.new_gen(gch(self.g, prec))

    def cotan(gen x):
        """
        The cotangent of x.

        EXAMPLES:
            sage: pari(5).cotan()
            -0.2958129155327455404277671681     # 32-bit
            -0.29581291553274554042776716808248528607    # 64-bit

        On a 32-bit computer computing the cotangent of $\pi$ doesn't
        raise an error, but instead just returns a very large number.
        On a 64-bit computer it raises a RuntimeError.

            sage: pari('Pi').cotan()
            1.980704062 E28                      # 32-bit
	    Traceback (most recent call last):   # 64-bit
            ...	                                 # 64-bit
            PariError: division by zero (46)     # 64-bit
        """
        _sig_on
        return P.new_gen(gcotan(x.g, prec))

    def dilog(gen x):
        r"""
        The principal branch of the dilogarithm of $x$, i.e. the analytic
        continuation of the power series $\log_2(x) = \sum_{n>=1} x^n/n^2$.

        EXAMPLES:
            sage: pari(1).dilog()
            1.644934066848226436472415167              # 32-bit
            1.6449340668482264364724151666460251892    # 64-bit
            sage: pari('1+I').dilog()
            0.6168502750680849136771556875 + 1.460362116753119547679775739*I    # 32-bit
            0.61685027506808491367715568749225944595 + 1.4603621167531195476797757394917875976*I   # 64-bit
        """
        _sig_on
        return P.new_gen(dilog(x.g, prec))

    def eint1(gen x, long n=0):
        r"""
        x.eint1({n}): exponential integral E1(x):
        $$
            \int_{x}^{\infty} \frac{e^{-t}}{t} dt
        $$
        If n is present, output the vector
            [eint1(x), eint1(2*x), ..., eint1(n*x)].
        This is faster than repeatedly calling eint1(i*x).

        REFERENCE: See page 262, Prop 5.6.12, of Cohen's book
        "A Course in Computational Algebraic Number Theory".

        EXAMPLES:

        """
        if n <= 0:
            _sig_on
            return P.new_gen(eint1(x.g, prec))
        else:
            _sig_on
            return P.new_gen(veceint1(x.g, stoi(n), prec))

    def erfc(gen x):
        r"""
        Return the complementary error function:
             $$(2/\sqrt{\pi}) \int_{x}^{\infty} e^{-t^2} dt.$$

        EXAMPLES:
            sage: pari(1).erfc()
            0.1572992070502851306587793649                # 32-bit
            0.15729920705028513065877936491739074070      # 64-bit
        """
        _sig_on
        return P.new_gen(gerfc(x.g, prec))

    def eta(gen x, flag=0):
        r"""
        x.eta({flag=0}): if flag=0, $\eta$ function without the $q^{1/24}$;
        otherwise $\eta$ of the complex number $x$ in the upper half plane
        intelligently computed using $\SL(2,\Z)$ transformations.

        DETAILS: This functions computes the following.  If the input
        $x$ is a complex number with positive imaginary part, the
        result is $\prod_{n=1}^{\infty} (q-1^n)$, where $q=e^{2 i \pi
        x}$.  If $x$ is a power series (or can be converted to a power
        series) with positive valuation, the result it
        $\prod_{n=1}^{\infty} (1-x^n)$.

        EXAMPLES:
            sage: pari('I').eta()
            0.9981290699259585132799623222             # 32-bit
            0.99812906992595851327996232224527387813   # 64-bit
        """
        if flag == 1:
            _sig_on
            return P.new_gen(trueeta(x.g, prec))
        _sig_on
        return P.new_gen(eta(x.g, prec))

    def exp(gen self):
        """
        x.exp(): exponential of x.

        EXAMPLES:
            sage: pari(0).exp()
            1.000000000000000000000000000               # 32-bit
            1.0000000000000000000000000000000000000     # 64-bit
            sage: pari(1).exp()
            2.718281828459045235360287471               # 32-bit
            2.7182818284590452353602874713526624978     # 64-bit
            sage: pari('x+O(x^8)').exp()
            1 + x + 1/2*x^2 + 1/6*x^3 + 1/24*x^4 + 1/120*x^5 + 1/720*x^6 + 1/5040*x^7 + O(x^8)
        """
        _sig_on
        return P.new_gen(gexp(self.g, prec))

    def gamma(gen s, precision=0):
        """
        s.gamma({precision}): Gamma function at s.

        INPUT:
            s -- gen (real or complex number
            precision -- optional precisiion

        OUTPUT:
            gen -- value of the Gamma function at s.

        EXAMPLES:
            sage: pari(2).gamma()
            1.000000000000000000000000000              # 32-bit
            1.0000000000000000000000000000000000000    # 64-bit
            sage: pari(5).gamma()
            24.00000000000000000000000000              # 32-bit
            24.000000000000000000000000000000000000    # 64-bit
            sage: pari('1+I').gamma()
            0.4980156681183560427136911175 - 0.1549498283018106851249551305*I    # 32-bit
            0.49801566811835604271369111746219809195 - 0.15494982830181068512495513048388660520*I    # 64-bit
        """
        if not precision: precision = prec
        _sig_on
        return P.new_gen(ggamma(s.g, precision))

    def gammah(gen s):
        """
        x.gammah(): Gamma function evaluated at the argument x+1/2,
        for x an integer.

        EXAMPLES:
            sage: pari(2).gammah()
            1.329340388179137020473625613               # 32-bit
            1.3293403881791370204736256125058588871     # 64-bit
            sage: pari(5).gammah()
            52.34277778455352018114900849               # 32-bit
            52.342777784553520181149008492418193679     # 64-bit
            sage: pari('1+I').gammah()
            0.5753151880634517207185443722 + 0.08821067754409390991246464371*I     # 32-bit
            0.57531518806345172071854437217501119058 + 0.088210677544093909912464643706507454993*I     # 64-bit
        """
        _sig_on
        return P.new_gen(ggamd(s.g, prec))

    def hyperu(gen a, b, x):
        r"""
        a.hyperu(b,x): U-confluent hypergeometric function.

	WARNING/TODO: This function is \emph{extremely slow} as
        implemented when used from the C library.  If you use the GP
        interpreter inteface it is vastly faster, so clearly this
        issue could be fixed with a better understanding of GP/PARI.
        Volunteers?

        EXAMPLES:
            sage.: pari(1).hyperu(2,3)
            0.3333333333333333333333333333              # 32-bit
            0.33333333333333333333333333333333333333    # 64-bit
        """
        t0GEN(b)
        t1GEN(x)
        _sig_on
        return P.new_gen(hyperu(a.g, t0, t1, prec))


    def incgam(gen s, x, y=None, precision=0):
        r"""
        s.incgam(x, {y}, {precision}): incomplete gamma function. y
        is optional and is the precomputed value of gamma(s).

        NOTE: This function works for any complex input (unlike in
        older version of PARI).

	WARNING/TODO: This function is \emph{extremely slow} as
        implemented when used from the C library.  If you use the GP
        interpreter inteface it is vastly faster, so clearly this
        issue could be fixed with a better understanding of GP/PARI.
        Volunteers?

        INPUT:
            s, x, y -- gens
            precision -- option precision

        OUTPUT:
            gen -- value of the incomplete Gamma function at s.

        EXAMPLES:
            sage.: pari('1+I').incgam('3-I')
            -0.04582978599199457259586742326 + 0.04336968187266766812050474478*I        # 32-bit
            -0.045829785991994572595867423261490338705 + 0.043369681872667668120504744775954724733*I    # 64-bit
        """
        if not precision:
            precision = prec
        t0GEN(x)
        if y is None:
            _sig_on
            return P.new_gen(incgam(s.g, t0, precision))
        else:
            t1GEN(y)
            _sig_on
            return P.new_gen(incgam0(s.g, t0, t1, precision))

    def incgamc(gen s, x):
        r"""
        s.incgamc(x): complementary incomplete gamma function.

        The arguments $x$ and $s$ are complex numbers such that $s$ is
        not a pole of $\Gamma$ and $|x|/(|s|+1)$ is not much larger
        than $1$ (otherwise, the convergence is very slow).  The
        function returns the value of the integral $\int_{0}^{x}
        e^{-t} t^{s-1} dt.$

        EXAMPLES:
            sage: pari(1).incgamc(2)
            0.8646647167633873081060005050               # 32-bit
            0.86466471676338730810600050502751559659     # 64-bit
        """
        t0GEN(x)
        _sig_on
        return P.new_gen(incgamc(s.g, t0, prec))


    def log(gen self):
        r"""
        x.log(): natural logarithm of x.

        This function returns the principal branch of the natural
        logarithm of $x$, i.e., the branch such that $\Im(\log(x)) \in
        ]-\pi, \pi].$ The result is complex (with imaginary part equal
        to $\pi$) if $x\in \R$ and $x<0$.  In general, the algorithm
        uses the formula
        $$
            \log(x) \simeq \frac{\pi}{2{\rm agm}(1,4/s)} - m\log(2),
        $$
        if $s=x 2^m$ is large enough.  (The result is exact to $B$
        bits provided that $s>2^{B/2}$.)  At low accuracies, this
        function computes $\log$ using the series expansion near $1$.

        Note that $p$-adic arguments can also be given as input,
        with the convention that $\log(p)=0$.  Hence, in
        particular, $\exp(\log(x))/x$ is not in general
        equal to $1$ but instead to a $(p-1)th$ root of
        unity (or $\pm 1$ if $p=2$) times a power of $p$.

        EXAMPLES:
            sage: pari(5).log()
            1.609437912434100374600759333                 # 32-bit
            1.6094379124341003746007593332261876395       # 64-bit
            sage: pari('I').log()
            0.E-250 + 1.570796326794896619231321692*I             # 32-bit
            0.E-693 + 1.5707963267948966192313216916397514421*I   # 64-bit
        """
        _sig_on
        return P.new_gen(glog(self.g, prec))

    def lngamma(gen x):
        r"""
        x.lngamma(): logarithm of the gamma function of x.

        This function returns the principal branch of the logarithm of
        the gamma function of $x$.  The function $\log(\Gamma(x))$ is
        analytic on the complex plane with non-positive integers
        removed.  This function can have much larger inputs than
        $\Gamma$ itself.

        The $p$-adic analogue of this function is unfortunately not
        implemented.

        EXAMPLES:
            sage: pari(100).lngamma()
            359.1342053695753987760440105                # 32-bit
            359.13420536957539877604401046028690961      # 64-bit
        """
        _sig_on
        return P.new_gen(glngamma(x.g,prec))

    def polylog(gen x, long m, flag=0):
        """
        x.polylog(m,{flag=0}): m-th polylogarithm of x. flag is
        optional, and can be 0: default, 1: D_m~-modified m-th polylog
        of x, 2: D_m-modified m-th polylog of x, 3: P_m-modified m-th
        polylog of x.

        TODO: Add more explanation, copied from the PARI manual.

        EXAMPLES:
            sage: pari(10).polylog(3)
            5.641811414751341250600725771 - 8.328202076980270580884185850*I                          # 32-bit
            5.6418114147513412506007257705287671110 - 8.3282020769802705808841858505904310076*I      # 64-bit
            sage: pari(10).polylog(3,0)
            5.641811414751341250600725771 - 8.328202076980270580884185850*I                          # 32-bit
            5.6418114147513412506007257705287671110 - 8.3282020769802705808841858505904310076*I      # 64-bit
            sage: pari(10).polylog(3,1)
            0.5237784535024110488342571116              # 32-bit
            0.52377845350241104883425711161605950842    # 64-bit
            sage: pari(10).polylog(3,2)
            -0.4004590561634505605364328952             # 32-bit
            -0.40045905616345056053643289522452400363   # 64-bit
        """
        _sig_on
        return P.new_gen(polylog0(m, x.g, flag, prec))

    def psi(gen x):
        r"""
        x.psi(): psi-function at x.

        Return the $\psi$-function of $x$, i.e., the logarithmic
        derivative $\Gamma'(x)/\Gamma(x)$.

        EXAMPLES:
            sage: pari(1).psi()
            -0.5772156649015328606065120901              # 32-bit
            -0.57721566490153286060651209008240243104    # 64-bit
        """
        _sig_on
        return P.new_gen(gpsi(x.g, prec))


    def sin(gen x):
        """
        x.sin(): The sine of x.

        EXAMPLES:
            sage: pari(1).sin()
            0.8414709848078965066525023216             # 32-bit
            0.84147098480789650665250232163029899962   # 64-bit
            sage: pari('1+I').sin()
            1.298457581415977294826042366 + 0.6349639147847361082550822030*I                       # 32-bit
            1.2984575814159772948260423658078156203 + 0.63496391478473610825508220299150978151*I   # 64-bit
        """
        _sig_on
        return P.new_gen(gsin(x.g, prec))

    def sinh(gen self):
        """
        The hyperbolic sine function.

        EXAMPLES:
            sage: pari(0).sinh()
            0.E-250   # 32-bit
            0.E-693   # 64-bit
            sage: pari('1+I').sinh()
            0.6349639147847361082550822030 + 1.298457581415977294826042366*I                         # 32-bit
            0.63496391478473610825508220299150978151 + 1.2984575814159772948260423658078156203*I     # 64-bit
        """
        _sig_on
        return P.new_gen(gsh(self.g, prec))

    def sqr(gen x):
        """
        x.sqr(): square of x. NOT identical to x*x.

        TODO: copy extensive notes about this function
        from PARI manual.  Put examples below.

        EXAMPLES:
            sage: pari(2).sqr()
            4
        """
        _sig_on
        return P.new_gen(gsqr(x.g))


    def sqrt(gen x, precision=0):
        """
        x.sqrt({precision}): The square root of x.

        EXAMPLES:
            sage: pari(2).sqrt()
            1.414213562373095048801688724               # 32-bit
            1.4142135623730950488016887242096980786     # 64-bit
        """
        if not precision: precision = prec
        _sig_on
        return P.new_gen(gsqrt(x.g, precision))

    def sqrtn(gen x, n):
        r"""
        x.sqrtn(n): return the principal branch of the n-th root
        of x, i.e., the one such that
              $\arg(\sqrt(x)) \in ]-\pi/n, \pi/n]$.
        Also returns a second argument which is a suitable root
        of unity allowing one to recover all the other roots.
        If it was not possible to find such a number, then this
        second return value is 0.  If the argument is present and
        no square root exists, return 0 instead of raising an error.

        NOTE: intmods (modulo a prime) and $p$-adic numbers are
        allowed as arguments.

        INPUT:
            x -- gen
            n -- integer
        OUTPUT:
            gen -- principal n-th root of x
            gen -- z that gives the other roots

        EXAMPLES:
            sage: s, z = pari(2).sqrtn(5)
            sage: z
            0.3090169943749474241022934172 + 0.9510565162951535721164393334*I                         # 32-bit
            0.30901699437494742410229341718281905886 + 0.95105651629515357211643933337938214340*I     # 64-bit
            sage: s
            1.148698354997035006798626947               # 32-bit
            1.1486983549970350067986269467779275894     # 64-bit
            sage: s^5
            2.000000000000000000000000000               # 32-bit
            2.0000000000000000000000000000000000000     # 64-bit
            sage: (s*z)^5
            2.000000000000000000000000000 - 1.396701498 E-250*I                      # 32-bit
            2.0000000000000000000000000000000000000 - 1.0689317613194482765 E-693*I  # 64-bit
        """
	# TODO: ???  lots of good examples in the PARI docs ???
        cdef GEN zetan
        t0GEN(n)
        _sig_on
        ans = P.new_gen_noclear(gsqrtn(x.g, t0, &zetan, prec))
        return ans, P.new_gen(zetan)

    def tan(gen x):
        """
        x.tan() -- tangent of x

        EXAMPLES:
            sage: pari(2).tan()
            -2.185039863261518991643306102                   # 32-bit
            -2.1850398632615189916433061023136825434         # 64-bit
            sage: pari('I').tan()
            0.E-250 + 0.7615941559557648881194582826*I            # 32-bit
            0.E-693 + 0.76159415595576488811945828260479359041*I  # 64-bit
        """
        _sig_on
        return P.new_gen(gtan(x.g, prec))

    def tanh(gen x):
        """
        x.tanh() -- hyperbolic tangent of x

        EXAMPLES:
            sage: pari(1).tanh()
            0.7615941559557648881194582826             # 32-bit
            0.76159415595576488811945828260479359041   # 64-bit
            sage: pari('I').tanh()
            0.E-250 + 1.557407724654902230506974807*I              # 32-bit
            -5.344658806597241382 E-694 + 1.5574077246549022305069748074583601731*I  # 64-bit
        """
        _sig_on
        return P.new_gen(gth(x.g, prec))

    def teichmuller(gen x):
        r"""
        teichmuller(x): teichmuller character of p-adic number x.

        This is the unique $(p-1)$th root of unity congruent to
        $x/p^{v_p(x)}$ modulo $p$.

        EXAMPLES:
            sage: pari('2+O(7^5)').teichmuller()
            2 + 4*7 + 6*7^2 + 3*7^3 + O(7^5)
        """
        _sig_on
        return P.new_gen(teich(x.g))

    def theta(gen q, z):
        """
        q.theta(z): Jacobi sine theta-function.

        EXAMPLES:
            sage: pari('0.5').theta(2)
            1.632025902952598833772353216               # 32-bit
            1.6320259029525988337723532162682089972     # 64-bit
        """
        t0GEN(z)
        _sig_on
        return P.new_gen(theta(q.g, t0, prec))

    def thetanullk(gen q, long k):
        """
        q.thetanullk(k): return the k-th derivative at z=0 of theta(q,z)
        EXAMPLES:
            sage: pari('0.5').thetanullk(1)
            0.5489785325603405618549383537             # 32-bit
            0.54897853256034056185493835370857284861   # 64-bit
        """
        _sig_on
        return P.new_gen(thetanullk(q.g, k, prec))

    def weber(gen x, flag=0):
        r"""
        x.weber({flag=0}): One of Weber's f function of x.
        flag is optional, and can be
           0: default, function f(x)=exp(-i*Pi/24)*eta((x+1)/2)/eta(x)
              such that $j=(f^{24}-16)^3/f^{24}$,
           1: function f1(x)=eta(x/2)/eta(x) such that
              $j=(f1^24+16)^3/f2^{24}$,
           2: function f2(x)=sqrt(2)*eta(2*x)/eta(x) such that
              $j=(f2^{24}+16)^3/f2^{24}$.

        TODO: Add further explanation from PARI manual.

        EXAMPLES:
            sage: pari('I').weber()
            1.189207115002721066717499971 - 6.98350749 E-251*I     # 32-bit
            1.1892071150027210667174999705604759153 + 0.E-693*I    # 64-bit
            sage: pari('I').weber(1)
            1.090507732665257659207010656             # 32-bit
            1.0905077326652576592070106557607079790   # 64-bit
            sage: pari('I').weber(2)
            1.090507732665257659207010656             # 32-bit
            1.0905077326652576592070106557607079790   # 64-bit
        """
        _sig_on
        return P.new_gen(weber0(x.g, flag, prec))


    def zeta(gen s, precision=0):
        """
        zeta(s): Riemann zeta function at s with s a complex
                 or a p-adic number.

        TODO: Add extensive explanation from PARI user's manual.

        INPUT:
            s -- gen (real or complex number)

        OUTPUT:
            gen -- value of zeta at s.

        EXAMPLES:
            sage: pari(2).zeta()
            1.644934066848226436472415167             # 32-bit
            1.6449340668482264364724151666460251892   # 64-bit
            sage: pari('Pi^2/6')
            1.644934066848226436472415167             # 32-bit
            1.6449340668482264364724151666460251892   # 64-bit
            sage: pari(3).zeta()
            1.202056903159594285399738162             # 32-bit
            1.2020569031595942853997381615114499908   # 64-bit
        """
        if not precision: precision = prec
        _sig_on
        return P.new_gen(gzeta(s.g, precision))

    ###########################################
    # 4: NUMBER THEORETICAL functions
    ###########################################

    def bezout(gen x, y):
        cdef gen u, v, g
        cdef GEN U, V, G
        t0GEN(y)
        _sig_on
        G = gbezout(x.g, t0, &U, &V)
        _sig_off
        g = P.new_gen_noclear(G)
        u = P.new_gen_noclear(U)
        v = P.new_gen(V)
        return g, u, v

    def binomial(gen x, long k):
        _sig_on
        return P.new_gen(binome(x.g, k))

    def contfrac(gen x, b=0, long lmax=0):
        """
        contfrac(x,{b},{lmax}): continued fraction expansion of x (x
        rational, real or rational function). b and lmax are both
        optional, where b is the vector of numerators of the continued
        fraction, and lmax is a bound for the number of terms in the
        continued fraction expansion.
        """
        t0GEN(b)
        _sig_on
        return P.new_gen(contfrac0(x.g, t0, lmax))

    def contfracpnqn(gen x, b=0, long lmax=0):
        """
        contfracpnqn(x): [p_n,p_{n-1}; q_n,q_{n-1}] corresponding to the continued
        fraction x.
        """
        _sig_on
        return P.new_gen(pnqn(x.g))


    def gcd(gen x, y, long flag=0):
        """
        gcd(x,{y},{flag=0}): greatest common divisor of x and y. flag
        is optional, and can be 0: default, 1: use the modular gcd
        algorithm (x and y must be polynomials), 2 use the
        subresultant algorithm (x and y must be polynomials)
        """
        t0GEN(y)
        _sig_on
        return P.new_gen(gcd0(x.g, t0, flag))

    def issquare(gen x, find_root=False):
        """
        issquare(x,{&n}): true(1) if x is a square, false(0) if not.
        If find_root is given, also returns the exact square root if
        it was computed.
        """
        cdef GEN G, t
        cdef gen g
        if find_root:
            _sig_on
            t = gcarrecomplet(x.g, &G)
            _sig_off
            v = bool(P.new_gen_noclear(t))
            if v:
                return v, P.new_gen(G)
            else:
                return v, None
        else:
            _sig_on
            return P.new_gen(gcarreparfait(x.g))


    def issquarefree(gen self):
        """
        EXAMPLES:
            sage: pari(10).issquarefree()
            True
            sage: pari(20).issquarefree()
            False
        """
        _sig_on
        t = bool(issquarefree(self.g))
        _sig_off
        return t

    def lcm(gen x, y):
        """
        Return the least common multiple of x and y.
        EXAMPLES:
            sage: pari(10).lcm(15)
            30
        """
        t0GEN(y)
        _sig_on
        return P.new_gen(glcm(x.g, t0))

    def numdiv(gen n):
        """
        Return the number of divisors of the integer n.

        EXAMPLES:
            sage: pari(10).numdiv()
            4
        """
        _sig_on
        return P.new_gen(gnumbdiv(n.g))

    def phi(gen n):
        """
        Return the Euler phi function of n.
        EXAMPLES:
            sage: pari(10).phi()
            4
        """
        _sig_on
        return P.new_gen(phi(n.g))

    def primepi(gen x):
        """
        Return the number of primes $\leq x$.

        EXAMPLES:
            sage: pari(7).primepi()
            4
            sage: pari(100).primepi()
            25
            sage: pari(1000).primepi()
            168
            sage: pari(100000).primepi()
            9592
        """
        _sig_on
        return P.new_gen(primepi(x.g))

    def sumdiv(gen n):
        """
        Return the sum of the divisors of $n$.

        EXAMPLES:
            sage: pari(10).sumdiv()
            18
        """
        _sig_on
        return P.new_gen(sumdiv(n.g))

    def sumdivk(gen n, long k):
        """
        Return the sum of the k-th powers of the divisors of n.

        EXAMPLES:
            sage: pari(10).sumdivk(2)
            130
        """
        _sig_on
        return P.new_gen(sumdivk(n.g, k))

    def xgcd(gen x, y):
        """
        Returns u,v,d such that d=gcd(x,y) and u*x+v*y=d.

        EXAMPLES:
            sage: pari(10).xgcd(15)
            (5, -1, 1)
        """
        return x.bezout(y)


    ##################################################
    # 5: Elliptic curve functions
    ##################################################

    def ellinit(self, int flag=0, precision=0):
        if not precision:
            precision = prec
        _sig_on
        return P.new_gen(ellinit0(self.g, flag, precision))

    def ellglobalred(self):
        _sig_on
        return self.new_gen(globalreduction(self.g))

    def elladd(self, z0, z1):
        """
        elladd(self, z0, z1)

        Sum of the points z0 and z1 on this elliptic curve.

        INPUT:
            self -- elliptic curve E
            z0 -- point on E
            z1 -- point on E

        OUTPUT:
            point on E

        EXAMPLES:
        First we create an elliptic curve:

            sage: e = pari([0, 1, 1, -2, 0]).ellinit()
            sage: str(e)[:65]   # first part of output
            '[0, 1, 1, -2, 0, 4, -4, 1, -3, 112, -856, 389, 1404928/389, [0.90'

        Next we add two points on the elliptic curve.  Notice that
        the Python lists are automatically converted to PARI objects so
        you don't have to do that explicitly in your code.

            sage: e.elladd([1,0,1], [-1,1,1])
            [-3/4, -15/8]
        """
        t0GEN(z0); t1GEN(z1)
        _sig_on
        return self.new_gen(addell(self.g, t0, t1))

    def ellak(self, n):
        r"""
        e.ellak(n): Returns the coefficient $a_n$ of the $L$-function of
        the elliptic curve e, i.e. the coefficient of a newform of
        weight 2 newform.

        \begin{notice}
        The curve $e$ {\em must} be a medium or long vector of the type given
        by ellinit. For this function to work for every n and not just
        those prime to the conductor, e must be a minimal Weierstrass
        equation. If this is not the case, use the function
        ellminimalmodel first before using ellak (or you will get
        INCORRECT RESULTS!)
        \end{notice}

        INPUT:
            e -- a PARI elliptic curve.
            n -- integer ..

        EXAMPLES:
            sage: e = pari([0, -1, 1, -10, -20]).ellinit()
            sage: e.ellak(6)
            2
            sage: e.ellak(2005)
            2
            sage: e.ellak(-1)
            0
            sage: e.ellak(0)
            0
        """
        t0GEN(n)
        _sig_on
        return self.new_gen(akell(self.g, t0))


    def ellan(self, long n):
        """
        EXAMPLES:
            sage: e = pari([0, -1, 1, -10, -20]).ellinit()
            sage: e.ellan(3)
            [1, -2, -1]
            sage: e.ellan(20)
            [1, -2, -1, 2, 1, 2, -2, 0, -2, -2, 1, -2, 4, 4, -1, -4, -2, 4, 0, 2]
            sage: e.ellan(-1)
            []
        """
        _sig_on
        return self.new_gen(anell(self.g, n))

    def ellap(self, p):
        r"""
        e.ellap(p): Returns the prime-indexed coefficient $a_p$ of the
        $L$-function of the elliptic curve $e$, i.e. the coefficient of a
        newform of weight 2 newform.

        \begin{notice}
        If p is not prime, this function will return an {\bf incorrect}
        answer.

        The curve e must be a medium or long vector of the type given
        by ellinit. For this function to work for every n and not just
        those prime to the conductor, e must be a minimal Weierstrass
        equation. If this is not the case, use the function
        ellminimalmodel first before using ellak (or you will get
        INCORRECT RESULTS!)
        \end{notice}

        INPUT:
            e -- a PARI elliptic curve.
            p -- prime integer ..

        EXAMPLES:
            sage: e = pari([0, -1, 1, -10, -20]).ellinit()
            sage: e.ellap(2)
            -2
            sage: e.ellap(2003)
            4
            sage: e.ellak(-1)
            0
        """
        t0GEN(p)
        _sig_on
        return self.new_gen(apell(self.g, t0))


    def ellbil(self, z0, z1):
        """
        EXAMPLES:
            sage: e = pari([0,1,1,-2,0]).ellinit()
            sage: e.ellbil([1, 0, 1], [-1, 1, 1])
            0.4181889844988605856298894582              # 32-bit
             0.41818898449886058562988945821587638238   # 64-bit
        """
##         Increasing the precision does not increase the precision
##         result, since quantities related to the elliptic curve were
##         computed to low precision.
##             sage: set_real_precision(10)
##             sage: e.ellbil([1, 0, 1], [-1, 1, 1])
##             0.4181889844988605856298894585
##         However, if we recompute the elliptic curve after increasing
##         the precision, then the bilinear pairing will be computed to
##         higher precision as well.
##             sage: e = pari([0,1,1,-2,0]).ellinit()
##             sage: e.ellbil([1, 0, 1], [-1, 1, 1])
##             0.4181889844988605856298894582
##             sage: set_real_precision(5)
        t0GEN(z0); t1GEN(z1)
        _sig_on
        return self.new_gen(bilhell(self.g, t0, t1, prec))

    def ellchangecurve(self, ch):
        """
        EXAMPLES:
            sage: e = pari([1,2,3,4,5]).ellinit()
            sage: e.ellglobalred()
            [10351, [1, -1, 0, -1], 1]
            sage: f = e.ellchangecurve([1,-1,0,-1])
            sage: f[:5]
            [1, -1, 0, 4, 3]
        """
        t0GEN(ch)
        _sig_on
        return self.new_gen(coordch(self.g, t0))

    def elleta(self):
        _sig_on
        return self.new_gen(elleta(self.g, prec))

    def ellheight(self, a, flag=0):
        t0GEN(a)
        _sig_on
        return self.new_gen(ellheight0(self.g, t0, flag, prec))

    def ellheightmatrix(self, x):
        """
        ellheightmatrix(e,x)

        Returns the height matrix for vector of points x on elliptic curve e using
        theta functions.
        """
        t0GEN(x)
        _sig_on
        return self.new_gen(mathell(self.g, t0, prec))

    def ellisoncurve(self, x):
        t0GEN(x)
        _sig_on
        t = bool(oncurve(self.g, t0) == 1)
        _sig_off
        return t

    def elllocalred(self, p):
        t0GEN(p)
        _sig_on
        return self.new_gen(elllocalred(self.g, t0))

    def elllseries(self, s, A=1):
        t0GEN(s); t1GEN(A)
        _sig_on
        return self.new_gen(lseriesell(self.g, t0, t1, prec))

    def ellminimalmodel(self):
        """
        ellminimalmodel(e): return the standard minimal integral model
        of the rational elliptic curve e and the corresponding change
        of variables.
        INPUT:
            e -- gen (that defines an elliptic curve)
        OUTPUT:
            gen -- minimal model
            gen -- change of coordinates
        EXAMPLES:
            sage: e = pari([1,2,3,4,5]).ellinit()
            sage: F, ch = e.ellminimalmodel()
            sage: F[:5]
            [1, -1, 0, 4, 3]
            sage: ch
            [1, -1, 0, -1]
            sage: e.ellchangecurve(ch)[:5]
            [1, -1, 0, 4, 3]
        """
        cdef GEN x, y
        cdef gen model, change
        cdef pari_sp t
        _sig_on
        x = ellminimalmodel(self.g, &y)
        change = self.new_gen_noclear(y)
        model = self.new_gen(x)
        return model, change

    def ellorder(self, x):
        t0GEN(x)
        _sig_on
        return self.new_gen(orderell(self.g, t0))

    def ellordinate(self, x):
        t0GEN(x)
        _sig_on
        return self.new_gen(ordell(self.g, t0, prec))

    def ellpointtoz(self, P):
        t0GEN(P)
        _sig_on
        return self.new_gen(zell(self.g, t0, prec))

    def ellpow(self, z, n):
        t0GEN(z); t1GEN(n)
        _sig_on
        return self.new_gen(powell(self.g, t0, t1))

    def ellrootno(self, p=1):
        t0GEN(p)
        _sig_on
        return ellrootno(self.g, t0)

    def ellsigma(self, z, flag=0):
        t0GEN(z)
        _sig_on
        return self.new_gen(ellsigma(self.g, t0, flag, prec))

    def ellsub(self, z1, z2):
        t0GEN(z1); t1GEN(z2)
        _sig_on
        return self.new_gen(subell(self.g, t0, t1))

    def elltaniyama(self):
        _sig_on
        return self.new_gen(taniyama(self.g))

    def elltors(self, flag=0):
        _sig_on
        return self.new_gen(elltors0(self.g, flag))


    def ellzeta(self, z):
        t0GEN(z)
        _sig_on
        return self.new_gen(ellzeta(self.g, t0, prec))

    def ellztopoint(self, z):
        t0GEN(z)
        _sig_on
        return self.new_gen(pointell(self.g, t0, prec))

    def omega(self):
        """
        e.omega(): return basis for the period lattice of the elliptic curve e.

        EXAMPLES:
            sage: e = pari([0, -1, 1, -10, -20]).ellinit()
            sage: e.omega()
            [1.269209304279553421688794617, 0.6346046521397767108443973084 + 1.458816616938495229330889613*I]   # 32-bit
            [1.2692093042795534216887946167545473052, 0.63460465213977671084439730837727365260 + 1.4588166169384952293308896129036752572*I]   # 64-bit
        """
        return self[14:16]

    def disc(self):
        """
        e.disc(): return the discriminant of the elliptic curve e.

        EXAMPLES:
            sage: e = pari([0, -1, 1, -10, -20]).ellinit()
            sage: e.disc()
            -161051
            sage: _.factor()
            [-1, 1; 11, 5]
        """
        return self[11]

    def j(self):
        """
        e.j(): return the j-invariant of the elliptic curve e.

        EXAMPLES:
            sage: e = pari([0, -1, 1, -10, -20]).ellinit()
            sage: e.j()
            -122023936/161051
            sage: _.factor()
            [-1, 1; 2, 12; 11, -5; 31, 3]
        """
        return self[12]




    def ellj(self):
        _sig_on
        return P.new_gen(jell(self.g, prec))


    ###########################################
    # 6: Functions related to general NUMBER FIELDS
    ###########################################
    def bnfcertify(self):
        r"""
        \code{bnf} being as output by \code{bnfinit}, checks whether
        the result is correct, i.e. whether the calculation of the
        contents of self are correct without assuming the Generalized
        Riemann Hypothesis. If it is correct, the answer is 1. If not,
        the program may output some error message, but more probably
        will loop indefinitely. In \emph{no} occasion can the program
        give a wrong answer (barring bugs of course): if the program
        answers 1, the answer is certified.

        \note{WARNING! By default, most of the bnf routines depend on
        the correctness of a heuristic assumption which is stronger
        than GRH.  In order to obtain a provably-correct result you
        \emph{must} specify $c=c_2=12$ for the technical optional
        parameters to the function. There are known counterexamples
        for smaller $c$ (which is the default).}

        """
        cdef long n
        _sig_on
        n = certifybuchall(self.g)
        _sig_off
        return n

    def bnfinit(self, long flag=0, tech=None):
        if tech is None:
            _sig_on
            return P.new_gen(bnfinit0(self.g, flag, <GEN>0, prec))
        else:
            t0GEN(tech)
            _sig_on
            return P.new_gen(bnfinit0(self.g, flag, t0, prec))

    def bnfisintnorm(self, x):
        t0GEN(x)
        _sig_on
        return self.new_gen(bnfisintnorm(self.g, t0))

    def bnfisprincipal(self, x, long flag=1):
        t0GEN(x)
        _sig_on
        return self.new_gen(isprincipalall(self.g, t0, flag))

    def bnfnarrow(self):
        _sig_on
        return self.new_gen(buchnarrow(self.g))

    def bnfunit(self):
        _sig_on
        return self.new_gen(buchfu(self.g))

    def dirzetak(self, n):
        t0GEN(n)
        _sig_on
        return self.new_gen(dirzetak(self.g, t0))

    def idealadd(self, x, y):
        t0GEN(x); t1GEN(y)
        _sig_on
        return self.new_gen(idealadd(self.g, t0, t1))

    def idealdiv(self, x, y, long flag=0):
        t0GEN(x); t1GEN(y)
        _sig_on
        return self.new_gen(idealdiv0(self.g, t0, t1, flag))

    def idealfactor(self, x):
        t0GEN(x)
        _sig_on
        return self.new_gen(idealfactor(self.g, t0))

    def idealhnf(self, a, b=None):
        t0GEN(a)
        _sig_on
        if b is None:
            return self.new_gen(idealhermite(self.g, t0))
        else:
            t1GEN(b)
            return self.new_gen(idealhnf0(self.g, t0, t1))

    def idealmul(self, x, y, long flag=0):
        t0GEN(x); t1GEN(y)
        _sig_on
        if flag == 0:
            return self.new_gen(idealmul(self.g, t0, t1))
        else:
            return self.new_gen(idealmulred(self.g, t0, t1, prec))

    def idealnorm(self, x):
        t0GEN(x)
        _sig_on
        return self.new_gen(idealnorm(self.g, t0))

    def idealtwoelt(self, x, a=None):
        t0GEN(x)
        _sig_on
        if a is None:
            return self.new_gen(ideal_two_elt0(self.g, t0, NULL))
        else:
            t1GEN(a)
            return self.new_gen(ideal_two_elt0(self.g, t0, t1))

    def idealval(self, x, p):
        t0GEN(x); t1GEN(p)
        _sig_on
        return idealval(self.g, t0, t1)

    def modreverse(self):
<<<<<<< HEAD
=======
        """
        modreverse(x): reverse polymod of the polymod x, if it exists.

        EXAMPLES:
        """
>>>>>>> f3a77792
        _sig_on
        return self.new_gen(polymodrecip(self.g))

    def nfbasis(self, long flag=0, p=0):
        cdef gen _p
        cdef GEN g
        if p != 0:
            _p = self.pari(p)
            g = _p.g
        else:
            g = <GEN>NULL
        _sig_on
        return self.new_gen(nfbasis0(self.g, flag, g))

    def nffactor(self, x):
        t0GEN(x)
        _sig_on
        return self.new_gen(nffactor(self.g, t0))

    def nfgenerator(self):
        f = self[0]
        x = f.variable()
        return x.Mod(f)

    def nfinit(self, long flag=0):
        _sig_on
        return P.new_gen(nfinit0(self.g, flag, prec))

    def rnfcharpoly(self, T, a, v='x'):
        t0GEN(T); t1GEN(a); t2GEN(v)
        _sig_on
        return self.new_gen(rnfcharpoly(self.g, t0, t1, gvar(t2)))

    def rnfdisc(self, x):
        t0GEN(x)
        _sig_on
        return self.new_gen(rnfdiscf(self.g, t0))

    def rnfeltabstorel(self, x):
        t0GEN(x)
        _sig_on
        polymodmod = self.new_gen(rnfelementabstorel(self.g, t0))
        return polymodmod.centerlift().centerlift()

    def rnfeltreltoabs(self, x):
        t0GEN(x)
        _sig_on
        return self.new_gen(rnfelementreltoabs(self.g, t0))

    def rnfequation(self, poly, long flag=0):
        t0GEN(poly)
        _sig_on
        return self.new_gen(rnfequation0(self.g, t0, flag))

    def rnfidealabstorel(self, x):
        t0GEN(x)
        _sig_on
        return self.new_gen(rnfidealabstorel(self.g, t0))

    def rnfidealhnf(self, x):
        t0GEN(x)
        _sig_on
        return self.new_gen(rnfidealhermite(self.g, t0))

    def rnfidealnormrel(self, x):
        t0GEN(x)
        _sig_on
        return self.new_gen(rnfidealnormrel(self.g, t0))

    def rnfidealreltoabs(self, x):
        t0GEN(x)
        _sig_on
        return self.new_gen(rnfidealreltoabs(self.g, t0))

    def rnfidealtwoelt(self, x):
        t0GEN(x)
        _sig_on
        return self.new_gen(rnfidealtwoelement(self.g, t0))

    def rnfinit(self, poly):
        """
        EXAMPLES:
        We construct a relative number field.
            sage: f = pari('y^3+y+1')
            sage: K = f.nfinit()
            sage: x = pari('x'); y = pari('y')
            sage: g = x^5 - x^2 + y
            sage: L = K.rnfinit(g)
        """
        t0GEN(poly)
        _sig_on
        return P.new_gen(rnfinitalg(self.g, t0, prec))

    def rnfisfree(self, poly):
        t0GEN(poly)
        _sig_on
        return rnfisfree(self.g, t0)





    ##################################################
    # 7: POLYNOMIALS and power series
    ##################################################
    def reverse(self):
        """
        Return the polynomial obtained by reversing the coefficients
        of this polynomial.
        """
        return self.Vec().Polrev()

    def deriv(self, v=-1):
        _sig_on
        return self.new_gen(deriv(self.g, self.get_var(v)))

    def eval(self, x):
        t0GEN(x)
        _sig_on
        return self.new_gen(poleval(self.g, t0))

    def __call__(self, x):
        return self.eval(x)

    def factorpadic(self, p, long r=20, long flag=0):
        """
        self.factorpadic(p,{r=20},{flag=0}): p-adic factorization of the
        polynomial x to precision r. flag is optional and may be set
        to 0 (use round 4) or 1 (use Buchmann-Lenstra)
        """
        t0GEN(p)
        _sig_on
        return self.new_gen(factorpadic0(self.g, t0, r, flag))

    def factormod(self, p, long flag=0):
        """
        x.factormod(p,{flag=0}): factorization mod p of the polynomial
        x using Berlekamp. flag is optional, and can be 0: default or
        1: simple factormod, same except that only the degrees of the
        irreducible factors are given.
        """
        t0GEN(p)
        _sig_on
        return self.new_gen(factormod0(self.g, t0, flag))

    def intformal(self, y=-1):
        """
        x.intformal({y}): formal integration of x with respect to the main
        variable of y, or to the main variable of x if y is omitted
        """
        _sig_on
        return self.new_gen(integ(self.g, self.get_var(v)))

    def padicappr(self, a):
        """
        x.padicappr(a): p-adic roots of the polynomial x congruent to a mod p
        """
        t0GEN(a)
        _sig_on
        return self.new_gen(padicappr(self.g, t0))

    def newtonpoly(self, p):
        """
        self.newtonpoly(p): Newton polygon of polynomial x with respect
        to the prime p.
        """
        t0GEN(p)
        _sig_on
        return self.new_gen(newtonpoly(self.g, t0))

    def polcoeff(self, long n, var=-1):
        """
        EXAMPLES:
            sage: f = pari("x^2 + y^3 + x*y")
            sage: f
            x^2 + y*x + y^3
            sage: f.polcoeff(1)
            y
            sage: f.polcoeff(3)
            0
            sage: f.polcoeff(3, "y")
            1
            sage: f.polcoeff(1, "y")
            x
        """
        _sig_on
        return self.new_gen(polcoeff0(self.g, n, self.get_var(var)))

    def polcompositum(self, pol2, long flag=0):
        t0GEN(pol2)
        _sig_on
        return self.new_gen(polcompositum0(self.g, t0, flag))

    def poldegree(self, var=-1):
        """
        f.poldegree(var={x}): Return the degree of this polynomial.
        """
        _sig_on
        n = poldegree(self.g, self.get_var(var))
        _sig_off
        return n

    def poldisc(self, var=-1):
        """
        f.poldist(var={x}):  Return the discriminant of this polynomial.
        """
        _sig_on
        return self.new_gen(poldisc0(self.g, self.get_var(var)))

    def poldiscreduced(self):
        _sig_on
        return self.new_gen(reduceddiscsmith(self.g))

    def polgalois(self):
        """
        f.polgalois(): Galois group of the polynomial f
        """
        _sig_on
        return self.new_gen(galois(self.g, prec))

    def polhensellift(self, y, p, long e):
        """
        self.polhensellift(y, p, e): lift the factorization y of
        self modulo p to a factorization modulo $p^e$ using Hensel
        lift. The factors in y must be pairwise relatively prime
        modulo p.
        """
        t0GEN(y)
        t1GEN(p)
        _sig_on
        return self.new_gen(polhensellift(self.g, t0, t1, e))

    def polisirreducible(self):
        """
        f.polisirreducible(): Returns True if f is an irreducible
        non-constant polynomial, or False if f is reducible or
        constant.
        """
        _sig_on
        return bool(self.new_gen(gisirreducible(self.g)))


    def pollead(self, v=-1):
        """
        self.pollead({v}): leading coefficient of polynomial or series
        self, or self itself if self is a scalar. Error
        otherwise. With respect to the main variable of self if v is
        omitted, with respect to the variable v otherwise
        """
        _sig_on
        return self.new_gen(pollead(self.g, self.get_var(v)))

    def polrecip(self):
        _sig_on
        return self.new_gen(polrecip(self.g))

    def polred(self, flag=0, fa=None):
        _sig_on
        if fa is None:
            return self.new_gen(polred0(self.g, flag, NULL))
        else:
            t0GEN(fa)
            return self.new_gen(polred0(self.g, flag, t0))

    def polresultant(self, y, var=-1, flag=0):
        t0GEN(y)
        _sig_on
        return self.new_gen(polresultant0(self.g, t0, self.get_var(var), flag))

    def polroots(self, flag=0):
        """
        polroots(x,{flag=0}): complex roots of the polynomial x. flag
        is optional, and can be 0: default, uses Schonhage's method modified
        by Gourdon, or 1: uses a modified Newton method.
        """
        _sig_on
        return self.new_gen(roots0(self.g, flag, prec))

    def polrootsmod(self, p, flag=0):
        t0GEN(p)
        _sig_on
        return self.new_gen(rootmod0(self.g, t0, flag))

    def polrootspadic(self, p, r=20):
        t0GEN(p)
        _sig_on
        return self.new_gen(rootpadic(self.g, t0, r))

    def polrootspadicfast(self, p, r=20):
        t0GEN(p)
        _sig_on
        return self.new_gen(rootpadicfast(self.g, t0, r))

    def polsturm(self, a, b):
        t0GEN(a)
        t1GEN(b)
        _sig_on
        n = sturmpart(self.g, t0, t1)
        _sig_off
        return n

    def polsylvestermatrix(self, g):
        t0GEN(g)
        _sig_on
        return self.new_gen(sylvestermatrix(self.g, t0))

    def polsym(self, long n):
        _sig_on
        return self.new_gen(polsym(self.g, n))

    def serconvol(self, g):
        t0GEN(g)
        _sig_on
        return self.new_gen(convol(self.g, t0))

    def serlaplace(self):
        _sig_on
        return self.new_gen(laplace(self.g))

    def serreverse(self):
        """
        serreverse(f): reversion of the power series f.

        If f(t) is a series in t with valuation 1, find the
        series g(t) such that g(f(t)) = t.

        EXAMPLES:
            sage: f = pari('x+x^2+x^3+O(x^4)'); f
            x + x^2 + x^3 + O(x^4)
            sage: g = f.serreverse(); g
            x - x^2 + x^3 + O(x^4)
            sage: f.subst('x',g)
            x + O(x^4)
            sage: g.subst('x',f)
            x + O(x^4)
        """
        _sig_on
        return self.new_gen(recip(self.g))

    def thueinit(self, flag=0):
        _sig_on
        return self.new_gen(thueinit(self.g, flag, prec))





    ###########################################
    # 8: Vectors, matrices, LINEAR ALGEBRA and sets
    ###########################################

    def vecextract(self, y, z=None):
        r"""
        self.vecextract(y,{z}): extraction of the components of the
        matrix or vector x according to y and z. If z is omitted, y
        designates columns, otherwise y corresponds to rows and z to
        columns. y and z can be vectors (of indices), strings
        (indicating ranges as in"1..10") or masks
        (integers whose binary representation indicates the indices
        to extract, from left to right 1, 2, 4, 8, etc.)

        \note{This function uses the PARI row and column indexing,
        so the first row or column is indexed by 1 instead of 0.}
        """
        t0GEN(y)
        if z is None:
            _sig_on
            return P.new_gen(extract(self.g, t0))
        else:
            t1GEN(z)
            _sig_on
            return P.new_gen(extract0(self.g, t0, t1))

    def ncols(self):
        """
        Return the number of rows of self.

        EXAMPLES:
            sage: pari('matrix(19,8)').ncols()
            8
        """
        cdef long n
        _sig_on
        n = glength(self.g)
        _sig_off
        return n

    def nrows(self):
        """
        Return the number of rows of self.

        EXAMPLES:
            sage: pari('matrix(19,8)').nrows()
            19
        """
        cdef long n
        _sig_on
        n = glength(<GEN>(self.g[1]))
        _sig_off
        return n

    def mattranspose(self):
        """
        Transpose of the matrix self.

        EXAMPLES:
            sage: pari('[1,2,3; 4,5,6;  7,8,9]').mattranspose()
            [1, 4, 7; 2, 5, 8; 3, 6, 9]
        """
        _sig_on
        return self.new_gen(gtrans(self.g)).Mat()

    def matadjoint(self):
        """
        matadjoint(x): adjoint matrix of x.

        EXAMPLES:
            sage: pari('[1,2,3; 4,5,6;  7,8,9]').matadjoint()
            [-3, 6, -3; 6, -12, 6; -3, 6, -3]
            sage: pari('[a,b,c; d,e,f; g,h,i]').matadjoint()
            [(i*e - h*f), (-i*b + h*c), (f*b - e*c); (-i*d + g*f), i*a - g*c, -f*a + d*c; (h*d - g*e), -h*a + g*b, e*a - d*b]
        """
        _sig_on
        return self.new_gen(adj(self.g)).Mat()

    def qflllgram(self, long flag=0):
        """
        qflllgram(x,{flag=0}): LLL reduction of the lattice whose gram
        matrix is x (gives the unimodular transformation matrix). flag
        is optional and can be 0: default,1: lllgramint algorithm for
        integer matrices, 4: lllgramkerim giving the kernel and the
        LLL reduced image, 5: lllgramkerimgen same when the matrix has
        polynomial coefficients, 8: lllgramgen, same as qflllgram when
        the coefficients are polynomials.
        """
        _sig_on
        return self.new_gen(qflllgram0(self.g,flag,prec)).Mat()

    def lllgram(self):
        return self.qflllgram(0)

    def lllgramint(self):
        return self.qflllgram(1)

    def qfminim(self, B, max, long flag=0):
        """
        qfminim(x,{bound},{maxnum},{flag=0}): number of vectors of
        square norm <= bound, maximum norm and list of vectors for the
        integral and definite quadratic form x; minimal non-zero
        vectors if bound=0. flag is optional, and can be 0: default;
        1: returns the first minimal vector found (ignore maxnum); 2:
        as 0 but uses a more robust, slower implementation, valid for
        non integral quadratic forms.
        """
        _sig_on
        t0GEN(B)
        t1GEN(max)
        return self.new_gen(qfminim0(self.g,t0,t1,flag,precdl))

    def qfrep(self, B, long flag=0):
        """
        qfrep(x,B,{flag=0}): vector of (half) the number of vectors of
        norms from 1 to B for the integral and definite quadratic form
        x. Binary digits of flag mean 1: count vectors of even norm
        from 1 to 2B, 2: return a t_VECSMALL instead of a t_VEC.
        """
        _sig_on
        t0GEN(B)
        return self.new_gen(qfrep0(self.g,t0,flag))

    def matker(self, long flag=0):
        """
        Return a basis of the kernel of this matrix.

        INPUT:
            flag -- optional; may be set to
                0: default;
                non-zero: x is known to have integral entries.

        EXAMPLES:
            sage: pari('[1,2,3;4,5,6;7,8,9]').matker()
            [1; -2; 1]

        With algorithm 1, even if the matrix has integer entries the
        kernel need nto be saturated (which is weird):
            sage: pari('[1,2,3;4,5,6;7,8,9]').matker(1)
            [3; -6; 3]
            sage: pari('matrix(3,3,i,j,i)').matker()
            [-1, -1; 1, 0; 0, 1]
            sage: pari('[1,2,3;4,5,6;7,8,9]*Mod(1,2)').matker()
            [Mod(1, 2); Mod(0, 2); 1]
        """
        _sig_on
        return self.new_gen(matker0(self.g, flag))

    def matkerint(self, long flag=0):
        """
        Return the integer kernel of a matrix.

        This is the LLL-reduced Z-basis of the kernel of the matrix x
        with integral entries.

        INPUT:
            flag -- optional, and may be set to
                   0: default, uses a modified LLL,
                   1: uses matrixqz.

        EXAMPLES:
            sage: pari('[2,1;2,1]').matker()
            [-1/2; 1]
            sage: pari('[2,1;2,1]').matkerint()
            [-1; 2]

        This is worrisome (so be careful!):
            sage: pari('[2,1;2,1]').matkerint(1)
            Mat(1)
        """
        _sig_on
        return self.new_gen(matkerint0(self.g, flag))

    def matdet(self, long flag=0):
        """
        Return the determinant of this matrix.

        INPUT:
            flag  -- (optional) flag
                     0: using Gauss-Bareiss.
                     1: use classical gaussian elimination (slightly better for integer entries)

        EXAMPLES:
            sage: pari('[1,2; 3,4]').matdet(0)
            -2
            sage: pari('[1,2; 3,4]').matdet(1)
            -2
        """
        _sig_on
        return self.new_gen(det0(self.g, flag))

    def trace(self):
        """
        Return the trace of this PARI object.

        EXAMPLES:
            sage: pari('[1,2; 3,4]').trace()
            5
        """
        _sig_on
        return self.new_gen(gtrace(self.g))

    def mathnf(self, flag=0):
        """
        A.mathnf({flag=0}): (upper triangular) Hermite normal form of
        A, basis for the lattice formed by the columns of A.

        INPUT:
            flag -- optional, value range from 0 to 4 (0 if
            omitted), meaning :
                0: naive algorithm
                1: Use Batut's algorithm -- output 2-component vector
                   [H,U] such that H is the  HNF of A, and U is a
                   unimodular matrix such that xU=H.
                3: Use Batut's algorithm. Output [H,U,P] where P is
                   a permutation matrix such that P A U = H.
                4: As 1, using a heuristic variant of LLL reduction
                   along the way.

        EXAMPLES:
            sage: pari('[1,2,3; 4,5,6;  7,8,9]').mathnf()
            [6, 1; 3, 1; 0, 1]
        """
        _sig_on
        return self.new_gen(mathnf0(self.g, flag))

    def matsnf(self, flag=0):
        """
        x.matsnf({flag=0}): Smith normal form (i.e. elementary
        divisors) of the matrix x, expressed as a vector d. Binary
        digits of flag mean 1: returns [u,v,d] where d=u*x*v,
        otherwise only the diagonal d is returned, 2: allow polynomial
        entries, otherwise assume x is integral, 4: removes all
        information corresponding to entries equal to 1 in d.

        EXAMPLES:
            sage: pari('[1,2,3; 4,5,6;  7,8,9]').matsnf()
            [0, 3, 1]
        """
        _sig_on
        return self.new_gen(matsnf0(self.g, flag))

    def matfrobenius(self, flag=0):
        r"""
        M.matfrobenius({flag=0}): Return the Frobenius form of the
        square matrix M. If flag is 1, return only the elementary
        divisors (a list of polynomials). If flag is 2, return a
        two-components vector [F,B] where F is the Frobenius form and
        B is the basis change so that $M=B^{-1} F B$.

        EXAMPLES:
            sage: a = pari('[1,2;3,4]')
            sage: a.matfrobenius()
            [0, 2; 1, 5]
            sage: a.matfrobenius(flag=1)
            [x^2 - 5*x - 2]
            sage: a.matfrobenius(2)
            [[0, 2; 1, 5], [1, -1/3; 0, 1/3]]
            sage: v = a.matfrobenius(2)
            sage: v[0]
            [0, 2; 1, 5]
            sage: v[1]^(-1)*v[0]*v[1]
            [1, 2; 3, 4]

        We let t be the matrix of $T_2$ acting on modular symbols of level 43,
        which was computed using \code{ModularSymbols(43,sign=1).T(2).matrix()}:

            sage: t = pari('[3, -2, 0, 0; 0, -2, 0, 1; 0, -1, -2, 2; 0, -2, 0, 2]')
            sage: t.matfrobenius()
            [0, 0, 0, -12; 1, 0, 0, -2; 0, 1, 0, 8; 0, 0, 1, 1]
            sage: t.charpoly('x')
            x^4 - x^3 - 8*x^2 + 2*x + 12
            sage: t.matfrobenius(1)
            [x^4 - x^3 - 8*x^2 + 2*x + 12]

        AUTHOR:
           -- 2006-04-02: Martin Albrecht
        """
        _sig_on
        return self.new_gen(matfrobenius(self.g, flag, 0))


    ###########################################
    # 9: SUMS, products, integrals and similar functions
    ###########################################


    ###########################################
    # polarit2.c
    ###########################################
    def factor(gen self, limit=-1):
        """
        Return the factorization of x.

        lim is optional and can be set whenever x is of (possibly
        recursive) rational type. If lim is set return partial
        factorization, using primes up to lim (up to primelimit if
        lim=0).

        EXAMPLES:
            sage: pari('x^10-1').factor()
            [x - 1, 1; x + 1, 1; x^4 - x^3 + x^2 - x + 1, 1; x^4 + x^3 + x^2 + x + 1, 1]
            sage: pari(2^100-1).factor()
            [3, 1; 5, 3; 11, 1; 31, 1; 41, 1; 101, 1; 251, 1; 601, 1; 1801, 1; 4051, 1; 8101, 1; 268501, 1]

        PARI doesn't have an algorithm for factoring multivariate polynomials:

            sage: pari('x^3 - y^3').factor()
            Traceback (most recent call last):
            ...
            PariError: sorry, (15)
        """
        _sig_on
        return P.new_gen(factor0(self.g, limit))


    ###########################################
    # misc (classify when I know where they go)
    ###########################################

    def hilbert(x, y, p):
        t0GEN(y)
        t1GEN(p)
        _sig_on
        return hil0(x.g, t0, t1)

    def chinese(self, y):
        t0GEN(y)
        _sig_on
        return P.new_gen(chinese(self.g, t0))

    def order(self):
        _sig_on
        return P.new_gen(order(self.g))

    def znprimroot(self):
        _sig_on
        return P.new_gen(ggener(self.g))

    def __abs__(self):
        return self.abs()

    def norm(gen self):
        _sig_on
        return P.new_gen(gnorm(self.g))

    def nextprime(gen self):
        """
        nextprime(x): smallest pseudoprime >= x
        """
        #NOTE: This is much faster than MAGMA's NextPrime with Proof := False.
        _sig_on
        return P.new_gen(gnextprime(self.g))

    def subst(self, var, y):
        """
        EXAMPLES:
           sage: x = pari("x"); y = pari("y")
           sage: f = pari('x^3 + 17*x + 3')
           sage: f.subst(x, y)
           y^3 + 17*y + 3
           sage: f.subst(x, "z")
           z^3 + 17*z + 3
           sage: f.subst(x, "z")^2
           z^6 + 34*z^4 + 6*z^3 + 289*z^2 + 102*z + 9
           sage: f.subst(x, "x+1")
           x^3 + 3*x^2 + 20*x + 21
           sage: f.subst(x, "xyz")
           xyz^3 + 17*xyz + 3
           sage: f.subst(x, "xyz")^2
           xyz^6 + 34*xyz^4 + 6*xyz^3 + 289*xyz^2 + 102*xyz + 9
        """
        cdef long n
        n = P.get_var(var)
        t0GEN(y)
        _sig_on
        return P.new_gen(gsubst(self.g, n, t0))

    def substpol(self, y, z):
        t0GEN(y)
        t1GEN(z)
        _sig_on
        return self.new_gen(gsubstpol(self.g, t0, t1))

    def taylor(self, v=-1):
        _sig_on
        return self.new_gen(tayl(self.g, self.get_var(v), precdl))

    def thue(self, rhs, ne):
        t0GEN(rhs)
        t1GEN(ne)
        _sig_on
        return self.new_gen(thue(self.g, t0, t1))

    def charpoly(self, var=-1, flag=0):
        """
        charpoly(A,{v=x},{flag=0}): det(v*Id-A) = characteristic
        polynomial of A using the comatrix. flag is optional and may
        be set to 1 (use Lagrange interpolation) or 2 (use Hessenberg
        form), 0 being the default.
        """
        _sig_on
        return P.new_gen(charpoly0(self.g, P.get_var(var), flag))


    def kronecker(gen self, y):
        t0GEN(y)
        _sig_on
        return P.new_gen(gkronecker(self.g, t0))


    def type(gen self):
        return str(type_name(typ(self.g)))


    def polinterpolate(self, ya, x):
        """
        self.polinterpolate({ya},{x},{&e}): polynomial interpolation
        at x according to data vectors self, ya (i.e. return P such
        that P(self[i]) = ya[i] for all i).  Also return an error
        estimate on the returned value.
        """
        t0GEN(ya)
        t1GEN(x)
        cdef GEN dy, g
        _sig_on
        g = polint(self.g, t0, t1, &dy)
        _sig_off
        dif = self.new_gen_noclear(dy)
        return self.new_gen(g), dif

    def algdep(self, long n, bit=0):
        """
        EXAMPLES:
            sage: n = pari.set_real_precision (200)
            sage: w1 = pari('z1=2-sqrt(26); (z1+I)/(z1-I)')
            sage: f = w1.algdep(12); f
            545*x^11 - 297*x^10 - 281*x^9 + 48*x^8 - 168*x^7 + 690*x^6 - 168*x^5 + 48*x^4 - 281*x^3 - 297*x^2 + 545*x
            sage: f(w1)
            7.75513996 E-200 + 5.70672991 E-200*I     # 32-bit
            3.780069700150794274 E-209 - 9.362977321012524836 E-211*I   # 64-bit
            sage: f.factor()
            [x, 1; x + 1, 2; x^2 + 1, 1; x^2 + x + 1, 1; 545*x^4 - 1932*x^3 + 2790*x^2 - 1932*x + 545, 1]
            sage: pari.set_real_precision(n)
            200
        """
        cdef long b
        b = bit
        _sig_on
        return self.new_gen(algdep0(self.g, n, b, prec))

    def concat(self, y):
        t0GEN(y)
        _sig_on
        return self.new_gen(concat(self.g, t0))

    def lindep(self, flag=0):
        _sig_on
        return self.new_gen(lindep0(self.g, flag, prec))

    def listinsert(self, obj, long n):
        t0GEN(obj)
        _sig_on
        return self.new_gen(listinsert(self.g, t0, n))

    def listput(self, obj, long n):
        t0GEN(obj)
        _sig_on
        return self.new_gen(listput(self.g, t0, n))



    def elleisnum(self, long k, int flag=0):
        """
        om.elleisnum(k, {flag=0}, {prec}): om=[om1,om2] being a
            2-component vector giving a basis of a lattice L and k an
            even positive integer, computes the numerical value of the
            Eisenstein series of weight k. When flag is non-zero and
            k=4 or 6, this gives g2 or g3 with the correct
            normalization.

        INPUT:
            om -- gen, 2-component vector giving a basis of a lattice L
            k  -- int (even positive)
            flag -- int (default 0)
            pref -- precision

        OUTPUT:
            gen -- numerical value of E_k

        EXAMPLES:
            sage: e = pari([0,1,1,-2,0]).ellinit()
            sage: om = e.omega()
            sage: om
            [2.490212560855055075321357792, 1.971737701551648204422407698*I]                       # 32-bit
            [2.4902125608550550753213577919423024602, 1.9717377015516482044224076981513423349*I]   # 64-bit
            sage: om.elleisnum(2)
            -5.288649339654257621791534695              # 32-bit
            -5.2886493396542576217915346952045657616    # 64-bit
            sage: om.elleisnum(4)
            112.0000000000000000000000000               # 32-bit
            112.00000000000000000000000000000000000     # 64-bit
            sage: om.elleisnum(100)
            2.153142485760776361127070349 E50              # 32-bit
            2.1531424857607763611270703492586704424 E50    # 64-bit
        """
        _sig_on
        return self.new_gen(elleisnum(self.g, k, flag, prec))

    def ellwp(self, z='z', long n=20, long flag=0):
        """
        ellwp(E, z,{flag=0}): Return the complex value of the Weierstrass
        P-function at z on the lattice defined by e.

        INPUT:
            E -- list OR elliptic curve
                  list -- [om1, om2], which are Z-generators for a lattice
                  elliptic curve -- created using ellinit

            z -- (optional) complex number  OR string (default = "z")
                   complex number -- any number in the complex plane
                   string (or PARI variable) -- name of a variable.

            n -- int (optional: default 20) if z is a variable, compute up to at least o(z^n).

            flag -- int: 0 (default): compute only P(z)
                         1 compute [P(z),P'(z)]
                         2 consider om or E as an elliptic curve and use P-function to
                           compute the point on E (with the Weierstrass equation for E)
                           P(z)
                           for that curve (identical to ellztopoint in this case).

        OUTPUT:
            gen -- complex number or list of two complex numbers

        EXAMPLES:

        We first define the elliptic curve X_0(11):
            sage: E = pari([0,-1,1,-10,-20]).ellinit()

        Compute P(1).
            sage: E.ellwp(1)
            13.96586952574849779469497770 + 1.465441833 E-249*I                       # 32-bit
            13.965869525748497794694977695009324221 + 5.607702583566084181 E-693*I    # 64-bit

        Compute P(1+I), where I = sqrt(-1).
            sage: E.ellwp(pari("1+I"))
            -1.115106825655550879209066492 + 2.334190523074698836184798794*I                       # 32-bit
            -1.1151068256555508792090664916218413986 + 2.3341905230746988361847987936140321964*I   # 64-bit
            sage: E.ellwp("1+I")
            -1.115106825655550879209066492 + 2.334190523074698836184798794*I                       # 32-bit
            -1.1151068256555508792090664916218413986 + 2.3341905230746988361847987936140321964*I   # 64-bit

        The series expansion, to the default 20 precision:
            sage: E.ellwp()
            z^-2 + 31/15*z^2 + 2501/756*z^4 + 961/675*z^6 + 77531/41580*z^8 + 1202285717/928746000*z^10 + 2403461/2806650*z^12 + 30211462703/43418875500*z^14 + 3539374016033/7723451736000*z^16 + 413306031683977/1289540602350000*z^18 + O(z^20)

        Compute the series for wp to lower precision:
            sage: E.ellwp(n=4)
            z^-2 + 31/15*z^2 + O(z^4)

        Next we use the version where the input is generators for a lattice:
            sage: pari(['1.2692', '0.63 + 1.45*I']).ellwp(1)
            13.96561469366894364802003736 + 0.0006448292728105361474541633318*I                        # 32-bit
            13.965614693668943648020037358850990554 + 0.00064482927281053614745416280316868200698*I    # 64-bit

        With flag 1 compute the pair P(z) and P'(z):
            sage: E.ellwp(1, flag=1)
            [13.96586952574849779469497770 + 1.465441833 E-249*I, 50.56193008800727525558465690 + 4.46944479 E-249*I]    # 32-bit
            [13.965869525748497794694977695009324221 + 5.607702583566084181 E-693*I, 50.561930088007275255584656898892400699 + 1.7102908181111172423 E-692*I]   # 64-bit

        With flag=2, the computed pair is (x,y) on the curve instead of [P(z),P'(z)]:
            sage: E.ellwp(1, flag=2)
            [14.29920285908183112802831103 + 1.465441833 E-249*I, 50.06193008800727525558465690 + 4.46944479 E-249*I]    # 32-bit
            [14.299202859081831128028311028342657555 + 5.607702583566084181 E-693*I, 50.061930088007275255584656898892400699 + 1.7102908181111172423 E-692*I]   # 64-bit
        """
        t0GEN(z)
        if n < 0:
            n = 0
        if n%2 == 1:
            n = n + 1
        _sig_on
        return self.new_gen(ellwp0(self.g, t0, flag, prec, (n+2)/2))

    def ellchangepoint(self, y):
        """
        self.ellchangepoint(y): change data on point or vector of points self
                             on an elliptic curve according to y=[u,r,s,t]

        EXAMPLES:
            sage: e = pari([0,1,1,-2,0]).ellinit()
            sage: x = pari([1,0,1])
            sage: e.ellisoncurve([1,4,4])
            False
            sage: e.ellisoncurve(x)
            True
            sage: f = e.ellchangecurve([1,2,3,-1])
            sage: f[:5]   # show only first five entries
            [6, -2, -1, 17, 8]
            sage: x.ellchangepoint([1,2,3,-1])
            [-1, 4]
            sage: f.ellisoncurve([-1,4])
            True
        """
        t0GEN(y)
        _sig_on
        return self.new_gen(pointch(self.g, t0))

    ##################################################
    # Technical functions that can be used by other
    # classes that derive from gen.
    ##################################################
    cdef gen pari(self, object x):
        return pari(x)

    cdef gen new_gen(self, GEN x):
        return P.new_gen(x)

    cdef gen new_gen_noclear(self, GEN x):
        return P.new_gen_noclear(x)

    cdef GEN _deepcopy_to_python_heap(self, GEN x, pari_sp* address):
        return P.deepcopy_to_python_heap(x, address)

    cdef int get_var(self, v):
        return P.get_var(v)



cdef unsigned long num_primes

cdef class PariInstance(sage.structure.parent_base.ParentWithBase):
    def __init__(self, long size=16000000, unsigned long maxprime=500000):
        """
        Initialize the PARI system.

        INPUT:
            size -- long, the number of bytes for the initial PARI stack
                    (see note below)
            maxprime -- unsigned long, upper limit on a precomputed prime
                        number table  (default: 500000)

        NOTES:

            * In py_pari, the PARI stack is different than in gp or the
              PARI C library.  In Python, instead of the PARI stack
              holding the results of all computations, it *only* holds the
              results of an individual computation.  Each time a new
              Python/PARI object is computed, it it copied to its own
              space in the Python heap, and the memory it occupied on the
              PARI stack is freed.  Thus it is not necessary to make the
              stack very large.  Also, unlike in PARI, if the stack does
              overflow, in most cases the PARI stack is automatically
              increased and the relevant step of the computation rerun.

              This design obviously involves some performance penalties
              over the way PARI works, but it scales much better and is
              far more robus for large projects.

            * If you do not want prime numbers, put maxprime=2, but be
              careful because many PARI functions require this table.  If
              you get the error message "not enough precomputed primes",
              increase this parameter.

        """
        if bot:
            return  # pari already initialized.

        global initialized, num_primes, ZERO, ONE, TWO, avma, top, bot

        #print "Initializing PARI (size=%s, maxprime=%s)"%(size,maxprime)
        pari_init(1024, maxprime)

        _sig_on
        init_stack(size)
        _sig_off

        GP_DATA.fmt.prettyp = 0

        # Take control of SIGSEGV back from PARI.
        import signal
        signal.signal(signal.SIGSEGV, signal.SIG_DFL)

        # We do the following, since otherwise the IPython pager
        # causes sage to crash when it is exited early.  This is
        # because when PARI was initialized it set a trap for this
        # signal.
        import signal
        signal.signal(signal.SIGPIPE, _my_sigpipe)
        initialized = 1
        stack_avma = avma
        num_primes = maxprime
        self.ZERO = self(0)    # todo: gen_0
        self.ONE = self(1)
        self.TWO = self(2)

    def __repr__(self):
        return "Interface to the PARI C library"

    def __hash__(self):
        return 907629390   # hash('pari')

    cdef has_coerce_map_from_c_impl(self, x):
        return True

    def __richcmp__(left, right, int op):
        """
        EXAMPLES:
            sage: pari == pari
            True
            sage: pari == gp
            False
            sage: pari == 5
            False
        """
        return (<Parent>left)._richcmp(right, op)

    def default(self, variable, value=None):
        if not value is None:
            return self('default(%s, %s)'%(variable, value))
        return self('default(%s)'%variable)

    def set_debug_level(self, level):
        """
        Set the debug PARI C library variable.
        """
        self.default('debug', int(level))

    def get_debug_level(self):
        """
        Set the debug PARI C library variable.
        """
        return int(self.default('debug'))

    cdef GEN toGEN(self, x) except NULL:
        cdef gen _x
        if isinstance(x, gen):
            _x = x
            return _x.g
        s = str(x)
        cdef GEN g
        _sig_on
        g = flisseq(s)
        _sig_off
        return g


    def set_real_precision(self, long n):
        """
        Sets the PARI default real precision, both for creation of
        new objects and for printing.  This is the number of digits
        *IN DECIMAL* that real numbers are printed or computed to
        by default.

        Returns the previous PARI real precision.
        """
        cdef unsigned long k
        global prec

        k = GP_DATA.fmt.sigd
        s = str(n)
        _sig_on
        sd_realprecision(s, 2)
        prec = GP_DATA.fmt.sigd
        _sig_off
        return int(k)  # Python int

    def get_real_precision(self):
        return GP_DATA.fmt.sigd

    def set_series_precision(self, long n):
        global precdl
        precdl = n

    def get_series_precision(self):
        return precdl


    ###########################################
    # Create a gen from a GEN object.
    # This *steals* a reference to the GEN, as it
    # frees the memory the GEN occupied.
    ###########################################

    cdef gen new_gen(self, GEN x):
        """
        Create a new gen, then free the *entire* stack.
        """
        cdef gen g
        g = _new_gen(x)

        global mytop, avma
        avma = mytop
        _sig_off
        return g

    cdef gen new_gen_noclear(self, GEN x):
        """
        Create a new gen, but don't free any memory on the stack and
        don't call _sig_off.
        """
        return _new_gen(x)


    cdef GEN deepcopy_to_python_heap(self, GEN x, pari_sp* address):
        return deepcopy_to_python_heap(x, address)

    cdef gen new_ref(self, GEN x, g):
        cdef gen p
        p = gen()
        p.init(x, 0)
        try:
            p.refers_to[-1] = g  # so underlying memory won't get deleted
                                 # out from under us.
        except TypeError:
            p.refers_to = {-1:g}
        return p

    cdef gen adapt(self, s):
        if isinstance(s, gen):
            return s
        return pari(s)

    def __call__(self, s):
        """
        Create the PARI object got by evaluating s using PARI.
        """
        cdef pari_sp prev_avma
        global avma

        prev_avma = avma

        if isinstance(s, gen):
            return s
        try:
            return s._pari_()
        except AttributeError:
            pass
        if isinstance(s, (types.ListType, types.XRangeType,
                            types.TupleType, xsrange)):
            v = self.vector(len(s))
            for i, x in enumerate(s):
                v[i] = self(x)
            return v
        elif isinstance(s, bool):
            if s:
                return self.ONE
            return self.ZERO

        cdef GEN g
        t = str(s)
        _sig_str('evaluating PARI string')
        g = gp_read_str(t)
        _sig_off
        return self.new_gen(g)

    cdef _coerce_c_impl(self, x):
        """
        Implicit canonical coercion into a PARI object.
        """
        try:
            return self(x)
        except (TypeError, AttributeError):
            raise TypeError, "no canonical coercion of %s into PARI"%x
        if isinstance(x, gen):
            return x
        raise TypeError, "x must be a PARI object"

    cdef _an_element_c_impl(self):  # override this in SageX
        return self.ZERO

    def new_with_prec(self, s, long precision=0):
        r"""
        pari.new_with_bits_prec(self, s, precision) creates s as a PARI gen
        with at lest precision decimal \emph{digits} of precision.
        """
        global prec
        cdef unsigned long old_prec
        old_prec = prec
        if not precision:
            precision = prec
        self.set_real_precision(precision)
        x = self(s)
        self.set_real_precision(old_prec)
        return x

    def new_with_bits_prec(self, s, long precision=0):
        r"""
        pari.new_with_bits_prec(self, s, precision) creates s as a PARI gen
        with (at most) precision \emph{bits} of precision.
        """
        global prec

        cdef unsigned long old_prec
        old_prec = prec
        precision = long(precision / 3.4)+1     # be safe, since log_2(10) = 3.3219280948873626
        if not precision:
            precision = prec
        self.set_real_precision(precision)
        x = self(s)
        self.set_real_precision(old_prec)
        return x



    cdef int get_var(self, v):
        """
        Converts a Python string into a PARI variable reference number.
        Or if v = -1, returns -1.
        """
        if v != -1:
            s = str(v)
            return fetch_user_var(s)
        return -1


    ############################################################
    # conversion between GEN and string types
    # Note that string --> GEN evaluates the string in PARI,
    # where GEN_to_str returns a Python string.
    ############################################################
    cdef object GEN_to_str(self, GEN g):
        cdef char* c
        cdef int n
        _sig_on
        c = GENtostr(g)
        _sig_off
        s = str(c)
        free(c)
        return s


    ############################################################
    # Initialization
    ############################################################

    def allocatemem(self, silent=False):
        r"""
        Double the \emph{PARI} stack.
        """
        if not silent:
            print "Doubling the PARI stack."
        init_stack(0)

    def pari_version(self):
        return str(PARIVERSION)

    def init_primes(self, _M):
        """
        Recompute the primes table including at least all primes up to
        M (but possibly more).

        EXAMPLES:
            sage: pari.init_primes(200000)
        """
        cdef unsigned long M
        M = _M
        global diffptr, num_primes
        if M <= num_primes:
            return
        #if not silent:
        #    print "Extending PARI prime table up to %s"%M
        free(<void*> diffptr)
        num_primes = M
        diffptr = initprimes(M)


    ##############################################
    ## Support for GP Scripts
    ##############################################


    def read(self, filename):
        r"""
        Read a script from the named filename into the interpreter, where
        s is a string.  The functions defined in the script are then
        available for use from SAGE/PARI.

        EXAMPLE:

            If foo.gp is a script that contains
            \begin{verbatim}
                {foo(n) =
                    n^2
                }
            \end{verbatim}
            and you type \code{read("foo.gp")}, then the command
            \code{pari("foo(12)")} will create the Python/PARI gen which
            is the integer 144.

        CONSTRAINTS:
            The PARI script must *not* contain the following function calls:

                 print, default, ???    (please report any others that cause trouble)
        """
        F = open(filename).read()
        while True:
            i = F.find("}")
            if i == -1:
                _read_script(F)
                break
            s = F[:i+1]
            _read_script(s)
            F = F[i+1:]
        return

    ##############################################

    def prime_list(self, long n):
        """
        prime_list(n): returns list of the first n primes

        To extend the table of primes use pari.init_primes(M).

        INPUT:
            n -- C long
        OUTPUT:
            gen -- PARI list of first n primes

        EXAMPLES:
            sage: pari.prime_list(0)
            []
            sage: pari.prime_list(-1)
            []
            sage: pari.prime_list(3)
            [2, 3, 5]
            sage: pari.prime_list(10)
            [2, 3, 5, 7, 11, 13, 17, 19, 23, 29]
            sage: pari.prime_list(20)
            [2, 3, 5, 7, 11, 13, 17, 19, 23, 29, 31, 37, 41, 43, 47, 53, 59, 61, 67, 71]
            sage: len(pari.prime_list(1000))
            1000
        """
        if n >= 2:
            self.nth_prime(n)
        _sig_on
        return self.new_gen(primes(n))

    def primes_up_to_n(self, long n):
        """
        Return the primes <= n as a pari list.
        """
        if n <= 1:
            return pari([])
        self.init_primes(n+1)
        return self.prime_list(pari(n).primepi())

##         cdef long k
##         k = (n+10)/math.log(n)
##         p = 2
##         while p <= n:
##             p = self.nth_prime(k)
##             k = 2
##         v = self.prime_list(k)
##         return v[:pari(n).primepi()]

    def __nth_prime(self, long n):
        """
        nth_prime(n): returns the n-th prime, where n is a C-int
        """
        global num_primes

        if n <= 0:
            raise ArithmeticError, "nth prime meaningless for negative n (=%s)"%n
        cdef GEN g
        _sig_on
        g = prime(n)
        return self.new_gen(g)


    def nth_prime(self, long n):
        try:
            return self.__nth_prime(n)
        except PariError:
            self.init_primes(max(2*num_primes,20*n))
            return self.nth_prime(n)

    def euler(self):
        """
        Return Euler's constant to the current real precision.

        EXAMPLES:
            sage: pari.euler()
            0.5772156649015328606065120901             # 32-bit
            0.57721566490153286060651209008240243104   # 64-bit
            sage: orig = pari.get_real_precision(); orig
            28         # 32-bit
            38         # 64-bit
            sage: _ = pari.set_real_precision(50)
            sage: pari.euler()
            0.57721566490153286060651209008240243104215933593992

        We restore precision to the default.
            sage: pari.set_real_precision(orig)
            50

        Euler is returned to the original precision:
            sage: pari.euler()
            0.5772156649015328606065120901              # 32-bit
            0.57721566490153286060651209008240243104    # 64-bit
        """
        if not precision:
            precision = prec
        _sig_on
        consteuler(precision)
        return self.new_gen(geuler)

    def pi(self):
        """
        Return the value of the constant pi = 3.1415 to the current
        real precision.

        EXAMPLES:
            sage: pari.pi()
            3.141592653589793238462643383             # 32-bit
            3.1415926535897932384626433832795028842   # 64-bit
            sage: orig_prec = pari.set_real_precision(5)
            sage: pari.pi()
            3.1416

            sage: pari.get_real_precision()
            5
            sage: _ = pari.set_real_precision(40)
            sage: pari.pi()
            3.141592653589793238462643383279502884197


        We restore precision to the default.
            sage: _ = pari.set_real_precision(orig_prec)

        Note that pi is now computed to the original precision:

            sage: pari.pi()
            3.141592653589793238462643383              # 32-bit
            3.1415926535897932384626433832795028842    # 64-bit
        """
        if not precision:
            precision = prec
        _sig_on
        constpi(precision)
        return self.new_gen(gpi)

    def pollegendre(self, long n, v=-1):
        """
        pollegendre(n,{v=x}): legendre polynomial of degree n (n
        C-integer), in variable v
        """
        _sig_on
        return self.new_gen(legendre(n, self.get_var(v)))

    def poltchebi(self, long n, v=-1):
        _sig_on
        return self.new_gen(tchebi(n, self.get_var(v)))

    def factorial(self, long n):
        """
        Return the factorial of the integer n as a PARI gen.
        """
        _sig_on
        return self.new_gen(mpfact(n))

    def polcyclo(self, long n, v=-1):
        _sig_on
        return self.new_gen(cyclo(n, self.get_var(v)))

    def polsubcyclo(self, long n, long d, v=-1):
        _sig_on
        return self.new_gen(polsubcyclo(n, d, self.get_var(v)))

    def polzagier(self, long n, long m):
        _sig_on
        return self.new_gen(polzag(n, m))

    def listcreate(self, long n):
        _sig_on
        return self.new_gen(listcreate(n))

    def vector(self, long n, entries=None):
        """
        vector(long n, entries=None):
        Create and return the length n PARI vector with given list of entries.
        """
        cdef gen v
        _sig_on
        v = self.new_gen(zerovec(n))
        if entries != None:
            if len(entries) != n:
                raise IndexError, "length of entries (=%s) must equal n (=%s)"%\
                      (len(entries), n)
            for i, x in enumerate(entries):
                v[i] = x
        return v

    def matrix(self, long m, long n, entries=None):
        """
        matrix(long m, long n, entries=None):
        Create and return the m x n PARI matrix with given list of entries.
        """
        cdef int i, j, k
        cdef gen A
        _sig_on
        A = self.new_gen(zeromat(m,n)).Mat()
        if entries != None:
            if len(entries) != m*n:
                raise IndexError, "len of entries (=%s) must be %s*%s=%s"%(len(entries),m,n,m*n)
            k = 0
            for i from 0 <= i < m:
                for j from 0 <= j < n:
                    A[i,j] = entries[k]
                    k = k + 1
        return A

    def finitefield_init(self, p, long n, var=-1):
        """
        finitefield_init(p, long n, var="x"): Return a polynomial f(x) so
        that the extension of F_p of degree n is k = F_p[x]/(f).  Moreover,
        the element x (mod f) of k is a generator for the multiplicative
        group of k.

        INPUT:
            p -- int, a prime number
            n -- int, positive integer
            var -- str, default to "x", but could be any pari variable.
        OUTPUT:
            pari polynomial mod p -- defines field
        EXAMPLES:
            sage: pari.finitefield_init(97,1)
            Mod(1, 97)*x + Mod(92, 97)

        The last entry in each of the following two lines is
        determined by a random algorithm.
            sage: pari.finitefield_init(7,2)       # random
            Mod(1, 7)*x^2 + Mod(6, 7)*x + Mod(3, 7)
            sage: pari.finitefield_init(2,3)       # random
            Mod(1, 2)*x^3 + Mod(1, 2)*x^2 + Mod(1, 2)
        """
        cdef gen _p, _f2, s
        cdef int err
        cdef long x
        cdef GEN v, g
        _p = self(int(p))
        if n < 1:
            raise ArithmeticError, "Degree n (=%s) must be at least 1."%n
        if _p < 2 or not _p.isprime():
            raise ArithmeticError, "Prime p (=%s) must be prime."%_p
        x = self.get_var(var)
        if n == 1:
            _sig_on
            return self.new_gen(ffinit(_p.g, n, x)) - _p.znprimroot()
        _sig_on
        f = self.new_gen(ffinit(_p.g, n, x))
        _f2 = f.lift()
        _sig_on
        g = FpXQ_gener(_f2.g, _p.g)
        s = self.new_gen(g)*self.ONE.Mod(p)
        return s.Mod(f).charpoly(var)


    ##############################################


cdef int init_stack(size_t size) except -1:
    cdef size_t s

    global top, bot, avma, stack_avma, mytop

    # delete this if get core dumps and change the 2* to a 1* below.
    if bot:
        sage_free(<void*>bot)

    if size == 0:
        size = 2*(top-bot)

    # if size == -1, then allocate the biggest chunk possible
    if size == -1:
        s = 4294967295
        while True:
            s = fix_size(s)
            bot = <pari_sp> sage_malloc(s)
            if bot:
                break
            s = s/2
    else:
        # Decide on size
        s = fix_size(size)
        # Alocate memory for new stack using Python's memory allocator.
        # As explained in the python/C api reference, using this instead
        # of malloc is much better (and more platform independent, etc.)
        bot = <pari_sp> sage_malloc(s)
        if not bot:
            raise MemoryError, "Unable to allocate %s bytes memory for PARI."%(<long>size)
    #endif
    top = bot + s
    mytop = top
    avma = top
    stack_avma = avma


def _my_sigpipe(signum, frame):
    # If I do anything, it messes up Ipython's pager.
    pass

cdef size_t fix_size(size_t a):
    cdef size_t b
    b = a - (a & (BYTES_IN_LONG-1))     # sizeof(long) | b <= a
    if b < 1024:
        b = 1024
    return b

cdef GEN deepcopy_to_python_heap(GEN x, pari_sp* address):
    cdef size_t s
    cdef pari_sp tmp_bot, tmp_top, tmp_avma
    global avma, bot, top, mytop
    cdef GEN h

    tmp_top = top
    tmp_bot = bot
    tmp_avma = avma

    h = forcecopy(x)
    s = <size_t> (tmp_avma - avma)

    #print "Allocating %s bytes for PARI/Python object"%(<long> s)
    bot = <pari_sp> sage_malloc(s)
    top = bot + s
    avma = top
    h = forcecopy(x)
    address[0] = bot

    # Restore the stack to how it was before x was created.
    top = tmp_top
    bot = tmp_bot
    avma = tmp_avma
    return h

# The first one makes a separate copy on the heap, so the stack
# won't overflow -- but this costs more time...
cdef gen _new_gen(GEN x):
    cdef GEN h
    cdef pari_sp address
    cdef gen y
    _sig_on
    h = deepcopy_to_python_heap(x, &address)
    y = PY_NEW(gen)
    y.init(h, address)
    _sig_off
    return y

cdef gen xxx_new_gen(GEN x):
    cdef gen y
    y = PY_NEW(gen)
    y.init(x, 0)
    _sig_off
    return y

def min(x,y):
    """
    min(x,y): Return the minimum of x and y.
    """
    if x <= y:
        return x
    return y

def max(x,y):
    """
    max(x,y): Return the maximum of x and y.
    """
    if x >= y:
        return x
    return y

cdef int _read_script(char* s) except -1:
    _sig_on
    gp_read_str(s)
    _sig_off

    # We set top to avma, so the script's affects won't be undone
    # when we call new_gen again.
    global mytop, top, avma
    mytop = avma
    return 0


#######################
# Base gen class
#######################


cdef extern from "pari/pari.h":
    char *errmessage[]
    int user
    int errpile
    int noer

def __errmessage(d):
    if d <= 0 or d > noer:
        return "unknown"
    return errmessage[d]

# FIXME: we derive PariError from RuntimeError, for backward
# compatibility with code that catches the latter. Once this is
# in production, we should change the base class to StandardError.
from exceptions import RuntimeError

# can we have "cdef class" ?
# because of the inheritance, need to somehow "import" the builtin
# exception class...
class PariError (RuntimeError):

    errmessage = staticmethod(__errmessage)

    def __repr__(self):
        return "PariError(%d)"%self.args[0]

    def __str__(self):
        return "%s (%d)"%(self.errmessage(self.args[0]),self.args[0])

# We expose a trap function to C.
# If this function returns without raising an exception,
# the code is retried.
# This is a proof-of-concept example.
# THE TRY CODE IS NOT REENTRANT -- NO CALLS TO PARI FROM HERE !!!
#              - Gonzalo Tornario

cdef void _pari_trap "_pari_trap" (long errno, long retries) except *:
    if retries > 100:
        raise RuntimeError, "_pari_trap recursion too deep"
    if errno == errpile:
        P.allocatemem()
        raise RuntimeError, "The PARI stack overflowed.  It has automaticallyed been doubled using pari.allocatemem().  Please retry your computation, possibly after you manually call pari.allocatemem() a few times."

        #print "Stack overflow! (%d retries so far)"%retries
        #print " enlarge the stack."
        P.allocatemem(silent=True)
    elif errno == user:
        raise Exception, "PARI user exception"
    else:
        raise PariError, errno

<|MERGE_RESOLUTION|>--- conflicted
+++ resolved
@@ -4155,14 +4155,11 @@
         return idealval(self.g, t0, t1)
 
     def modreverse(self):
-<<<<<<< HEAD
-=======
         """
         modreverse(x): reverse polymod of the polymod x, if it exists.
 
         EXAMPLES:
         """
->>>>>>> f3a77792
         _sig_on
         return self.new_gen(polymodrecip(self.g))
 
