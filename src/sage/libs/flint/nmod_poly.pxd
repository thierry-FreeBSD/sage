<<<<<<< HEAD
include "sage/ext/cdefs.pxi"

cdef extern from "flint/nmod_poly.h":
    ctypedef unsigned long mp_bitcnt_t
    ctypedef void * mp_srcptr

    ctypedef struct nmod_t:
        mp_limb_t n
        mp_limb_t ninv
        mp_bitcnt_t norm

    ctypedef struct nmod_poly_struct:
        mp_limb_t *coeffs
        long alloc
        long length
        nmod_t mod

    ctypedef nmod_poly_struct[1] nmod_poly_t

    ctypedef struct nmod_poly_factor_struct:
        nmod_poly_t p
        long *exp
        long num
        long alloc

    ctypedef nmod_poly_factor_struct[1] nmod_poly_factor_t

=======
from sage.libs.gmp.types cimport *
from sage.libs.flint.types cimport *

cdef extern from "flint/nmod_poly.h":
>>>>>>> 4cd153a4
    # Memory management
    cdef void nmod_poly_init(nmod_poly_t poly, mp_limb_t n)
    cdef void nmod_poly_init_preinv(nmod_poly_t poly, mp_limb_t n, mp_limb_t ninv)
    cdef void nmod_poly_init2(nmod_poly_t poly, mp_limb_t n, long alloc)
    cdef void nmod_poly_init2_preinv(nmod_poly_t poly, mp_limb_t n, mp_limb_t ninv, long alloc)

    cdef void nmod_poly_clear(nmod_poly_t poly)

    cdef void nmod_poly_realloc(nmod_poly_t poly, long alloc)

    cdef void nmod_poly_fit_length(nmod_poly_t poly, long alloc)
    cdef void _nmod_poly_normalise(nmod_poly_t poly)

    # Getting and setting coefficients
    cdef unsigned long nmod_poly_get_coeff_ui(nmod_poly_t poly, unsigned long j)
    cdef void nmod_poly_set_coeff_ui(nmod_poly_t poly, unsigned long j, unsigned long c)

    # Input and output
    cdef char * nmod_poly_get_str(nmod_poly_t poly)
    cdef int nmod_poly_set_str(char * s, nmod_poly_t poly)
    cdef int nmod_poly_print(nmod_poly_t a)
    cdef int nmod_poly_fread(FILE * f, nmod_poly_t poly)
    cdef int nmod_poly_fprint(FILE * f, nmod_poly_t poly)
    cdef int nmod_poly_read(nmod_poly_t poly)

    # Polynomial parameters
    cdef long nmod_poly_length(nmod_poly_t poly)
    cdef long nmod_poly_degree(nmod_poly_t poly)
    cdef mp_limb_t nmod_poly_modulus(nmod_poly_t poly)
    cdef mp_bitcnt_t nmod_poly_max_bits(nmod_poly_t poly)

    # Assignment and basic manipulation
    cdef void nmod_poly_set(nmod_poly_t a, nmod_poly_t b)
    cdef void nmod_poly_swap(nmod_poly_t poly1, nmod_poly_t poly2)
    cdef void nmod_poly_zero(nmod_poly_t res)
    cdef void nmod_poly_one(nmod_poly_t res)
    cdef void nmod_poly_truncate(nmod_poly_t poly, long len)
    cdef void nmod_poly_reverse(nmod_poly_t output, nmod_poly_t input, long m)
    cdef void nmod_poly_revert_series(nmod_poly_t output, nmod_poly_t intput, long m)

    cdef int nmod_poly_equal(nmod_poly_t a, nmod_poly_t b)

    # Powering
    cdef void nmod_poly_pow(nmod_poly_t res, nmod_poly_t poly, unsigned long e)
    cdef void nmod_poly_pow_trunc(nmod_poly_t res, nmod_poly_t poly, unsigned long e, long trunc)

    # Inflation and deflation
    cdef unsigned long nmod_poly_deflation(nmod_poly_t input)
    cdef void nmod_poly_deflate(nmod_poly_t result, nmod_poly_t input, unsigned long deflation)
    cdef void nmod_poly_inflate(nmod_poly_t result, nmod_poly_t input, unsigned long inflation)

    # Comparison
    cdef int nmod_poly_is_zero(nmod_poly_t poly)
    cdef int nmod_poly_is_one(nmod_poly_t poly)

    # Addition and subtraction
    cdef void nmod_poly_add(nmod_poly_t res, nmod_poly_t poly1, nmod_poly_t poly2)
    cdef void nmod_poly_sub(nmod_poly_t res, nmod_poly_t poly1, nmod_poly_t poly2)
    cdef void nmod_poly_neg(nmod_poly_t res, nmod_poly_t poly1)

    # Shifting
    cdef void nmod_poly_shift_left(nmod_poly_t res, nmod_poly_t poly, long k)
    cdef void nmod_poly_shift_right(nmod_poly_t res, nmod_poly_t poly, long k)

    # Multiplication
    cdef void nmod_poly_mul(nmod_poly_t res, nmod_poly_t poly1, nmod_poly_t poly2)
    cdef void nmod_poly_mullow(nmod_poly_t res, nmod_poly_t poly1, nmod_poly_t poly2, long trunc)
    cdef void nmod_poly_mulhigh(nmod_poly_t res, nmod_poly_t poly1, nmod_poly_t poly2, long n)
    cdef void nmod_poly_mulmod(nmod_poly_t res, nmod_poly_t poly1, nmod_poly_t poly2, nmod_poly_t f)

    # Square roots
    cdef void nmod_poly_invsqrt_series(nmod_poly_t g, nmod_poly_t h, long n)
    cdef void nmod_poly_sqrt_series(nmod_poly_t g, nmod_poly_t h, long n)
    int nmod_poly_sqrt(nmod_poly_t b, nmod_poly_t a)

    # Scalar multiplication and division
    cdef void nmod_poly_scalar_mul_nmod(nmod_poly_t res, nmod_poly_t poly1, mp_limb_t c)
    cdef void nmod_poly_make_monic(nmod_poly_t output, nmod_poly_t input)

    # Division
    cdef void nmod_poly_divrem(nmod_poly_t Q, nmod_poly_t R, nmod_poly_t A, nmod_poly_t B)
    cdef void nmod_poly_div(nmod_poly_t Q, nmod_poly_t A, nmod_poly_t B)
    cdef void nmod_poly_inv_series(nmod_poly_t Qinv, nmod_poly_t Q, long n)
    cdef void nmod_poly_div_series(nmod_poly_t Q, nmod_poly_t A, nmod_poly_t B, long n)

    # GCD
    cdef void nmod_poly_gcd(nmod_poly_t G, nmod_poly_t A, nmod_poly_t B)
    cdef void nmod_poly_xgcd(nmod_poly_t G, nmod_poly_t S, nmod_poly_t T, nmod_poly_t A, nmod_poly_t B)
    mp_limb_t nmod_poly_resultant(nmod_poly_t f, nmod_poly_t g)


    # Evaluation
    cdef mp_limb_t nmod_poly_evaluate_nmod(nmod_poly_t poly, mp_limb_t c)
    cdef void nmod_poly_evaluate_nmod_vec(mp_ptr ys, nmod_poly_t poly, mp_srcptr xs, long n)

    # Interpolation
    cdef void nmod_poly_interpolate_nmod_vec(nmod_poly_t poly, mp_srcptr xs, mp_srcptr ys, long n)

    # Composition
    cdef void nmod_poly_compose(nmod_poly_t res, nmod_poly_t poly1, nmod_poly_t poly2)

    # Power series composition and reversion
    cdef void nmod_poly_compose_series(nmod_poly_t res, nmod_poly_t poly1, nmod_poly_t poly2, long n)
    cdef void nmod_poly_reverse_series(nmod_poly_t Qinv, nmod_poly_t Q, long n)

    # Factoring
    cdef void nmod_poly_factor_clear(nmod_poly_factor_t fac)
    cdef void nmod_poly_factor_init(nmod_poly_factor_t fac)
    cdef void nmod_poly_factor_insert(nmod_poly_factor_t fac, nmod_poly_t poly, unsigned long exp)
    cdef void nmod_poly_factor_print(nmod_poly_factor_t fac)
    cdef void nmod_poly_factor_concat(nmod_poly_factor_t res, nmod_poly_factor_t fac)
    cdef void nmod_poly_factor_pow(nmod_poly_factor_t fac, unsigned long exp)
    cdef unsigned long nmod_poly_remove(nmod_poly_t f, nmod_poly_t p)
    cdef int nmod_poly_is_irreducible(nmod_poly_t f)
    cdef int nmod_poly_is_squarefree(nmod_poly_t f)
    cdef void nmod_poly_factor_cantor_zassenhaus(nmod_poly_factor_t res, nmod_poly_t f)
    cdef void nmod_poly_factor_berlekamp(nmod_poly_factor_t factors, nmod_poly_t f)
    cdef void nmod_poly_factor_squarefree(nmod_poly_factor_t res, nmod_poly_t f)
    cdef mp_limb_t nmod_poly_factor_with_berlekamp(nmod_poly_factor_t result, nmod_poly_t input)
    cdef mp_limb_t nmod_poly_factor_with_cantor_zassenhaus(nmod_poly_factor_t result, nmod_poly_t input)
    cdef mp_limb_t nmod_poly_factor(nmod_poly_factor_t result, nmod_poly_t input)

    # Derivative
    cdef void nmod_poly_derivative(nmod_poly_t x_prime, nmod_poly_t x)
    cdef void nmod_poly_integral(nmod_poly_t x_int, nmod_poly_t x)

    # Transcendental functions
    cdef void nmod_poly_atan_series(nmod_poly_t g, nmod_poly_t h, long n)
    cdef void nmod_poly_tan_series(nmod_poly_t g, nmod_poly_t h, long n)
    cdef void nmod_poly_asin_series(nmod_poly_t g, nmod_poly_t h, long n)
    cdef void nmod_poly_sin_series(nmod_poly_t g, nmod_poly_t h, long n)
    cdef void nmod_poly_cos_series(nmod_poly_t g, nmod_poly_t h, long n)
    cdef void nmod_poly_asinh_series(nmod_poly_t g, nmod_poly_t h, long n)
    cdef void nmod_poly_atanh_series(nmod_poly_t g, nmod_poly_t h, long n)
    cdef void nmod_poly_sinh_series(nmod_poly_t g, nmod_poly_t h, long n)
    cdef void nmod_poly_cosh_series(nmod_poly_t g, nmod_poly_t h, long n)
    cdef void nmod_poly_tanh_series(nmod_poly_t g, nmod_poly_t h, long n)
    cdef void nmod_poly_log_series(nmod_poly_t res, nmod_poly_t f, long n)
    cdef void nmod_poly_exp_series(nmod_poly_t f, nmod_poly_t h, long)<|MERGE_RESOLUTION|>--- conflicted
+++ resolved
@@ -1,37 +1,7 @@
-<<<<<<< HEAD
-include "sage/ext/cdefs.pxi"
-
-cdef extern from "flint/nmod_poly.h":
-    ctypedef unsigned long mp_bitcnt_t
-    ctypedef void * mp_srcptr
-
-    ctypedef struct nmod_t:
-        mp_limb_t n
-        mp_limb_t ninv
-        mp_bitcnt_t norm
-
-    ctypedef struct nmod_poly_struct:
-        mp_limb_t *coeffs
-        long alloc
-        long length
-        nmod_t mod
-
-    ctypedef nmod_poly_struct[1] nmod_poly_t
-
-    ctypedef struct nmod_poly_factor_struct:
-        nmod_poly_t p
-        long *exp
-        long num
-        long alloc
-
-    ctypedef nmod_poly_factor_struct[1] nmod_poly_factor_t
-
-=======
 from sage.libs.gmp.types cimport *
 from sage.libs.flint.types cimport *
 
 cdef extern from "flint/nmod_poly.h":
->>>>>>> 4cd153a4
     # Memory management
     cdef void nmod_poly_init(nmod_poly_t poly, mp_limb_t n)
     cdef void nmod_poly_init_preinv(nmod_poly_t poly, mp_limb_t n, mp_limb_t ninv)
