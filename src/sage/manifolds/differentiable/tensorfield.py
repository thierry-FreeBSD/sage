r"""
Tensor Fields

The class :class:`TensorField` implements tensor fields on differentiable
manifolds. The derived class
:class:`~sage.manifolds.differentiable.tensorfield_paral.TensorFieldParal`
is devoted to tensor fields with values on parallelizable manifolds.

Various derived classes of :class:`TensorField` are devoted to specific tensor
fields:

* :class:`~sage.manifolds.differentiable.vectorfield.VectorField` for vector
  fields (rank-1 contravariant tensor fields)

* :class:`~sage.manifolds.differentiable.automorphismfield.AutomorphismField`
  for fields of tangent-space automorphisms

* :class:`~sage.manifolds.differentiable.diff_form.DiffForm` for differential
  forms (fully antisymmetric covariant tensor fields)

* :class:`~sage.manifolds.differentiable.multivectorfield.MultivectorField`
  for multivector fields (fully antisymmetric contravariant tensor fields)

AUTHORS:

- Eric Gourgoulhon, Michal Bejger (2013-2015) : initial version
- Travis Scrimshaw (2016): review tweaks
- Eric Gourgoulhon (2018): operators divergence, Laplacian and d'Alembertian;
  method :meth:`TensorField.along`
- Florentin Jaffredo (2018) : series expansion with respect to a given
  parameter

REFERENCES:

- [KN1963]_
- [Lee2013]_
- [ONe1983]_

"""

# *****************************************************************************
#       Copyright (C) 2015 Eric Gourgoulhon <eric.gourgoulhon@obspm.fr>
#       Copyright (C) 2015 Michal Bejger <bejger@camk.edu.pl>
#       Copyright (C) 2016 Travis Scrimshaw <tscrimsh@umn.edu>
#
#  Distributed under the terms of the GNU General Public License (GPL)
#  as published by the Free Software Foundation; either version 2 of
#  the License, or (at your option) any later version.
#                  https://www.gnu.org/licenses/
<<<<<<< HEAD
#******************************************************************************
=======
# *****************************************************************************
>>>>>>> ce2b064f
from __future__ import print_function
from six import itervalues, string_types

from sage.rings.integer import Integer
from sage.structure.element import ModuleElement
from sage.tensor.modules.free_module_tensor import FreeModuleTensor
from sage.tensor.modules.tensor_with_indices import TensorWithIndices
from sage.rings.integer_ring import ZZ

class TensorField(ModuleElement):
    r"""
    Tensor field along a differentiable manifold.

    An instance of this class is a tensor field along a differentiable
    manifold `U` with values on a differentiable manifold `M`, via a
    differentiable map `\Phi: U \rightarrow M`. More precisely, given two
    non-negative integers `k` and `l` and a differentiable map

    .. MATH::

        \Phi:\ U \longrightarrow M,

    a *tensor field of type* `(k,l)` *along* `U` *with values on* `M` is
    a differentiable map

    .. MATH::

        t:\ U  \longrightarrow T^{(k,l)}M

    (where `T^{(k,l)}M` is the tensor bundle of type `(k,l)` over `M`) such
    that

    .. MATH::

        \forall p \in U,\ t(p) \in T^{(k,l)}(T_q M)

    i.e. `t(p)` is a tensor of type `(k,l)` on the tangent space `T_q M` at
    the point `q = \Phi(p)`, that is to say a multilinear map

    .. MATH::

        t(p):\ \underbrace{T_q^*M\times\cdots\times T_q^*M}_{k\ \; \mbox{times}}
        \times \underbrace{T_q M\times\cdots\times T_q M}_{l\ \; \mbox{times}}
        \longrightarrow K,

    where `T_q^* M` is the dual vector space to `T_q M` and `K` is the
    topological field over which the manifold `M` is defined. The integer `k+l`
    is called the *tensor rank*.

    The standard case of a tensor
    field *on* a differentiable manifold corresponds to `U=M` and
    `\Phi = \mathrm{Id}_M`. Other common cases are `\Phi` being an
    immersion and `\Phi` being a curve in `M` (`U` is then an open interval
    of `\RR`).

    If `M` is parallelizable, the class
    :class:`~sage.manifolds.differentiable.tensorfield_paral.TensorFieldParal`
    should be used instead.

    This is a Sage *element* class, the corresponding *parent* class being
    :class:`~sage.manifolds.differentiable.tensorfield_module.TensorFieldModule`.

    INPUT:

    - ``vector_field_module`` -- module `\mathfrak{X}(U,\Phi)` of vector
      fields along `U` associated with the map `\Phi: U \rightarrow M` (cf.
      :class:`~sage.manifolds.differentiable.vectorfield_module.VectorFieldModule`)
    - ``tensor_type`` -- pair `(k,l)` with `k` being the contravariant rank
      and `l` the covariant rank
    - ``name`` -- (default: ``None``) name given to the tensor field
    - ``latex_name`` -- (default: ``None``) LaTeX symbol to denote the tensor
      field; if none is provided, the LaTeX symbol is set to ``name``
    - ``sym`` -- (default: ``None``) a symmetry or a list of symmetries among
      the tensor arguments: each symmetry is described by a tuple containing
      the positions of the involved arguments, with the convention
      ``position = 0`` for the first argument; for instance:

      * ``sym = (0,1)`` for a symmetry between the 1st and 2nd arguments
      * ``sym = [(0,2), (1,3,4)]`` for a symmetry between the 1st and 3rd
        arguments and a symmetry between the 2nd, 4th and 5th arguments.

    - ``antisym`` -- (default: ``None``) antisymmetry or list of antisymmetries
      among the arguments, with the same convention as for ``sym``
    - ``parent`` -- (default: ``None``) some specific parent (e.g. exterior
      power for differential forms); if ``None``,
      ``vector_field_module.tensor_module(k,l)`` is used

    EXAMPLES:

    Tensor field of type (0,2) on the sphere `S^2`::

        sage: M = Manifold(2, 'S^2') # the 2-dimensional sphere S^2
        sage: U = M.open_subset('U') # complement of the North pole
        sage: c_xy.<x,y> = U.chart() # stereographic coordinates from the North pole
        sage: V = M.open_subset('V') # complement of the South pole
        sage: c_uv.<u,v> = V.chart() # stereographic coordinates from the South pole
        sage: M.declare_union(U,V)   # S^2 is the union of U and V
        sage: xy_to_uv = c_xy.transition_map(c_uv, (x/(x^2+y^2), y/(x^2+y^2)),
        ....:                 intersection_name='W', restrictions1= x^2+y^2!=0,
        ....:                 restrictions2= u^2+v^2!=0)
        sage: uv_to_xy = xy_to_uv.inverse()
        sage: W = U.intersection(V)
        sage: t = M.tensor_field(0,2, name='t') ; t
        Tensor field t of type (0,2) on the 2-dimensional differentiable
         manifold S^2
        sage: t.parent()
        Module T^(0,2)(S^2) of type-(0,2) tensors fields on the 2-dimensional
         differentiable manifold S^2
        sage: t.parent().category()
        Category of modules over Algebra of differentiable scalar fields on the
         2-dimensional differentiable manifold S^2

    The parent of `t` is not a free module, for the sphere `S^2` is not
    parallelizable::

        sage: isinstance(t.parent(), FiniteRankFreeModule)
        False

    To fully define `t`, we have to specify its components in some vector
    frames defined on subsets of `S^2`; let us start by the open subset `U`::

        sage: eU = c_xy.frame()
        sage: t[eU,:] = [[1,0], [-2,3]]
        sage: t.display(eU)
        t = dx*dx - 2 dy*dx + 3 dy*dy

    To set the components of `t` on `V` consistently, we copy the expressions
    of the components in the common subset `W`::

        sage: eV = c_uv.frame()
        sage: eVW = eV.restrict(W)
        sage: c_uvW = c_uv.restrict(W)
        sage: t[eV,0,0] = t[eVW,0,0,c_uvW].expr()  # long time
        sage: t[eV,0,1] = t[eVW,0,1,c_uvW].expr()  # long time
        sage: t[eV,1,0] = t[eVW,1,0,c_uvW].expr()  # long time
        sage: t[eV,1,1] = t[eVW,1,1,c_uvW].expr()  # long time

    Actually, the above operation can by performed in a single line by means
    of the method
    :meth:`~sage.manifolds.differentiable.tensorfield.TensorField.add_comp_by_continuation`::

        sage: t.add_comp_by_continuation(eV, W, chart=c_uv)  # long time

    At this stage, `t` is fully defined, having components in frames eU and eV
    and the union of the domains of eU and eV being the whole manifold::

        sage: t.display(eV)  # long time
        t = (u^4 - 4*u^3*v + 10*u^2*v^2 + 4*u*v^3 + v^4)/(u^8 + 4*u^6*v^2 + 6*u^4*v^4 + 4*u^2*v^6 + v^8) du*du
         - 4*(u^3*v + 2*u^2*v^2 - u*v^3)/(u^8 + 4*u^6*v^2 + 6*u^4*v^4 + 4*u^2*v^6 + v^8) du*dv
         + 2*(u^4 - 2*u^3*v - 2*u^2*v^2 + 2*u*v^3 + v^4)/(u^8 + 4*u^6*v^2 + 6*u^4*v^4 + 4*u^2*v^6 + v^8) dv*du
         + (3*u^4 + 4*u^3*v - 2*u^2*v^2 - 4*u*v^3 + 3*v^4)/(u^8 + 4*u^6*v^2 + 6*u^4*v^4 + 4*u^2*v^6 + v^8) dv*dv

    Let us consider two vector fields, `a` and `b`, on `S^2`::

        sage: a = M.vector_field({eU: [-y, x]}, name='a')
        sage: a.add_comp_by_continuation(eV, W, chart=c_uv)
        sage: a.display(eV)
        a = -v d/du + u d/dv
        sage: b = M.vector_field({eU: [y, -1]}, name='b')
        sage: b.add_comp_by_continuation(eV, W, chart=c_uv)
        sage: b.display(eV)
        b = ((2*u + 1)*v^3 + (2*u^3 - u^2)*v)/(u^2 + v^2) d/du
         - (u^4 - v^4 + 2*u*v^2)/(u^2 + v^2) d/dv

    As a tensor field of type `(0,2)`, `t` acts on the pair `(a,b)`,
    resulting in a scalar field::

        sage: f = t(a,b); f
        Scalar field t(a,b) on the 2-dimensional differentiable manifold S^2
        sage: f.display()  # long time
        t(a,b): S^2 --> R
        on U: (x, y) |--> -2*x*y - y^2 - 3*x
        on V: (u, v) |--> -(3*u^3 + (3*u + 1)*v^2 + 2*u*v)/(u^4 + 2*u^2*v^2 + v^4)

    The vectors can be defined only on subsets of `S^2`, the domain of the
    result is then the common subset::

        sage: s = t(a.restrict(U), b) ; s  # long time
        Scalar field t(a,b) on the Open subset U of the 2-dimensional
         differentiable manifold S^2
        sage: s.display()  # long time
        t(a,b): U --> R
           (x, y) |--> -2*x*y - y^2 - 3*x
        on W: (u, v) |--> -(3*u^3 + (3*u + 1)*v^2 + 2*u*v)/(u^4 + 2*u^2*v^2 + v^4)
        sage: s = t(a.restrict(U), b.restrict(W)) ; s  # long time
        Scalar field t(a,b) on the Open subset W of the 2-dimensional
         differentiable manifold S^2
        sage: s.display()  # long time
        t(a,b): W --> R
           (x, y) |--> -2*x*y - y^2 - 3*x
           (u, v) |--> -(3*u^3 + (3*u + 1)*v^2 + 2*u*v)/(u^4 + 2*u^2*v^2 + v^4)

    The tensor itself can be defined only on some open subset of `S^2`,
    yielding a result whose domain is this subset::

        sage: s = t.restrict(V)(a,b); s  # long time
        Scalar field t(a,b) on the Open subset V of the 2-dimensional
         differentiable manifold S^2
        sage: s.display()  # long time
        t(a,b): V --> R
           (u, v) |--> -(3*u^3 + (3*u + 1)*v^2 + 2*u*v)/(u^4 + 2*u^2*v^2 + v^4)
        on W: (x, y) |--> -2*x*y - y^2 - 3*x

    Tests regarding the multiplication by a scalar field::

        sage: f = M.scalar_field({c_xy: 1/(1+x^2+y^2),
        ....:                     c_uv: (u^2 + v^2)/(u^2 + v^2 + 1)}, name='f')
        sage: t.parent().base_ring() is f.parent()
        True
        sage: s = f*t; s  # long time
        Tensor field of type (0,2) on the 2-dimensional differentiable
         manifold S^2
        sage: s[[0,0]] == f*t[[0,0]]  # long time
        True
        sage: s.restrict(U) == f.restrict(U) * t.restrict(U)  # long time
        True
        sage: s = f*t.restrict(U); s
        Tensor field of type (0,2) on the Open subset U of the 2-dimensional
         differentiable manifold S^2
        sage: s.restrict(U) == f.restrict(U) * t.restrict(U)
        True

    .. RUBRIC:: Same examples with SymPy as the symbolic engine

    From now on, we ask that all symbolic calculus on manifold `M` are
    performed by SymPy::

        sage: M.set_calculus_method('sympy')

    We define the tensor `t` as above::

        sage: t = M.tensor_field(0, 2, {eU:  [[1,0], [-2,3]]}, name='t')
        sage: t.display(eU)
        t = dx*dx - 2 dy*dx + 3 dy*dy
        sage: t.add_comp_by_continuation(eV, W, chart=c_uv)  # long time
        sage: t.display(eV)  # long time
        t = (u**4 - 4*u**3*v + 10*u**2*v**2 + 4*u*v**3 + v**4)/(u**8 +
         4*u**6*v**2 + 6*u**4*v**4 + 4*u**2*v**6 + v**8) du*du +
         4*u*v*(-u**2 - 2*u*v + v**2)/(u**8 + 4*u**6*v**2 + 6*u**4*v**4
         + 4*u**2*v**6 + v**8) du*dv + 2*(u**4 - 2*u**3*v - 2*u**2*v**2
         + 2*u*v**3 + v**4)/(u**8 + 4*u**6*v**2 + 6*u**4*v**4 +
         4*u**2*v**6 + v**8) dv*du + (3*u**4 + 4*u**3*v - 2*u**2*v**2 -
         4*u*v**3 + 3*v**4)/(u**8 + 4*u**6*v**2 + 6*u**4*v**4 +
         4*u**2*v**6 + v**8) dv*dv

    The default coordinate representations of tensor components are now
    SymPy objects::

        sage: t[eV,1,1,c_uv].expr() # long time
        (3*u**4 + 4*u**3*v - 2*u**2*v**2 - 4*u*v**3 + 3*v**4)/(u**8 +
         4*u**6*v**2 + 6*u**4*v**4 + 4*u**2*v**6 + v**8)
        sage: type(t[eV,1,1,c_uv].expr()) # long time
        <class 'sympy.core.mul.Mul'>

    Let us consider two vector fields, `a` and `b`, on `S^2`::

        sage: a = M.vector_field({eU: [-y, x]}, name='a')
        sage: a.add_comp_by_continuation(eV, W, chart=c_uv)
        sage: a.display(eV)
        a = -v d/du + u d/dv
        sage: b = M.vector_field({eU: [y, -1]}, name='b')
        sage: b.add_comp_by_continuation(eV, W, chart=c_uv)
        sage: b.display(eV)
        b = v*(2*u**3 - u**2 + 2*u*v**2 + v**2)/(u**2 + v**2) d/du
            + (-u**4 - 2*u*v**2 + v**4)/(u**2 + v**2) d/dv

    As a tensor field of type `(0,2)`, `t` acts on the pair `(a,b)`,
    resulting in a scalar field::

        sage: f = t(a,b)
        sage: f.display()  # long time
        t(a,b): S^2 --> R
        on U: (x, y) |--> -2*x*y - 3*x - y**2
        on V: (u, v) |--> -(3*u**3 + 3*u*v**2 + 2*u*v + v**2)/(u**4 + 2*u**2*v**2 + v**4)

    The vectors can be defined only on subsets of `S^2`, the domain of the
    result is then the common subset::

        sage: s = t(a.restrict(U), b)
        sage: s.display()  # long time
        t(a,b): U --> R
           (x, y) |--> -2*x*y - 3*x - y**2
        on W: (u, v) |--> -(3*u**3 + 3*u*v**2 + 2*u*v + v**2)/(u**4 + 2*u**2*v**2 + v**4)
        sage: s = t(a.restrict(U), b.restrict(W))  # long time
        sage: s.display()  # long time
        t(a,b): W --> R
           (x, y) |--> -2*x*y - 3*x - y**2
           (u, v) |--> -(3*u**3 + 3*u*v**2 + 2*u*v + v**2)/(u**4 + 2*u**2*v**2 + v**4)

    The tensor itself can be defined only on some open subset of `S^2`,
    yielding a result whose domain is this subset::

        sage: s = t.restrict(V)(a,b)  # long time
        sage: s.display()  # long time
        t(a,b): V --> R
           (u, v) |--> -(3*u**3 + 3*u*v**2 + 2*u*v + v**2)/(u**4 + 2*u**2*v**2 + v**4)
        on W: (x, y) |--> -2*x*y - 3*x - y**2

    Tests regarding the multiplication by a scalar field::

        sage: f = M.scalar_field({c_xy: 1/(1+x^2+y^2),
        ....:                     c_uv: (u^2 + v^2)/(u^2 + v^2 + 1)}, name='f')
        sage: s = f*t # long time
        sage: s[[0,0]] == f*t[[0,0]]  # long time
        True
        sage: s.restrict(U) == f.restrict(U) * t.restrict(U)  # long time
        True
        sage: s = f*t.restrict(U)
        sage: s.restrict(U) == f.restrict(U) * t.restrict(U)
        True

    """
    def __init__(self, vector_field_module, tensor_type, name=None,
                 latex_name=None, sym=None, antisym=None, parent=None):
        r"""
        Construct a tensor field.

        TESTS:

        Construction via ``parent.element_class``, and not via a direct call
        to ``TensorField``, to fit with the category framework::

            sage: M = Manifold(2, 'M')
            sage: U = M.open_subset('U') ; V = M.open_subset('V')
            sage: M.declare_union(U,V)   # M is the union of U and V
            sage: c_xy.<x,y> = U.chart() ; c_uv.<u,v> = V.chart()
            sage: transf = c_xy.transition_map(c_uv, (x+y, x-y),
            ....:          intersection_name='W', restrictions1= x>0,
            ....:          restrictions2= u+v>0)
            sage: inv = transf.inverse()
            sage: W = U.intersection(V)
            sage: e_xy = c_xy.frame() ; e_uv = c_uv.frame()
            sage: XM = M.vector_field_module()
            sage: T02 = M.tensor_field_module((0,2))
            sage: t = T02.element_class(XM, (0,2), name='t'); t
            Tensor field t of type (0,2) on the 2-dimensional differentiable
             manifold M
            sage: t[e_xy,:] = [[1+x^2, x*y], [0, 1+y^2]]
            sage: t.add_comp_by_continuation(e_uv, W, c_uv)
            sage: t.display(e_xy)
            t = (x^2 + 1) dx*dx + x*y dx*dy + (y^2 + 1) dy*dy
            sage: t.display(e_uv)
            t = (3/16*u^2 + 1/16*v^2 + 1/2) du*du
             + (-1/16*u^2 + 1/4*u*v + 1/16*v^2) du*dv
             + (1/16*u^2 + 1/4*u*v - 1/16*v^2) dv*du
             + (1/16*u^2 + 3/16*v^2 + 1/2) dv*dv
            sage: TestSuite(t).run(skip='_test_pickling')

        Construction with ``DifferentiableManifold.tensor_field``::

            sage: t1 = M.tensor_field(0, 2, name='t'); t1
            Tensor field t of type (0,2) on the 2-dimensional differentiable
             manifold M
            sage: type(t1) == type(t)
            True

        """
        if parent is None:
            parent = vector_field_module.tensor_module(*tensor_type)
        ModuleElement.__init__(self, parent)
        self._vmodule = vector_field_module
        self._tensor_type = tuple(tensor_type)
        self._tensor_rank = self._tensor_type[0] + self._tensor_type[1]
        self._name = name
        if latex_name is None:
            self._latex_name = self._name
        else:
            self._latex_name = latex_name
        self._domain = vector_field_module._domain
        self._ambient_domain = vector_field_module._ambient_domain

        self._extensions_graph = {self._domain: self}
                    # dict. of known extensions of self on bigger domains,
                    # including self, with domains as keys. Its elements can be
                    # seen as incoming edges on a graph.
        self._restrictions_graph = {self._domain: self}
                    # dict. of known restrictions of self on smaller domains,
                    # including self, with domains as keys. Its elements can be
                    # seen as outgoing edges on a graph.

        self._restrictions = {} # dict. of restrictions of self on subdomains
                                # of self._domain, with the subdomains as keys
        # Treatment of symmetry declarations:
        self._sym = []
        if sym is not None and sym != []:
            if isinstance(sym[0], (int, Integer)):
                # a single symmetry is provided as a tuple -> 1-item list:
                sym = [tuple(sym)]
            for isym in sym:
                if len(isym) > 1:
                    for i in isym:
                        if i < 0 or i > self._tensor_rank - 1:
                            raise IndexError("invalid position: {}".format(i) +
                                 " not in [0,{}]".format(self._tensor_rank-1))
                    self._sym.append(tuple(isym))
        self._antisym = []
        if antisym is not None and antisym != []:
            if isinstance(antisym[0], (int, Integer)):
                # a single antisymmetry is provided as a tuple -> 1-item list:
                antisym = [tuple(antisym)]
            for isym in antisym:
                if len(isym) > 1:
                    for i in isym:
                        if i < 0 or i > self._tensor_rank - 1:
                            raise IndexError("invalid position: {}".format(i) +
                                " not in [0,{}]".format(self._tensor_rank-1))
                    self._antisym.append(tuple(isym))
        # Final consistency check:
        index_list = []
        for isym in self._sym:
            index_list += isym
        for isym in self._antisym:
            index_list += isym
        if len(index_list) != len(set(index_list)):
            # There is a repeated index position:
            raise IndexError("incompatible lists of symmetries: the same " +
                             "position appears more than once")
        # Initialization of derived quantities:
        self._init_derived()

    ####### Required methods for ModuleElement (beside arithmetic) #######

    def __bool__(self):
        r"""
        Return ``True`` if ``self`` is nonzero and ``False`` otherwise.

        This method is called by :meth:`is_zero`.

        EXAMPLES:

        Tensor field defined by parts on a 2-dimensional manifold::

            sage: M = Manifold(2, 'M')
            sage: U = M.open_subset('U')
            sage: c_xy.<x, y> = U.chart()
            sage: V = M.open_subset('V')
            sage: c_uv.<u, v> = V.chart()
            sage: M.declare_union(U,V)   # M is the union of U and V
            sage: t = M.tensor_field(1, 2, name='t')
            sage: tu = U.tensor_field(1, 2, name='t')
            sage: tv = V.tensor_field(1, 2, name='t')
            sage: tu[0,0,0] = 0
            sage: tv[0,0,0] = 0
            sage: t.set_restriction(tv)
            sage: t.set_restriction(tu)
            sage: bool(t)
            False
            sage: t.is_zero()  # indirect doctest
            True
            sage: tv[0,0,0] = 1
            sage: t.set_restriction(tv)
            sage: bool(t)
            True
            sage: t.is_zero()  # indirect doctest
            False
        """
        return any(bool(rst) for rst in self._restrictions.values())

    __nonzero__ = __bool__  # For Python2 compatibility

    ##### End of required methods for ModuleElement (beside arithmetic) #####

    def _repr_(self):
        r"""
        String representation of ``self``.

        TESTS::

            sage: M = Manifold(2, 'M')
            sage: t = M.tensor_field(1, 3, name='t')
            sage: t
            Tensor field t of type (1,3) on the 2-dimensional differentiable manifold M

        """
        # Special cases
        if self._tensor_type == (0,2) and self._sym == [(0,1)]:
            description = "Field of symmetric bilinear forms "
            if self._name is not None:
                description += self._name + " "
        else:
        # Generic case
            description = "Tensor field "
            if self._name is not None:
                description += self._name + " "
            description += "of type ({},{}) ".format(
                                    self._tensor_type[0], self._tensor_type[1])
        return self._final_repr(description)

    def _latex_(self):
        r"""
        LaTeX representation of ``self``.

        TESTS::

            sage: M = Manifold(2, 'M')
            sage: t = M.tensor_field(1, 3, name='t')
            sage: t._latex_()
            't'
            sage: t = M.tensor_field(1, 3, name='t', latex_name=r'\tau')
            sage: latex(t)
            \tau

        """
        if self._latex_name is None:
            return r'\mbox{' + str(self) + r'}'
        else:
           return self._latex_name

    def set_name(self, name=None, latex_name=None):
        r"""
        Set (or change) the text name and LaTeX name of ``self``.

        INPUT:

        - ``name`` -- string (default: ``None``); name given to the tensor
          field
        - ``latex_name`` -- string (default: ``None``); LaTeX symbol to denote
          the tensor field; if ``None`` while ``name`` is provided, the LaTeX
          symbol is set to ``name``

        EXAMPLES::

            sage: M = Manifold(2, 'M')
            sage: t = M.tensor_field(1, 3); t
            Tensor field of type (1,3) on the 2-dimensional differentiable
             manifold M
            sage: t.set_name(name='t')
            sage: t
            Tensor field t of type (1,3) on the 2-dimensional differentiable
             manifold M
            sage: latex(t)
            t
            sage: t.set_name(latex_name=r'\tau')
            sage: latex(t)
            \tau
            sage: t.set_name(name='a')
            sage: t
            Tensor field a of type (1,3) on the 2-dimensional differentiable
             manifold M
            sage: latex(t)
            a

        """
        if name is not None:
            self._name = name
            if latex_name is None:
                self._latex_name = self._name
        if latex_name is not None:
            self._latex_name = latex_name
        for rst in self._restrictions.values():
            rst.set_name(name=name, latex_name=latex_name)

    def _new_instance(self):
        r"""
        Create an instance of the same class as ``self`` on the same
        vector field module, with the same tensor type and same symmetries

        TESTS::

            sage: M = Manifold(2, 'M')
            sage: t = M.tensor_field(1, 3, name='t')
            sage: t1 = t._new_instance(); t1
            Tensor field of type (1,3) on the 2-dimensional differentiable
             manifold M
            sage: type(t1) == type(t)
            True
            sage: t1.parent() is t.parent()
            True

        """
        return type(self)(self._vmodule, self._tensor_type, sym=self._sym,
                          antisym=self._antisym, parent=self.parent())

    def _final_repr(self, description):
        r"""
        Part of string representation common to all derived classes of
        :class:`TensorField`.

        TESTS::

            sage: M = Manifold(2, 'M')
            sage: t = M.tensor_field(1, 3, name='t')
            sage: t._final_repr('Tensor field t ')
            'Tensor field t on the 2-dimensional differentiable manifold M'

        """
        if self._domain == self._ambient_domain:
            description += "on the {}".format(self._domain)
        else:
            description += "along the {} ".format(self._domain) + \
                           "with values on the {}".format(self._ambient_domain)
        return description

    def _init_derived(self):
        r"""
        Initialize the derived quantities.

        TESTS::

            sage: M = Manifold(2, 'M')
            sage: t = M.tensor_field(1, 3, name='t')
            sage: t._init_derived()

        """
        self._lie_derivatives = {} # dict. of Lie derivatives of self (keys: id(vector))

    def _del_derived(self):
        r"""
        Delete the derived quantities.

        TESTS::

            sage: M = Manifold(2, 'M')
            sage: t = M.tensor_field(1, 3, name='t')
            sage: t._del_derived()

        """
        # First deletes any reference to self in the vectors' dictionaries:
        for vid, val in self._lie_derivatives.items():
            del val[0]._lie_der_along_self[id(self)]
        # Then clears the dictionary of Lie derivatives
        self._lie_derivatives.clear()

    def _init_components(self, *comp, **kwargs):
        r"""
        Initialize the tensor field components in some given vector frames.

        INPUT:

        - ``comp`` -- either the components of the tensor field with respect
          to the vector frame specified by the argument ``frame`` or a
          dictionary of components, the keys of which are vector frames or
          pairs ``(f,c)`` where ``f`` is a vector frame and ``c`` a chart
        - ``frame`` -- (default: ``None``; unused if ``comp`` is a dictionary)
          vector frame in which the components are given; if ``None``, the
          default vector frame on the domain of ``self`` is assumed
        - ``chart`` -- (default: ``None``; unused if ``comp`` is a dictionary)
          coordinate chart in which the components are expressed; if ``None``,
          the default chart on the domain of ``frame`` is assumed

        EXAMPLES::

            sage: M = Manifold(2, 'M')
            sage: X.<x,y> = M.chart()
            sage: t = M.tensor_field(1, 1, name='t')
            sage: t._init_components([[1+x, x*y], [-2, y^2]])
            sage: t.display()
            t = (x + 1) d/dx*dx + x*y d/dx*dy - 2 d/dy*dx + y^2 d/dy*dy
            sage: Y.<u,v> = M.chart()
            sage: t._init_components([[2*u, 3*v], [u+v, -u]], frame=Y.frame(),
            ....:                    chart=Y)
            sage: t.display(Y.frame(), Y)
            t = 2*u d/du*du + 3*v d/du*dv + (u + v) d/dv*du - u d/dv*dv
            sage: t._init_components({X.frame(): [[2*x, 1-y],[0, x]]})
            sage: t.display()
            t = 2*x d/dx*dx + (-y + 1) d/dx*dy + x d/dy*dy
            sage: t._init_components({(Y.frame(), Y): [[2*u, 0],[v^3, u+v]]})
            sage: t.display(Y.frame(), Y)
            t = 2*u d/du*du + v^3 d/dv*du + (u + v) d/dv*dv

        """
        comp0 = comp[0]
        if isinstance(comp0, dict):
            for frame, components in comp0.items():
                chart = None
                if isinstance(frame, tuple):
                    # frame is actually a pair (frame, chart):
                    frame, chart = frame
                self.add_comp(frame)[:, chart] = components
        elif isinstance(comp0, string_types):
            # For compatibility with previous use of tensor_field():
            self.set_name(comp0)
        else:
            if hasattr(comp0, '__getitem__'):
                # comp0 is a list/vector of components
                # otherwise comp is the tuple of components in a specific frame
                comp = comp0
            frame = kwargs.get('frame')
            chart = kwargs.get('chart')
            self.add_comp(frame)[:, chart] = comp

    #### Simple accessors ####

    def domain(self):
        r"""
        Return the manifold on which ``self`` is defined.

        OUTPUT:

        - instance of class
          :class:`~sage.manifolds.differentiable.manifold.DifferentiableManifold`

        EXAMPLES::

            sage: M = Manifold(2, 'M')
            sage: c_xy.<x,y> = M.chart()
            sage: t = M.tensor_field(1,2)
            sage: t.domain()
            2-dimensional differentiable manifold M
            sage: U = M.open_subset('U', coord_def={c_xy: x<0})
            sage: h = t.restrict(U)
            sage: h.domain()
            Open subset U of the 2-dimensional differentiable manifold M

        """
        return self._domain

    def base_module(self):
        r"""
        Return the vector field module on which ``self`` acts as a tensor.

        OUTPUT:

        - instance of
          :class:`~sage.manifolds.differentiable.vectorfield_module.VectorFieldModule`

        EXAMPLES:

        The module of vector fields on the 2-sphere as a "base module"::

            sage: M = Manifold(2, 'S^2')
            sage: t = M.tensor_field(0,2)
            sage: t.base_module()
            Module X(S^2) of vector fields on the 2-dimensional differentiable
             manifold S^2
            sage: t.base_module() is M.vector_field_module()
            True
            sage: XM = M.vector_field_module()
            sage: XM.an_element().base_module() is XM
            True

        """
        return self._vmodule

    def tensor_type(self):
        r"""
        Return the tensor type of ``self``.

        OUTPUT:

        - pair `(k,l)`, where `k` is the contravariant rank and `l` is
          the covariant rank

        EXAMPLES::

            sage: M = Manifold(2, 'S^2')
            sage: t = M.tensor_field(1,2)
            sage: t.tensor_type()
            (1, 2)
            sage: v = M.vector_field()
            sage: v.tensor_type()
            (1, 0)

        """
        return self._tensor_type

    def tensor_rank(self):
        r"""
        Return the tensor rank of ``self``.

        OUTPUT:

        - integer `k+l`, where `k` is the contravariant rank and `l` is
          the covariant rank

        EXAMPLES::

            sage: M = Manifold(2, 'S^2')
            sage: t = M.tensor_field(1,2)
            sage: t.tensor_rank()
            3
            sage: v = M.vector_field()
            sage: v.tensor_rank()
            1

        """
        return self._tensor_rank

    def symmetries(self):
        r"""
        Print the list of symmetries and antisymmetries.

        EXAMPLES::

            sage: M = Manifold(2, 'S^2')
            sage: t = M.tensor_field(1,2)
            sage: t.symmetries()
            no symmetry;  no antisymmetry
            sage: t = M.tensor_field(1,2, sym=(1,2))
            sage: t.symmetries()
            symmetry: (1, 2);  no antisymmetry
            sage: t = M.tensor_field(2,2, sym=(0,1), antisym=(2,3))
            sage: t.symmetries()
            symmetry: (0, 1);  antisymmetry: (2, 3)
            sage: t = M.tensor_field(2,2, antisym=[(0,1),(2,3)])
            sage: t.symmetries()
            no symmetry;  antisymmetries: [(0, 1), (2, 3)]

        """
        if not self._sym:
            s = "no symmetry; "
        elif len(self._sym) == 1:
            s = "symmetry: {}; ".format(self._sym[0])
        else:
            s = "symmetries: {}; ".format(self._sym)
        if not self._antisym:
            a = "no antisymmetry"
        elif len(self._antisym) == 1:
            a = "antisymmetry: {}".format(self._antisym[0])
        else:
            a = "antisymmetries: {}".format(self._antisym)
        print(s + a)

    #### End of simple accessors #####

    def set_restriction(self, rst):
        r"""
        Define a restriction of ``self`` to some subdomain.

        INPUT:

        - ``rst`` -- :class:`TensorField` of the same type and symmetries
          as the current tensor field ``self``, defined on a subdomain of
          the domain of ``self``

        EXAMPLES::

            sage: M = Manifold(2, 'M') # the 2-dimensional sphere S^2
            sage: U = M.open_subset('U') # complement of the North pole
            sage: c_xy.<x,y> = U.chart() # stereographic coordinates from the North pole
            sage: V = M.open_subset('V') # complement of the South pole
            sage: c_uv.<u,v> = V.chart() # stereographic coordinates from the South pole
            sage: M.declare_union(U,V)   # S^2 is the union of U and V
            sage: t = M.tensor_field(1, 2, name='t')
            sage: s = U.tensor_field(1, 2)
            sage: s[0,0,1] = x+y
            sage: t.set_restriction(s)
            sage: t.display(c_xy.frame())
            t = (x + y) d/dx*dx*dy
            sage: t.restrict(U) == s
            True

        """
        if not isinstance(rst, TensorField):
            raise TypeError("the argument must be a tensor field")
        if not rst._domain.is_subset(self._domain):
            raise ValueError("the domain of the declared restriction is not " +
                             "a subset of the field's domain")
        if not rst._ambient_domain.is_subset(self._ambient_domain):
            raise ValueError("the ambient domain of the declared " +
                             "restriction is not a subset of the " +
                             "field's ambient domain")
        if rst._tensor_type != self._tensor_type:
            raise ValueError("the declared restriction has not the same " +
                             "tensor type as the current tensor field")
        if rst._tensor_type != self._tensor_type:
            raise ValueError("the declared restriction has not the same " +
                             "tensor type as the current tensor field")
        if rst._sym != self._sym:
            raise ValueError("the declared restriction has not the same " +
                             "symmetries as the current tensor field")
        if rst._antisym != self._antisym:
            raise ValueError("the declared restriction has not the same " +
                             "antisymmetries as the current tensor field")
        self._restrictions[rst._domain] = rst.copy()
        self._restrictions[rst._domain].set_name(name=self._name,
                                                 latex_name=self._latex_name)

    def restrict(self, subdomain, dest_map=None):
        r"""
        Return the restriction of ``self`` to some subdomain.

        If the restriction has not been defined yet, it is constructed here.

        INPUT:

        - ``subdomain`` --
          :class:`~sage.manifolds.differentiable.manifold.DifferentiableManifold`;
          open subset `U` of the tensor field domain `S`
        - ``dest_map`` --
          :class:`~sage.manifolds.differentiable.diff_map.DiffMap`
          (default: ``None``); destination map `\Psi:\ U \rightarrow V`,
          where `V` is an open subset of the manifold `M` where the tensor
          field takes it values; if ``None``, the restriction of `\Phi`
          to `U` is used, `\Phi` being the differentiable map
          `S \rightarrow M` associated with the tensor field

        OUTPUT:

        - :class:`TensorField` representing the restriction

        EXAMPLES:

        Restrictions of a vector field on the 2-sphere::

            sage: M = Manifold(2, 'S^2', start_index=1)
            sage: U = M.open_subset('U') # the complement of the North pole
            sage: stereoN.<x,y> = U.chart()  # stereographic coordinates from the North pole
            sage: eN = stereoN.frame() # the associated vector frame
            sage: V =  M.open_subset('V') # the complement of the South pole
            sage: stereoS.<u,v> = V.chart()  # stereographic coordinates from the South pole
            sage: eS = stereoS.frame() # the associated vector frame
            sage: transf = stereoN.transition_map(stereoS, (x/(x^2+y^2), y/(x^2+y^2)),
            ....:               intersection_name='W', restrictions1= x^2+y^2!=0,
            ....:               restrictions2= u^2+v^2!=0)
            sage: inv = transf.inverse() # transformation from stereoS to stereoN
            sage: W = U.intersection(V) # the complement of the North and South poles
            sage: stereoN_W = W.atlas()[0]  # restriction of stereographic coord. from North pole to W
            sage: stereoS_W = W.atlas()[1]  # restriction of stereographic coord. from South pole to W
            sage: eN_W = stereoN_W.frame() ; eS_W = stereoS_W.frame()
            sage: v = M.vector_field({eN: [1, 0]}, name='v')
            sage: v.display()
            v = d/dx
            sage: vU = v.restrict(U) ; vU
            Vector field v on the Open subset U of the 2-dimensional
             differentiable manifold S^2
            sage: vU.display()
            v = d/dx
            sage: vU == eN[1]
            True
            sage: vW = v.restrict(W) ; vW
            Vector field v on the Open subset W of the 2-dimensional
             differentiable manifold S^2
            sage: vW.display()
            v = d/dx
            sage: vW.display(eS_W, stereoS_W)
            v = (-u^2 + v^2) d/du - 2*u*v d/dv
            sage: vW == eN_W[1]
            True

        At this stage, defining the restriction of ``v`` to the open
        subset ``V`` fully specifies ``v``::

            sage: v.restrict(V)[1] = vW[eS_W, 1, stereoS_W].expr()  # note that eS is the default frame on V
            sage: v.restrict(V)[2] = vW[eS_W, 2, stereoS_W].expr()
            sage: v.display(eS, stereoS)
            v = (-u^2 + v^2) d/du - 2*u*v d/dv
            sage: v.restrict(U).display()
            v = d/dx
            sage: v.restrict(V).display()
            v = (-u^2 + v^2) d/du - 2*u*v d/dv

        The restriction of the vector field to its own domain is of course
        itself::

            sage: v.restrict(M) is v
            True
            sage: vU.restrict(U) is vU
            True

        """
        if (subdomain == self._domain
                and (dest_map is None or dest_map == self._vmodule._dest_map)):
            return self
        if subdomain not in self._restrictions:
            if not subdomain.is_subset(self._domain):
                raise ValueError("the provided domain is not a subset of " +
                                 "the field's domain")
            if dest_map is None:
                dest_map = self._vmodule._dest_map.restrict(subdomain)
            elif not dest_map._codomain.is_subset(self._ambient_domain):
                raise ValueError("the argument 'dest_map' is not compatible " +
                                 "with the ambient domain of " +
                                 "the {}".format(self))
            # First one tries to get the restriction from a tighter domain:
            for dom, rst in self._restrictions.items():
                if subdomain.is_subset(dom) and subdomain in rst._restrictions:
                    res = rst._restrictions[subdomain]
                    self._restrictions[subdomain] = res
                    self._restrictions_graph[subdomain] = res
                    res._extensions_graph.update(self._extensions_graph)
                    for ext in self._extensions_graph.values():
                        ext._restrictions[subdomain] = res
                        ext._restrictions_graph[subdomain] = res
                    return self._restrictions[subdomain]

            for dom, rst in self._restrictions.items():
                if subdomain.is_subset(dom) and dom is not self._domain:
                    self._restrictions[subdomain] = rst.restrict(subdomain)
                    self._restrictions_graph[subdomain] = rst.restrict(subdomain)
                    return self._restrictions[subdomain]

            # Secondly one tries to get the restriction from one previously
            # defined on a larger domain:
            for dom, ext in self._extensions_graph.items():
                if subdomain in ext._restrictions:
                    res = ext._restrictions_graph[subdomain]
                    self._restrictions[subdomain] = res
                    self._restrictions_graph[subdomain] = res
                    res._extensions_graph.update(self._extensions_graph)
                    for ext in self._extensions_graph.values():
                        ext._restrictions[subdomain] = res
                        ext._restrictions_graph[subdomain] = res
                    return self._restrictions[subdomain]

            # If this fails, the restriction is created from scratch:
            smodule = subdomain.vector_field_module(dest_map=dest_map)
            res = smodule.tensor(self._tensor_type, name=self._name,
                                 latex_name=self._latex_name, sym=self._sym,
                                 antisym=self._antisym,
                                 specific_type=type(self))
            res._extensions_graph.update(self._extensions_graph)
            for dom, ext in self._extensions_graph.items():
                ext._restrictions[subdomain] = res
                ext._restrictions_graph[subdomain] = res

            for dom, rst in self._restrictions.items():
                if dom.is_subset(subdomain):
                    if rst is not res:
                        res._restrictions.update(rst._restrictions)
                    res._restrictions_graph.update(rst._restrictions_graph)
                    rst._extensions_graph.update(res._extensions_graph)

            self._restrictions[subdomain] = res
            self._restrictions_graph[subdomain] = res
            res._extensions_graph.update(self._extensions_graph)

        return self._restrictions[subdomain]

    def set_comp(self, basis=None):
        r"""
        Return the components of ``self`` in a given vector frame
        for assignment.

        The components with respect to other frames having the same domain
        as the provided vector frame are deleted, in order to avoid any
        inconsistency. To keep them, use the method :meth:`add_comp` instead.

        INPUT:

        - ``basis`` -- (default: ``None``) vector frame in which the
          components are defined; if none is provided, the components are
          assumed to refer to the tensor field domain's default frame

        OUTPUT:

        - components in the given frame, as a
          :class:`~sage.tensor.modules.comp.Components`; if such
          components did not exist previously, they are created

        EXAMPLES::

            sage: M = Manifold(2, 'M') # the 2-dimensional sphere S^2
            sage: U = M.open_subset('U') # complement of the North pole
            sage: c_xy.<x,y> = U.chart() # stereographic coordinates from the North pole
            sage: V = M.open_subset('V') # complement of the South pole
            sage: c_uv.<u,v> = V.chart() # stereographic coordinates from the South pole
            sage: M.declare_union(U,V)   # S^2 is the union of U and V
            sage: e_uv = c_uv.frame()
            sage: t = M.tensor_field(1, 2, name='t')
            sage: t.set_comp(e_uv)
            3-indices components w.r.t. Coordinate frame (V, (d/du,d/dv))
            sage: t.set_comp(e_uv)[1,0,1] = u+v
            sage: t.display(e_uv)
            t = (u + v) d/dv*du*dv

        Setting the components in a new frame (``e``)::

            sage: e = V.vector_frame('e')
            sage: t.set_comp(e)
            3-indices components w.r.t. Vector frame (V, (e_0,e_1))
            sage: t.set_comp(e)[0,1,1] = u*v
            sage: t.display(e)
            t = u*v e_0*e^1*e^1

        Since the frames ``e`` and ``e_uv`` are defined on the same domain, the
        components w.r.t. ``e_uv`` have been erased::

            sage: t.display(c_uv.frame())
            Traceback (most recent call last):
            ...
            ValueError: no basis could be found for computing the components
             in the Coordinate frame (V, (d/du,d/dv))

        """
        if basis is None:
            basis = self._domain._def_frame
        self._del_derived() # deletes the derived quantities
        rst = self.restrict(basis._domain, dest_map=basis._dest_map)
        return rst.set_comp(basis)

    def add_comp(self, basis=None):
        r"""
        Return the components of ``self`` in a given vector frame
        for assignment.

        The components with respect to other frames having the same domain
        as the provided vector frame are kept. To delete them, use the
        method :meth:`set_comp` instead.

        INPUT:

        - ``basis`` -- (default: ``None``) vector frame in which the
          components are defined; if ``None``, the components are assumed
          to refer to the tensor field domain's default frame

        OUTPUT:

        - components in the given frame, as a
          :class:`~sage.tensor.modules.comp.Components`; if such
          components did not exist previously, they are created

        EXAMPLES::

            sage: M = Manifold(2, 'M') # the 2-dimensional sphere S^2
            sage: U = M.open_subset('U') # complement of the North pole
            sage: c_xy.<x,y> = U.chart() # stereographic coordinates from the North pole
            sage: V = M.open_subset('V') # complement of the South pole
            sage: c_uv.<u,v> = V.chart() # stereographic coordinates from the South pole
            sage: M.declare_union(U,V)   # S^2 is the union of U and V
            sage: e_uv = c_uv.frame()
            sage: t = M.tensor_field(1, 2, name='t')
            sage: t.add_comp(e_uv)
            3-indices components w.r.t. Coordinate frame (V, (d/du,d/dv))
            sage: t.add_comp(e_uv)[1,0,1] = u+v
            sage: t.display(e_uv)
            t = (u + v) d/dv*du*dv

        Setting the components in a new frame::

            sage: e = V.vector_frame('e')
            sage: t.add_comp(e)
            3-indices components w.r.t. Vector frame (V, (e_0,e_1))
            sage: t.add_comp(e)[0,1,1] = u*v
            sage: t.display(e)
            t = u*v e_0*e^1*e^1

        The components with respect to ``e_uv`` are kept::

            sage: t.display(e_uv)
            t = (u + v) d/dv*du*dv

        """
        if basis is None:
            basis = self._domain._def_frame
        self._del_derived() # deletes the derived quantities
        rst = self.restrict(basis._domain, dest_map=basis._dest_map)
        return rst.add_comp(basis)

    def add_comp_by_continuation(self, frame, subdomain, chart=None):
        r"""
        Set components with respect to a vector frame by continuation of the
        coordinate expression of the components in a subframe.

        The continuation is performed by demanding that the components have
        the same coordinate expression as those on the restriction of the
        frame to a given subdomain.

        INPUT:

        - ``frame`` -- vector frame `e` in which the components are to be set
        - ``subdomain`` -- open subset of `e`'s domain in which the
          components are known or can be evaluated from other components
        - ``chart`` -- (default: ``None``) coordinate chart on `e`'s domain in
          which the extension of the expression of the components is to be
          performed; if ``None``, the default's chart of `e`'s domain is
          assumed

        EXAMPLES:

        Components of a vector field on the sphere `S^2`::

            sage: M = Manifold(2, 'S^2', start_index=1)
            sage: # The two open subsets covered by stereographic coordinates (North and South):
            sage: U = M.open_subset('U') ; V = M.open_subset('V')
            sage: M.declare_union(U,V)   # S^2 is the union of U and V
            sage: c_xy.<x,y> = U.chart() ; c_uv.<u,v> = V.chart() # stereographic coordinates
            sage: transf = c_xy.transition_map(c_uv, (x/(x^2+y^2), y/(x^2+y^2)),
            ....:             intersection_name='W', restrictions1= x^2+y^2!=0,
            ....:             restrictions2= u^2+v^2!=0)
            sage: inv = transf.inverse()
            sage: W = U.intersection(V) # The complement of the two poles
            sage: eU = c_xy.frame() ; eV = c_uv.frame()
            sage: a = M.vector_field({eU: [x, 2+y]}, name='a')

        At this stage, the vector field has been defined only on the open
        subset ``U`` (through its components in the frame ``eU``)::

            sage: a.display(eU)
            a = x d/dx + (y + 2) d/dy

        The components with respect to the restriction of ``eV`` to the common
        subdomain ``W``, in terms of the ``(u,v)`` coordinates, are obtained
        by a change-of-frame formula on ``W``::

            sage: a.display(eV.restrict(W), c_uv.restrict(W))
            a = (-4*u*v - u) d/du + (2*u^2 - 2*v^2 - v) d/dv

        The continuation consists in extending the definition of the vector
        field to the whole open subset ``V`` by demanding that the components
        in the frame eV have the same coordinate expression as the above one::

            sage: a.add_comp_by_continuation(eV, W, chart=c_uv)

        We have then::

            sage: a.display(eV)
            a = (-4*u*v - u) d/du + (2*u^2 - 2*v^2 - v) d/dv

        and `a` is defined on the entire manifold `S^2`.

        """
        dom = frame._domain
        if not dom.is_subset(self._domain):
            raise ValueError("the vector frame is not defined on a subset " +
                             "of the tensor field domain")
        if chart is None:
            chart = dom._def_chart
        sframe = frame.restrict(subdomain)
        schart = chart.restrict(subdomain)
        scomp = self.comp(sframe)
        resu = self.add_comp(frame) # _del_derived is performed here
        for ind in resu.non_redundant_index_generator():
            resu[[ind]] = dom.scalar_field({chart: scomp[[ind]].expr(schart)})

    def add_expr_from_subdomain(self, frame, subdomain):
        r"""
        Add an expression to an existing component from a subdomain.

        INPUT:

        - ``frame`` -- vector frame `e` in which the components are to be set
        - ``subdomain`` -- open subset of `e`'s domain in which the
          components have additional expressions.

        EXAMPLES:

        We are going to consider a vector field in `\RR^3` along the 2-sphere::

            sage: M = Manifold(3, 'M', structure="Riemannian")
            sage: S = Manifold(2, 'S', structure="Riemannian")
            sage: E.<X,Y,Z> = M.chart()

        Let us define ``S`` in terms of stereographic charts::

            sage: U = S.open_subset('U')
            sage: V = S.open_subset('V')
            sage: S.declare_union(U,V)
            sage: stereoN.<x,y> = U.chart()
            sage: stereoS.<xp,yp> = V.chart("xp:x' yp:y'")
            sage: stereoN_to_S = stereoN.transition_map(stereoS,
            ....:                                 (x/(x^2+y^2), y/(x^2+y^2)),
            ....:                                 intersection_name='W',
            ....:                                 restrictions1= x^2+y^2!=0,
            ....:                                 restrictions2= xp^2+yp^2!=0)
            sage: stereoS_to_N = stereoN_to_S.inverse()
            sage: W = U.intersection(V)
            sage: stereoN_W = stereoN.restrict(W)
            sage: stereoS_W = stereoS.restrict(W)

        The embedding of `S^2` in `\RR^3`::

            sage: phi = S.diff_map(M, {(stereoN, E): [2*x/(1+x^2+y^2),
            ....:                                     2*y/(1+x^2+y^2),
            ....:                                     (x^2+y^2-1)/(1+x^2+y^2)],
            ....:                        (stereoS, E): [2*xp/(1+xp^2+yp^2),
            ....:                                       2*yp/(1+xp^2+yp^2),
            ....:                               (1-xp^2-yp^2)/(1+xp^2+yp^2)]},
            ....:                   name='Phi', latex_name=r'\Phi')

        To define a vector field ``v`` along ``S`` taking its values in ``M``,
        we first set the components on ``U``::

            sage: v = M.vector_field(name='v').along(phi)
            sage: vU = v.restrict(U)
            sage: vU[:] = [x,y,x**2+y**2]

        But because ``M`` is parallelizable, these components can be extended
        to ``S`` itself::

            sage: v.add_comp_by_continuation(E.frame().along(phi), U)

        One can see that ``v`` is not yet fully defined: the components
        (scalar fields) do not have values on the whole manifold::

            sage: sorted(v._components.values())[0]._comp[(0,)].display()
            S --> R
            on U: (x, y) |--> x

        To fix that, we first extend the components from ``W`` to ``V`` using
        :meth:`add_comp_by_continuation`::

            sage: v.add_comp_by_continuation(E.frame().along(phi).restrict(V),
            ....:                            W, stereoS)

        Then, the expression on the subdomain ``V`` is added to the
        already known components on ``S`` by::

            sage: v.add_expr_from_subdomain(E.frame().along(phi), V)

        The definition of ``v`` is now complete::

            sage: sorted(v._components.values())[0]._comp[(2,)].display()
            S --> R
            on U: (x, y) |--> x^2 + y^2
            on V: (xp, yp) |--> 1/(xp^2 + yp^2)

        """
        dom = frame._domain
        if not dom.is_subset(self._domain):
            raise ValueError("the vector frame is not defined on a subset " +
                             "of the tensor field domain")
        if frame not in self.restrict(frame.domain())._components:
            raise ValueError("the tensor doesn't have an expression in "
                             "the frame"+frame._repr_())
        comp = self.comp(frame)
        scomp = self.restrict(subdomain).comp(frame.restrict(subdomain))
        for ind in comp.non_redundant_index_generator():
            comp[[ind]]._express.update(scomp[[ind]]._express)

        rst = self._restrictions.copy()
        self._del_derived()         # delete restrictions
        self._restrictions = rst

    def comp(self, basis=None, from_basis=None):
        r"""
        Return the components in a given vector frame.

        If the components are not known already, they are computed by the
        tensor change-of-basis formula from components in another vector frame.

        INPUT:

        - ``basis`` -- (default: ``None``) vector frame in which the components
          are required; if none is provided, the components are assumed to
          refer to the tensor field domain's default frame
        - ``from_basis`` -- (default: ``None``) vector frame from which the
          required components are computed, via the tensor change-of-basis
          formula, if they are not known already in the basis ``basis``

        OUTPUT:

        - components in the vector frame ``basis``, as a
          :class:`~sage.tensor.modules.comp.Components`

        EXAMPLES:

        Components of a type-`(1,1)` tensor field defined on two
        open subsets::

            sage: M = Manifold(2, 'M')
            sage: U = M.open_subset('U')
            sage: c_xy.<x, y> = U.chart()
            sage: e = U.default_frame() ; e
            Coordinate frame (U, (d/dx,d/dy))
            sage: V = M.open_subset('V')
            sage: c_uv.<u, v> = V.chart()
            sage: f = V.default_frame() ; f
            Coordinate frame (V, (d/du,d/dv))
            sage: M.declare_union(U,V)   # M is the union of U and V
            sage: t = M.tensor_field(1,1, name='t')
            sage: t[e,0,0] = - x + y^3
            sage: t[e,0,1] = 2+x
            sage: t[f,1,1] = - u*v
            sage: t.comp(e)
            2-indices components w.r.t. Coordinate frame (U, (d/dx,d/dy))
            sage: t.comp(e)[:]
            [y^3 - x   x + 2]
            [      0       0]
            sage: t.comp(f)
            2-indices components w.r.t. Coordinate frame (V, (d/du,d/dv))
            sage: t.comp(f)[:]
            [   0    0]
            [   0 -u*v]

        Since ``e`` is ``M``'s default frame, the argument ``e`` can
        be omitted::

            sage: e is M.default_frame()
            True
            sage: t.comp() is t.comp(e)
            True

        Example of computation of the components via a change of frame::

            sage: a = V.automorphism_field()
            sage: a[:] = [[1+v, -u^2], [0, 1-u]]
            sage: h = f.new_frame(a, 'h')
            sage: t.comp(h)
            2-indices components w.r.t. Vector frame (V, (h_0,h_1))
            sage: t.comp(h)[:]
            [             0 -u^3*v/(v + 1)]
            [             0           -u*v]

        """
        if basis is None:
            basis = self._domain._def_frame
        rst = self.restrict(basis._domain, dest_map=basis._dest_map)
        return rst.comp(basis=basis, from_basis=from_basis)

    def display(self, basis=None, chart=None):
        r"""
        Display the tensor field in terms of its expansion with respect
        to a given vector frame.

        The output is either text-formatted (console mode) or LaTeX-formatted
        (notebook mode).

        INPUT:

        - ``basis`` -- (default: ``None``) vector frame with respect to
          which the tensor is expanded; if ``None``, the default frame
          of the domain of definition of the tensor field is assumed
        - ``chart`` -- (default: ``None``) chart with respect to which the
          components of the tensor field in the selected frame are expressed;
          if ``None``, the default chart of the vector frame domain is assumed

        EXAMPLES:

        Display of a type-`(1,1)` tensor field defined on two open subsets::

            sage: M = Manifold(2, 'M')
            sage: U = M.open_subset('U')
            sage: c_xy.<x, y> = U.chart()
            sage: e = U.default_frame() ; e
            Coordinate frame (U, (d/dx,d/dy))
            sage: V = M.open_subset('V')
            sage: c_uv.<u, v> = V.chart()
            sage: f = V.default_frame() ; f
            Coordinate frame (V, (d/du,d/dv))
            sage: M.declare_union(U,V)   # M is the union of U and V
            sage: t = M.tensor_field(1,1, name='t')
            sage: t[e,0,0] = - x + y^3
            sage: t[e,0,1] = 2+x
            sage: t[f,1,1] = - u*v
            sage: t.display(e)
            t = (y^3 - x) d/dx*dx + (x + 2) d/dx*dy
            sage: t.display(f)
            t = -u*v d/dv*dv

        Since ``e`` is ``M``'s default frame, the argument ``e`` can
        be omitted::

            sage: e is M.default_frame()
            True
            sage: t.display()
            t = (y^3 - x) d/dx*dx + (x + 2) d/dx*dy

        Similarly, since ``f`` is ``V``'s default frame, the argument ``f``
        can be omitted when considering the restriction of ``t`` to ``V``::

            sage: t.restrict(V).display()
            t = -u*v d/dv*dv

        Display with respect to a frame in which ``t`` has not been
        initialized (automatic use of a change-of-frame formula)::

            sage: a = V.automorphism_field()
            sage: a[:] = [[1+v, -u^2], [0, 1-u]]
            sage: h = f.new_frame(a, 'h')
            sage: t.display(h)
            t = -u^3*v/(v + 1) h_0*h^1 - u*v h_1*h^1

        A shortcut of ``display()`` is ``disp()``::

            sage: t.disp(h)
            t = -u^3*v/(v + 1) h_0*h^1 - u*v h_1*h^1

        """
        if basis is None:
            if self._vmodule._dest_map.is_identity():
                basis = self._domain._def_frame
            else:
                for rst in self._restrictions.values():
                    try:
                        return rst.display()
                    except ValueError:
                        pass
            if basis is None:  # should be "is still None" ;-)
                raise ValueError("a frame must be provided for the display")
        rst = self.restrict(basis._domain, dest_map=basis._dest_map)
        return rst.display(basis, chart)

    disp = display

    def display_comp(self, frame=None, chart=None, coordinate_labels=True,
                     only_nonzero=True, only_nonredundant=False):
        r"""
        Display the tensor components with respect to a given frame,
        one per line.

        The output is either text-formatted (console mode) or LaTeX-formatted
        (notebook mode).

        INPUT:

        - ``frame`` -- (default: ``None``) vector frame with respect to which
          the tensor field components are defined; if ``None``, then

          * if ``chart`` is not ``None``, the coordinate frame associated to
            ``chart`` is used
          * otherwise, the default basis of the vector field module on which
            the tensor field is defined is used

        - ``chart`` -- (default: ``None``) chart specifying the coordinate
          expression of the components; if ``None``, the default chart of the
          tensor field domain is used
        - ``coordinate_labels`` -- (default: ``True``) boolean; if ``True``,
          coordinate symbols are used by default (instead of integers) as
          index labels whenever ``frame`` is a coordinate frame
        - ``only_nonzero`` -- (default: ``True``) boolean; if ``True``, only
          nonzero components are displayed
        - ``only_nonredundant`` -- (default: ``False``) boolean; if ``True``,
          only nonredundant components are displayed in case of symmetries

        EXAMPLES:

        Display of the components of a type-`(1,1)` tensor field defined
        on two open subsets::

            sage: M = Manifold(2, 'M')
            sage: U = M.open_subset('U')
            sage: c_xy.<x, y> = U.chart()
            sage: e = U.default_frame()
            sage: V = M.open_subset('V')
            sage: c_uv.<u, v> = V.chart()
            sage: f = V.default_frame()
            sage: M.declare_union(U,V)   # M is the union of U and V
            sage: t = M.tensor_field(1,1, name='t')
            sage: t[e,0,0] = - x + y^3
            sage: t[e,0,1] = 2+x
            sage: t[f,1,1] = - u*v
            sage: t.display_comp(e)
            t^x_x = y^3 - x
            t^x_y = x + 2
            sage: t.display_comp(f)
            t^v_v = -u*v

        Components in a chart frame::

            sage: t.display_comp(chart=c_xy)
            t^x_x = y^3 - x
            t^x_y = x + 2
            sage: t.display_comp(chart=c_uv)
            t^v_v = -u*v

        See documentation of
        :meth:`sage.manifolds.differentiable.tensorfield_paral.TensorFieldParal.display_comp`
        for more options.

        """
        if frame is None:
            if chart is not None:
                frame = chart.frame()
            else:
                if self._vmodule._dest_map.is_identity():
                    frame = self._domain.default_frame()
                else:
                    for rst in self._restrictions.values():
                        try:
                            return rst.display_comp(chart=chart,
                                       coordinate_labels=coordinate_labels,
                                       only_nonzero=only_nonzero,
                                       only_nonredundant=only_nonredundant)
                        except ValueError:
                            pass
                if frame is None:  # should be "is still None" ;-)
                    raise ValueError("a frame must be provided for the display")
        rst = self.restrict(frame.domain(), dest_map=frame._dest_map)
        return rst.display_comp(frame=frame, chart=chart,
                                coordinate_labels=coordinate_labels,
                                only_nonzero=only_nonzero,
                                only_nonredundant=only_nonredundant)


    def __getitem__(self, args):
        r"""
        Return a component with respect to some frame.

        INPUT:

        - ``args`` -- list of indices defining the component; if ``[:]`` is
          provided, all the components are returned

        The frame can be passed as the first item of ``args``. If not, the
        default frame of the tensor field's domain is assumed. If ``args``
        is a string, this method acts as a shortcut for tensor contractions
        and symmetrizations, the string containing abstract indices.

        TESTS::

            sage: M = Manifold(2, 'M') # the 2-dimensional sphere S^2
            sage: U = M.open_subset('U') # complement of the North pole
            sage: c_xy.<x,y> = U.chart() # stereographic coordinates from the North pole
            sage: V = M.open_subset('V') # complement of the South pole
            sage: c_uv.<u,v> = V.chart() # stereographic coordinates from the South pole
            sage: M.declare_union(U,V)   # S^2 is the union of U and V
            sage: e_xy = c_xy.frame()
            sage: t = M.tensor_field(1, 1, name='t')
            sage: t[e_xy, :] = [[x+y, -2], [3*y^2, x*y]]
            sage: t.__getitem__((1,0))
            3*y^2
            sage: t.__getitem__((1,1))
            x*y
            sage: t.__getitem__((e_xy,1,0))
            3*y^2
            sage: t.__getitem__(slice(None))
            [x + y    -2]
            [3*y^2   x*y]
            sage: t.__getitem__((e_xy,slice(None)))
            [x + y    -2]
            [3*y^2   x*y]
            sage: t.__getitem__('^a_a')  # trace
            Scalar field on the 2-dimensional differentiable manifold M
            sage: t.__getitem__('^a_a').display()
            M --> R
            on U: (x, y) |--> (x + 1)*y + x

        """
        if isinstance(args, str): # tensor with specified indices
            return TensorWithIndices(self, args).update()
        if isinstance(args, list):  # case of [[...]] syntax
            if not isinstance(args[0], (int, Integer, slice)):
                frame = args[0]
                args = args[1:]
            else:
                frame = self._domain._def_frame
        else:
            if isinstance(args, (int, Integer, slice)):
                frame = self._domain._def_frame
            elif not isinstance(args[0], (int, Integer, slice)):
                frame = args[0]
                args = args[1:]
            else:
                frame = self._domain._def_frame
        return self.comp(frame)[args]

    def __setitem__(self, args, value):
        r"""
        Sets a component with respect to some vector frame.

        INPUT:

        - ``args`` -- list of indices; if ``[:]`` is provided, all the
          components are set; the frame can be passed as the first item
          of ``args``; if not, the default frame of the tensor field's
          domain is assumed
        - ``value`` -- the value to be set or a list of values if
          ``args = [:]``

        TESTS::

            sage: M = Manifold(2, 'M') # the 2-dimensional sphere S^2
            sage: U = M.open_subset('U') # complement of the North pole
            sage: c_xy.<x,y> = U.chart() # stereographic coordinates from the North pole
            sage: V = M.open_subset('V') # complement of the South pole
            sage: c_uv.<u,v> = V.chart() # stereographic coordinates from the South pole
            sage: M.declare_union(U,V)   # S^2 is the union of U and V
            sage: e_xy = c_xy.frame()
            sage: t = M.tensor_field(1, 1, name='t')
            sage: t.__setitem__((e_xy, 0, 1), x+y^2)
            sage: t.display(e_xy)
            t = (y^2 + x) d/dx*dy
            sage: t.__setitem__((0, 1), x+y^2)  # same as above since e_xy is the default frame on M
            sage: t.display()
            t = (y^2 + x) d/dx*dy
            sage: t.__setitem__(slice(None), [[x+y, -2], [3*y^2, x*y]])
            sage: t.display()
            t = (x + y) d/dx*dx - 2 d/dx*dy + 3*y^2 d/dy*dx + x*y d/dy*dy

        """
        if isinstance(args, list):  # case of [[...]] syntax
            if not isinstance(args[0], (int, Integer, slice)):
                frame = args[0]
                args = args[1:]
            else:
                frame = self._domain._def_frame
        else:
            if isinstance(args, (int, Integer, slice)):
                frame = self._domain._def_frame
            elif not isinstance(args[0], (int, Integer, slice)):
                frame = args[0]
                args = args[1:]
            else:
                frame = self._domain._def_frame
        self.set_comp(frame)[args] = value

    def copy(self):
        r"""
        Return an exact copy of ``self``.

        .. NOTE::

            The name and the derived quantities are not copied.

        EXAMPLES:

        Copy of a type-`(1,1)` tensor field on a 2-dimensional manifold::

            sage: M = Manifold(2, 'M')
            sage: U = M.open_subset('U') ; V = M.open_subset('V')
            sage: M.declare_union(U,V)   # M is the union of U and V
            sage: c_xy.<x,y> = U.chart() ; c_uv.<u,v> = V.chart()
            sage: xy_to_uv = c_xy.transition_map(c_uv, (x+y, x-y),
            ....:                    intersection_name='W', restrictions1= x>0,
            ....:                    restrictions2= u+v>0)
            sage: uv_to_xy = xy_to_uv.inverse()
            sage: e_xy = c_xy.frame(); e_uv = c_uv.frame()
            sage: t = M.tensor_field(1, 1, name='t')
            sage: t[e_xy,:] = [[x+y, 0], [2, 1-y]]
            sage: t.add_comp_by_continuation(e_uv, U.intersection(V), c_uv)
            sage: s = t.copy(); s
            Tensor field of type (1,1) on
             the 2-dimensional differentiable manifold M
            sage: s.display(e_xy)
            (x + y) d/dx*dx + 2 d/dy*dx + (-y + 1) d/dy*dy
            sage: s == t
            True

        If the original tensor field is modified, the copy is not::

            sage: t[e_xy,0,0] = -1
            sage: t.display(e_xy)
            t = -d/dx*dx + 2 d/dy*dx + (-y + 1) d/dy*dy
            sage: s.display(e_xy)
            (x + y) d/dx*dx + 2 d/dy*dx + (-y + 1) d/dy*dy
            sage: s == t
            False

        """
        resu = self._new_instance()
        for dom, rst in self._restrictions.items():
            resu._restrictions[dom] = rst.copy()
        return resu

    def _common_subdomains(self, other):
        r"""
        Return the list of subdomains of ``self._domain`` on which
        both ``self`` and ``other`` have known restrictions.

        TESTS::

            sage: M = Manifold(2, 'M')
            sage: U = M.open_subset('U') ; V = M.open_subset('V')
            sage: M.declare_union(U,V)   # M is the union of U and V
            sage: c_xy.<x,y> = U.chart() ; c_uv.<u,v> = V.chart()
            sage: xy_to_uv = c_xy.transition_map(c_uv, (x+y, x-y),
            ....:                    intersection_name='W', restrictions1= x>0,
            ....:                    restrictions2= u+v>0)
            sage: uv_to_xy = xy_to_uv.inverse()
            sage: e_xy = c_xy.frame(); e_uv = c_uv.frame()
            sage: t = M.tensor_field(1, 1, name='t')
            sage: t[e_xy,:] = [[x+y, 0], [2, 0]]
            sage: t.add_comp_by_continuation(e_uv, U.intersection(V), c_uv)
            sage: sorted(t._common_subdomains(t), key=str)
            [Open subset U of the 2-dimensional differentiable manifold M,
             Open subset V of the 2-dimensional differentiable manifold M,
             Open subset W of the 2-dimensional differentiable manifold M]
            sage: a = M.tensor_field(1, 1, name='a')
            sage: t._common_subdomains(a)
            []
            sage: a[e_xy, 0, 1] = 0
            sage: t._common_subdomains(a)
            [Open subset U of the 2-dimensional differentiable manifold M]
            sage: a[e_uv, 0, 0] = 0
            sage: sorted(t._common_subdomains(a), key=str)
            [Open subset U of the 2-dimensional differentiable manifold M,
             Open subset V of the 2-dimensional differentiable manifold M]

        """
        resu = []
        for dom in self._restrictions:
            if dom in other._restrictions:
                resu.append(dom)
        return resu

    def __eq__(self, other):
        r"""
        Comparison (equality) operator.

        INPUT:

        - ``other`` -- a tensor field or 0

        OUTPUT:

        - ``True`` if ``self`` is equal to ``other`` and ``False`` otherwise

        TESTS::

            sage: M = Manifold(2, 'M')
            sage: U = M.open_subset('U') ; V = M.open_subset('V')
            sage: M.declare_union(U,V)   # M is the union of U and V
            sage: c_xy.<x,y> = U.chart() ; c_uv.<u,v> = V.chart()
            sage: xy_to_uv = c_xy.transition_map(c_uv, (x+y, x-y),
            ....:                    intersection_name='W', restrictions1= x>0,
            ....:                    restrictions2= u+v>0)
            sage: uv_to_xy = xy_to_uv.inverse()
            sage: e_xy = c_xy.frame(); e_uv = c_uv.frame()
            sage: t = M.tensor_field(1, 1, name='t')
            sage: t[e_xy,:] = [[x+y, 0], [2, 1-y]]
            sage: t.add_comp_by_continuation(e_uv, U.intersection(V), c_uv)
            sage: t == t
            True
            sage: t == t.copy()
            True
            sage: a = M.tensor_field(1, 1, name='a')
            sage: a.set_restriction(t.restrict(U))
            sage: t == a  # False since a has not been defined on V
            False
            sage: a.set_restriction(t.restrict(V))
            sage: t == a  # True now
            True
            sage: a[e_xy, 0, 0] = -1
            sage: t == a  # False since a has been reset on U (domain of e_xy)
            False
            sage: t.parent().zero() == 0
            True

        """
        if other is self:
            return True
        if other in ZZ: # to compare with 0
            if other == 0:
                return self.is_zero()
            return False
        elif not isinstance(other, TensorField):
            return False
        else: # other is another tensor field
            if other._vmodule != self._vmodule:
                return False
            if other._tensor_type != self._tensor_type:
                return False
            # Non-trivial open covers of the domain:
            open_covers = self._domain.open_covers()[1:]  # the open cover 0
                                                          # is trivial
            for oc in open_covers:
                resu = True
                for dom in oc:
                    try:
                        resu = resu and \
                                bool(self.restrict(dom) == other.restrict(dom))
                    except ValueError:
                        break
                else:
                    # If this point is reached, no exception has occured; hence
                    # the result is valid and can be returned:
                    return resu
            # If this point is reached, the comparison has not been possible
            # on any open cover; we then compare the restrictions to
            # subdomains:
            if not self._restrictions:
                return False  # self is not initialized
            if len(self._restrictions) != len(other._restrictions):
                return False  # the restrictions are not on the same subdomains
            resu = True
            for dom, rst in self._restrictions.items():
                if dom in other._restrictions:
                    resu = resu and bool(rst == other._restrictions[dom])
                else:
                    return False  # the restrictions are not on the same
                                  # subdomains
            return resu

    def __ne__(self, other):
        r"""
        Inequality operator.

        INPUT:

        - ``other`` -- a tensor field or 0

        OUTPUT:

        - ``True`` if ``self`` is different from ``other`` and ``False``
          otherwise

        TESTS::

            sage: M = Manifold(2, 'M')
            sage: U = M.open_subset('U') ; V = M.open_subset('V')
            sage: M.declare_union(U,V)   # M is the union of U and V
            sage: c_xy.<x,y> = U.chart() ; c_uv.<u,v> = V.chart()
            sage: xy_to_uv = c_xy.transition_map(c_uv, (x+y, x-y),
            ....:                    intersection_name='W', restrictions1= x>0,
            ....:                    restrictions2= u+v>0)
            sage: uv_to_xy = xy_to_uv.inverse()
            sage: e_xy = c_xy.frame(); e_uv = c_uv.frame()
            sage: t = M.tensor_field(1, 1, name='t')
            sage: t[e_xy,:] = [[x+y, 0], [2, 1-y]]
            sage: t.add_comp_by_continuation(e_uv, U.intersection(V), c_uv)
            sage: t != t
            False
            sage: t != t.copy()
            False
            sage: t != 0
            True

        """
        return not (self == other)

    def __pos__(self):
        r"""
        Unary plus operator.

        OUTPUT:

        - an exact copy of ``self``

        TESTS::

            sage: M = Manifold(2, 'M')
            sage: U = M.open_subset('U') ; V = M.open_subset('V')
            sage: M.declare_union(U,V)   # M is the union of U and V
            sage: c_xy.<x,y> = U.chart() ; c_uv.<u,v> = V.chart()
            sage: xy_to_uv = c_xy.transition_map(c_uv, (x+y, x-y),
            ....:                    intersection_name='W', restrictions1= x>0,
            ....:                    restrictions2= u+v>0)
            sage: uv_to_xy = xy_to_uv.inverse()
            sage: e_xy = c_xy.frame(); e_uv = c_uv.frame()
            sage: t = M.tensor_field(1, 1, name='t')
            sage: t[e_xy,:] = [[x+y, 0], [2, 1-y]]
            sage: t.add_comp_by_continuation(e_uv, U.intersection(V), c_uv)
            sage: s = t.__pos__(); s
            Tensor field +t of type (1,1) on the 2-dimensional differentiable
             manifold M
            sage: s.display(e_xy)
            +t = (x + y) d/dx*dx + 2 d/dy*dx + (-y + 1) d/dy*dy

        """
        resu = self._new_instance()
        for dom, rst in self._restrictions.items():
            resu._restrictions[dom] = + rst
        if self._name is not None:
            resu._name = '+' + self._name
        if self._latex_name is not None:
            resu._latex_name = '+' + self._latex_name
        return resu

    def __neg__(self):
        r"""
        Unary minus operator.

        OUTPUT:

        - the tensor field `-T`, where `T` is ``self``

        TESTS::

            sage: M = Manifold(2, 'M')
            sage: U = M.open_subset('U') ; V = M.open_subset('V')
            sage: M.declare_union(U,V)   # M is the union of U and V
            sage: c_xy.<x,y> = U.chart() ; c_uv.<u,v> = V.chart()
            sage: xy_to_uv = c_xy.transition_map(c_uv, (x+y, x-y),
            ....:                    intersection_name='W', restrictions1= x>0,
            ....:                    restrictions2= u+v>0)
            sage: uv_to_xy = xy_to_uv.inverse()
            sage: e_xy = c_xy.frame(); e_uv = c_uv.frame()
            sage: t = M.tensor_field(1, 1, name='t')
            sage: t[e_xy, :] = [[x, -x], [y, -y]]
            sage: t.add_comp_by_continuation(e_uv, U.intersection(V), c_uv)
            sage: t.display(e_xy)
            t = x d/dx*dx - x d/dx*dy + y d/dy*dx - y d/dy*dy
            sage: t.display(e_uv)
            t = u d/du*dv + v d/dv*dv
            sage: s = t.__neg__(); s
            Tensor field -t of type (1,1) on the 2-dimensional differentiable
             manifold M
            sage: s.display(e_xy)
            -t = -x d/dx*dx + x d/dx*dy - y d/dy*dx + y d/dy*dy
            sage: s.display(e_uv)
            -t = -u d/du*dv - v d/dv*dv
            sage: s == -t  # indirect doctest
            True

        """
        resu = self._new_instance()
        for dom, rst in self._restrictions.items():
            resu._restrictions[dom] = - rst
        if self._name is not None:
            resu._name = '-' + self._name
        if self._latex_name is not None:
            resu._latex_name = '-' + self._latex_name
        return resu

    ######### ModuleElement arithmetic operators ########

    def _add_(self, other):
        r"""
        Tensor field addition.

        INPUT:

        - ``other`` -- a tensor field, in the same tensor module as ``self``

        OUTPUT:

        - the tensor field resulting from the addition of ``self``
          and ``other``

        TESTS::

            sage: M = Manifold(2, 'M')
            sage: U = M.open_subset('U') ; V = M.open_subset('V')
            sage: M.declare_union(U,V)   # M is the union of U and V
            sage: c_xy.<x,y> = U.chart() ; c_uv.<u,v> = V.chart()
            sage: xy_to_uv = c_xy.transition_map(c_uv, (x+y, x-y),
            ....:                    intersection_name='W', restrictions1= x>0,
            ....:                    restrictions2= u+v>0)
            sage: uv_to_xy = xy_to_uv.inverse()
            sage: e_xy = c_xy.frame(); e_uv = c_uv.frame()
            sage: a = M.tensor_field(1, 1, name='a')
            sage: a[e_xy,:] = [[x, 1], [y, 0]]
            sage: a.add_comp_by_continuation(e_uv, U.intersection(V), c_uv)
            sage: b = M.tensor_field(1, 1, name='b')
            sage: b[e_xy,:] = [[2, y], [x, -x]]
            sage: b.add_comp_by_continuation(e_uv, U.intersection(V), c_uv)
            sage: s = a._add_(b); s
            Tensor field a+b of type (1,1) on the 2-dimensional differentiable
             manifold M
            sage: a.display(e_xy)
            a = x d/dx*dx + d/dx*dy + y d/dy*dx
            sage: b.display(e_xy)
            b = 2 d/dx*dx + y d/dx*dy + x d/dy*dx - x d/dy*dy
            sage: s.display(e_xy)
            a+b = (x + 2) d/dx*dx + (y + 1) d/dx*dy + (x + y) d/dy*dx - x d/dy*dy
            sage: s == a + b  # indirect doctest
            True
            sage: z = a.parent().zero(); z
            Tensor field zero of type (1,1) on the 2-dimensional differentiable
             manifold M
            sage: a._add_(z) == a
            True
            sage: z._add_(a) == a
            True

        """
        resu_rst = {}
        for dom in self._common_subdomains(other):
            resu_rst[dom] = self._restrictions[dom] + other._restrictions[dom]
        some_rst = next(itervalues(resu_rst))
        resu_sym = some_rst._sym
        resu_antisym = some_rst._antisym
        resu = self._vmodule.tensor(self._tensor_type, sym=resu_sym,
                                    antisym=resu_antisym)
        resu._restrictions = resu_rst
        if self._name is not None and other._name is not None:
            resu._name = self._name + '+' + other._name
        if self._latex_name is not None and other._latex_name is not None:
            resu._latex_name = self._latex_name + '+' + other._latex_name
        return resu

    def _sub_(self, other):
        r"""
        Tensor field subtraction.

        INPUT:

        - ``other`` -- a tensor field, in the same tensor module as ``self``

        OUTPUT:

        - the tensor field resulting from the subtraction of ``other``
          from ``self``

        TESTS::

            sage: M = Manifold(2, 'M')
            sage: U = M.open_subset('U') ; V = M.open_subset('V')
            sage: M.declare_union(U,V)   # M is the union of U and V
            sage: c_xy.<x,y> = U.chart() ; c_uv.<u,v> = V.chart()
            sage: xy_to_uv = c_xy.transition_map(c_uv, (x+y, x-y),
            ....:                    intersection_name='W', restrictions1= x>0,
            ....:                    restrictions2= u+v>0)
            sage: uv_to_xy = xy_to_uv.inverse()
            sage: e_xy = c_xy.frame(); e_uv = c_uv.frame()
            sage: a = M.tensor_field(1, 1, name='a')
            sage: a[e_xy,:] = [[x, 1], [y, 0]]
            sage: a.add_comp_by_continuation(e_uv, U.intersection(V), c_uv)
            sage: b = M.tensor_field(1, 1, name='b')
            sage: b[e_xy,:] = [[2, y], [x, -x]]
            sage: b.add_comp_by_continuation(e_uv, U.intersection(V), c_uv)
            sage: s = a._sub_(b); s
            Tensor field a-b of type (1,1) on the 2-dimensional differentiable
             manifold M
            sage: a.display(e_xy)
            a = x d/dx*dx + d/dx*dy + y d/dy*dx
            sage: b.display(e_xy)
            b = 2 d/dx*dx + y d/dx*dy + x d/dy*dx - x d/dy*dy
            sage: s.display(e_xy)
            a-b = (x - 2) d/dx*dx + (-y + 1) d/dx*dy + (-x + y) d/dy*dx + x d/dy*dy
            sage: s == a - b
            True
            sage: z = a.parent().zero()
            sage: a._sub_(z) == a
            True
            sage: z._sub_(a) == -a
            True

        """
        resu_rst = {}
        for dom in self._common_subdomains(other):
            resu_rst[dom] = self._restrictions[dom] - other._restrictions[dom]
        some_rst = next(itervalues(resu_rst))
        resu_sym = some_rst._sym
        resu_antisym = some_rst._antisym
        resu = self._vmodule.tensor(self._tensor_type, sym=resu_sym,
                                   antisym=resu_antisym)
        resu._restrictions = resu_rst
        if self._name is not None and other._name is not None:
            resu._name = self._name + '-' + other._name
        if self._latex_name is not None and other._latex_name is not None:
            resu._latex_name = self._latex_name + '-' + other._latex_name
        return resu

    def _rmul_(self, scalar):
        r"""
        Reflected multiplication operator: performs ``scalar * self``

        This is actually the multiplication by an element of the ring over
        which the tensor field module is constructed.

        INPUT:

        - ``scalar`` -- scalar field in the scalar field algebra over which
          the module containing ``self`` is defined

        OUTPUT:

        - the tensor field ``scalar * self``

        TESTS::

            sage: M = Manifold(2, 'M')
            sage: U = M.open_subset('U') ; V = M.open_subset('V')
            sage: M.declare_union(U,V)   # M is the union of U and V
            sage: c_xy.<x,y> = U.chart() ; c_uv.<u,v> = V.chart()
            sage: xy_to_uv = c_xy.transition_map(c_uv, (x+y, x-y),
            ....:                    intersection_name='W', restrictions1= x>0,
            ....:                    restrictions2= u+v>0)
            sage: uv_to_xy = xy_to_uv.inverse()
            sage: e_xy = c_xy.frame(); e_uv = c_uv.frame()
            sage: a = M.tensor_field(1, 1, name='a')
            sage: a[e_xy,:] = [[x, 1], [y, 0]]
            sage: a.add_comp_by_continuation(e_uv, U.intersection(V), c_uv)
            sage: f = M.scalar_field({c_xy: 1/(1+x^2+y^2)}, name='f')
            sage: f.add_expr_by_continuation(c_uv, U.intersection(V))
            sage: f.display()
            f: M --> R
            on U: (x, y) |--> 1/(x^2 + y^2 + 1)
            on V: (u, v) |--> 2/(u^2 + v^2 + 2)
            sage: s = a._rmul_(f); s
            Tensor field of type (1,1) on the 2-dimensional differentiable
             manifold M
            sage: a.display(e_xy)
            a = x d/dx*dx + d/dx*dy + y d/dy*dx
            sage: s.display(e_xy)
            x/(x^2 + y^2 + 1) d/dx*dx + 1/(x^2 + y^2 + 1) d/dx*dy + y/(x^2 + y^2 + 1) d/dy*dx
            sage: a.display(e_uv)
            a = (1/2*u + 1/2) d/du*du + (1/2*u - 1/2) d/du*dv + (1/2*v + 1/2) d/dv*du + (1/2*v - 1/2) d/dv*dv
            sage: s.display(e_uv)
            (u + 1)/(u^2 + v^2 + 2) d/du*du + (u - 1)/(u^2 + v^2 + 2) d/du*dv + (v + 1)/(u^2 + v^2 + 2) d/dv*du + (v - 1)/(u^2 + v^2 + 2) d/dv*dv
            sage: s == f*a  # indirect doctest
            True
            sage: z = a.parent().zero(); z
            Tensor field zero of type (1,1) on the 2-dimensional differentiable
             manifold M
            sage: a._rmul_(M.zero_scalar_field()) == z
            True
            sage: z._rmul_(f) == z
            True

        """
        resu = self._new_instance()
        for dom, rst in self._restrictions.items():
            resu._restrictions[dom] = scalar.restrict(dom) * rst
        return resu

    ######### End of ModuleElement arithmetic operators ########

    # TODO: Move to acted_upon or _rmul_
    def __mul__(self, other):
        r"""
        Tensor product (or multiplication of the right by a scalar).

        INPUT:

        - ``other`` -- tensor field on the same manifold as ``self`` (or an
          object that can be coerced to a scalar field on the same manifold
          as ``self``)

        OUTPUT:

        - the tensor field resulting from the tensor product of ``self``
          with ``other`` (or from the product ``other * self`` if ``other``
          is a scalar)

        TESTS::

            sage: M = Manifold(2, 'M')
            sage: U = M.open_subset('U') ; V = M.open_subset('V')
            sage: M.declare_union(U,V)   # M is the union of U and V
            sage: c_xy.<x,y> = U.chart() ; c_uv.<u,v> = V.chart()
            sage: xy_to_uv = c_xy.transition_map(c_uv, (x+y, x-y),
            ....:                    intersection_name='W', restrictions1= x>0,
            ....:                    restrictions2= u+v>0)
            sage: uv_to_xy = xy_to_uv.inverse()
            sage: e_xy = c_xy.frame(); e_uv = c_uv.frame()
            sage: a = M.tensor_field(1, 1, name='a')
            sage: a[e_xy,:] = [[x, 1], [y, 0]]
            sage: a.add_comp_by_continuation(e_uv, U.intersection(V), c_uv)

        Tensor product with another tensor field::

            sage: b = M.vector_field(name='b')
            sage: b[e_xy, :] = [x, y]
            sage: b.add_comp_by_continuation(e_uv, U.intersection(V), c_uv)
            sage: s = a.__mul__(b); s
            Tensor field of type (2,1) on the 2-dimensional differentiable
             manifold M
            sage: s.display(e_xy)
            a*b = x^2 d/dx*d/dx*dx + x d/dx*d/dx*dy + x*y d/dx*d/dy*dx
             + y d/dx*d/dy*dy + x*y d/dy*d/dx*dx + y^2 d/dy*d/dy*dx
            sage: s.display(e_uv)
            a*b = (1/2*u^2 + 1/2*u) d/du*d/du*du + (1/2*u^2 - 1/2*u) d/du*d/du*dv
             + 1/2*(u + 1)*v d/du*d/dv*du + 1/2*(u - 1)*v d/du*d/dv*dv
             + (1/2*u*v + 1/2*u) d/dv*d/du*du + (1/2*u*v - 1/2*u) d/dv*d/du*dv
             + (1/2*v^2 + 1/2*v) d/dv*d/dv*du + (1/2*v^2 - 1/2*v) d/dv*d/dv*dv

        Multiplication on the right by a scalar field::

            sage: f = M.scalar_field({c_xy: x*y}, name='f')
            sage: f.add_expr_by_continuation(c_uv, U.intersection(V))
            sage: s = a.__mul__(f); s
            Tensor field of type (1,1) on the 2-dimensional differentiable
             manifold M
            sage: s.display(e_xy)
            x^2*y d/dx*dx + x*y d/dx*dy + x*y^2 d/dy*dx
            sage: s.display(e_uv)
            (1/8*u^3 - 1/8*(u + 1)*v^2 + 1/8*u^2) d/du*du
             + (1/8*u^3 - 1/8*(u - 1)*v^2 - 1/8*u^2) d/du*dv
             + (1/8*u^2*v - 1/8*v^3 + 1/8*u^2 - 1/8*v^2) d/dv*du
             + (1/8*u^2*v - 1/8*v^3 - 1/8*u^2 + 1/8*v^2) d/dv*dv
            sage: s == f*a
            True

        Multiplication on the right by a number::

            sage: s = a.__mul__(2); s
            Tensor field of type (1,1) on the 2-dimensional differentiable
             manifold M
            sage: s.display(e_xy)
            2*x d/dx*dx + 2 d/dx*dy + 2*y d/dy*dx
            sage: s.display(e_uv)
            (u + 1) d/du*du + (u - 1) d/du*dv + (v + 1) d/dv*du
             + (v - 1) d/dv*dv
            sage: s.restrict(U) == 2*a.restrict(U)
            True
            sage: s.restrict(V) == 2*a.restrict(V)
            True
            sage: s == 2*a
            True

       Test with SymPy as calculus engine::

            sage: M.set_calculus_method('sympy')
            sage: f.add_expr_by_continuation(c_uv, U.intersection(V))
            sage: s = a.__mul__(f); s
            Tensor field of type (1,1) on the 2-dimensional differentiable
             manifold M
            sage: s.display(e_xy)
            x**2*y d/dx*dx + x*y d/dx*dy + x*y**2 d/dy*dx
            sage: s.display(e_uv)
            (u**3/8 + u**2/8 - u*v**2/8 - v**2/8) d/du*du + (u**3/8 -
            u**2/8 - u*v**2/8 + v**2/8) d/du*dv + (u**2*v/8 + u**2/8 -
            v**3/8 - v**2/8) d/dv*du + (u**2*v/8 - u**2/8 - v**3/8 +
            v**2/8) d/dv*dv
            sage: s == f*a
            True

        """
        if not isinstance(other, TensorField):
            # Multiplication by a scalar field or a number
            return other * self
        # Tensor product:
        dom_resu = self._domain.intersection(other._domain)
        ambient_dom_resu = self._ambient_domain.intersection(other._ambient_domain)
        self_r = self.restrict(dom_resu)
        other_r = other.restrict(dom_resu)
        if ambient_dom_resu.is_manifestly_parallelizable():
            # call of the FreeModuleTensor version:
            return FreeModuleTensor.__mul__(self_r, other_r)
        dest_map = self._vmodule._dest_map
        dest_map_resu = dest_map.restrict(dom_resu, subcodomain=ambient_dom_resu)
        vmodule = dom_resu.vector_field_module(dest_map=dest_map_resu)
        com_dom = []
        for dom in self_r._restrictions:
            if dom in other_r._restrictions:
                com_dom.append(dom)
        resu_rst = []
        for dom in com_dom:
            self_rr = self_r._restrictions[dom]
            other_rr = other_r._restrictions[dom]
            resu_rst.append(self_rr * other_rr)
        k1, l1 = self._tensor_type
        k2, l2 = other._tensor_type
        resu = vmodule.tensor((k1+k2, l1+l2),
                              sym=resu_rst[0]._sym,
                              antisym=resu_rst[0]._antisym)
        for rst in resu_rst:
            resu._restrictions[rst._domain] = rst

        return resu

    def __truediv__(self, scalar):
        r"""
        Division by a scalar field.

        INPUT:

        - ``scalar`` -- scalar field in the scalar field algebra over which
          the module containing ``self`` is defined

        OUTPUT:

        - the tensor field ``scalar * self``

        TESTS::

            sage: M = Manifold(2, 'M')
            sage: U = M.open_subset('U') ; V = M.open_subset('V')
            sage: M.declare_union(U,V)   # M is the union of U and V
            sage: c_xy.<x,y> = U.chart() ; c_uv.<u,v> = V.chart()
            sage: xy_to_uv = c_xy.transition_map(c_uv, (x+y, x-y),
            ....:                    intersection_name='W', restrictions1= x>0,
            ....:                    restrictions2= u+v>0)
            sage: uv_to_xy = xy_to_uv.inverse()
            sage: e_xy = c_xy.frame(); e_uv = c_uv.frame()
            sage: a = M.tensor_field(1, 1, name='a')
            sage: a[e_xy,:] = [[x, 1], [y, 0]]
            sage: a.add_comp_by_continuation(e_uv, U.intersection(V), c_uv)
            sage: f = M.scalar_field({c_xy: 1/(1+x^2+y^2)}, name='f')
            sage: f.add_expr_by_continuation(c_uv, U.intersection(V))
            sage: f.display()
            f: M --> R
            on U: (x, y) |--> 1/(x^2 + y^2 + 1)
            on V: (u, v) |--> 2/(u^2 + v^2 + 2)
            sage: s = a.__div__(f); s
            Tensor field of type (1,1) on the 2-dimensional differentiable
             manifold M
            sage: s.display(e_xy)
            (x^3 + x*y^2 + x) d/dx*dx + (x^2 + y^2 + 1) d/dx*dy
             + (y^3 + (x^2 + 1)*y) d/dy*dx
            sage: f*s == a
            True

        Division by a number::

            sage: s = a.__div__(2); s
            Tensor field of type (1,1) on the 2-dimensional differentiable
             manifold M
            sage: s.display(e_xy)
            1/2*x d/dx*dx + 1/2 d/dx*dy + 1/2*y d/dy*dx
            sage: s.display(e_uv)
            (1/4*u + 1/4) d/du*du + (1/4*u - 1/4) d/du*dv
             + (1/4*v + 1/4) d/dv*du + (1/4*v - 1/4) d/dv*dv
            sage: s == a/2
            True
            sage: 2*s == a
            True

        """
        resu = self._new_instance()
        for dom, rst in self._restrictions.items():
            resu._restrictions[dom] = rst / scalar
        return resu

    __div__ = __truediv__

    def __call__(self, *args):
        r"""
        The tensor field acting on 1-forms and vector fields as a
        multilinear map.

        In the particular case of tensor field of type `(1,1)`, the action can
        be on a single vector field, the tensor field being identified to a
        field of tangent-space endomorphisms. The output is then a vector
        field.

        INPUT:

        - ``*args`` -- list of `k` 1-forms and `l` vector fields, ``self``
          being a tensor of type `(k,l)`

        OUTPUT:

        - either the scalar field resulting from the action of ``self`` on
          the 1-forms and vector fields passed as arguments or the vector
          field resulting from the action of ``self`` as a field of
          tangent-space endomorphisms (case of a type-(1,1) tensor field)

        TESTS:

        Action of a tensor field of type `(1,1)` on the 2-sphere::

            sage: M = Manifold(2, 'M')
            sage: U = M.open_subset('U') ; V = M.open_subset('V')
            sage: M.declare_union(U,V)   # M is the union of U and V
            sage: c_xy.<x,y> = U.chart() ; c_uv.<u,v> = V.chart()
            sage: xy_to_uv = c_xy.transition_map(c_uv, (x+y, x-y),
            ....:                    intersection_name='W', restrictions1= x>0,
            ....:                    restrictions2= u+v>0)
            sage: uv_to_xy = xy_to_uv.inverse()
            sage: e_xy = c_xy.frame(); e_uv = c_uv.frame()
            sage: t = M.tensor_field(1,1, name='t')
            sage: t[e_xy,:] = [[x, 1], [y, 0]]
            sage: t.add_comp_by_continuation(e_uv, U.intersection(V), c_uv)
            sage: w = M.vector_field(name='w')
            sage: w[e_xy,:] = [y^2, x^2]
            sage: w.add_comp_by_continuation(e_uv, U.intersection(V), c_uv)
            sage: a = M.one_form(name='a')
            sage: a[e_xy,:] = [-1+y, x*y]
            sage: a.add_comp_by_continuation(e_uv, U.intersection(V), c_uv)

        The tensor field acting on a pair (1-form, vector field)::

            sage: s = t.__call__(a,w); s
            Scalar field t(a,w) on the 2-dimensional differentiable manifold M
            sage: s.display()
            t(a,w): M --> R
            on U: (x, y) |--> x*y^4 + x*y^3 + x^2*y - x*y^2 - x^2
            on V: (u, v) |--> 1/32*u^5 - 1/32*(3*u + 2)*v^4 + 1/32*v^5
             + 1/16*u^4 + 1/16*(u^2 + 2*u - 4)*v^3 + 1/16*(u^3 - 4)*v^2
             - 1/4*u^2 - 1/32*(3*u^4 + 4*u^3 - 8*u^2 + 16*u)*v
            sage: s.restrict(U) == t.restrict(U)(a.restrict(U), w.restrict(U))
            True
            sage: s.restrict(V) == t.restrict(V)(a.restrict(V), w.restrict(V))
            True

        The tensor field acting on vector field, as a field of tangent-space
        endomorphisms::

            sage: s = t.__call__(w); s
            Vector field t(w) on the 2-dimensional differentiable manifold M
            sage: s.display(e_xy)
            t(w) = (x*y^2 + x^2) d/dx + y^3 d/dy
            sage: s.display(e_uv)
            t(w) = (1/4*u^3 + 1/4*(u + 1)*v^2 + 1/4*u^2 - 1/2*(u^2 - u)*v) d/du
             + (-1/4*(2*u - 1)*v^2 + 1/4*v^3 + 1/4*u^2 + 1/4*(u^2 + 2*u)*v) d/dv
            sage: s.restrict(U) == t.restrict(U)(w.restrict(U))
            True
            sage: s.restrict(V) == t.restrict(V)(w.restrict(V))
            True

        """
        p = len(args)
        if p == 1 and self._tensor_type == (1,1):
            # type-(1,1) tensor acting as a a field of tangent-space
            # endomorphisms:
            vector = args[0]
            if vector._tensor_type != (1,0):
                raise TypeError("the argument must be a vector field")
            dom_resu = self._domain.intersection(vector._domain)
            if dom_resu.is_manifestly_parallelizable():
                # call of the TensorFieldParal version:
                return self.restrict(dom_resu)(vector.restrict(dom_resu))
            if self._name is not None and vector._name is not None:
                name_resu = "{}({})".format(self._name, vector._name)
            else:
                name_resu = None
            if self._latex_name is not None and vector._latex_name is not None:
                latex_name_resu = r"{}\left({}\right)".format(self._latex_name,
                                                              vector._latex_name)
            else:
                latex_name_resu = None
            dest_map = vector._vmodule._dest_map
            dest_map_resu = dest_map.restrict(dom_resu)
            resu = dom_resu.vector_field(name=name_resu,
                                         latex_name=latex_name_resu,
                                         dest_map=dest_map_resu)
            for dom in self._common_subdomains(vector):
                if dom.is_subset(dom_resu):
                    resu._restrictions[dom] = \
                        self._restrictions[dom](vector._restrictions[dom])
            return resu
        # Generic case
        if p != self._tensor_rank:
            raise TypeError("{} arguments must be ".format(self._tensor_rank) +
                            "provided")
        # Domain of the result
        dom_resu = self._domain
        ambient_dom = self._ambient_domain
        for arg in args:
            dom_resu = dom_resu.intersection(arg._domain)
            ambient_dom = ambient_dom.intersection(arg._ambient_domain)
        self_r = self.restrict(dom_resu)
        args_r = [args[i].restrict(dom_resu) for i in range(p)]
        if ambient_dom.is_manifestly_parallelizable():
            # TensorFieldParal version
            return self_r(*args_r)
        else:
            resu = dom_resu.scalar_field()
            com_dom = []
            for dom in self_r._restrictions:
                for arg in args_r:
                    if dom not in arg._restrictions:
                        break
                else:
                    com_dom.append(dom)
            for dom in com_dom:
                self_rr = self_r._restrictions[dom]
                args_rr = [args_r[i]._restrictions[dom] for i in range(p)]
                resu_rr = self_rr(*args_rr)
                if resu_rr.is_trivial_zero():
                    for chart in resu_rr._domain._atlas:
                        resu._express[chart] = chart.zero_function()
                else:
                    for chart, expr in resu_rr._express.items():
                        resu._express[chart] = expr
            if resu.is_trivial_zero():
                return dom_resu._zero_scalar_field
            # Name of the output:
            res_name = None
            if self._name is not None:
                res_name = self._name + "("
                for i in range(p-1):
                    if args[i]._name is not None:
                        res_name += args[i]._name + ","
                    else:
                        res_name = None
                        break
                if res_name is not None:
                    if args[p-1]._name is not None:
                        res_name += args[p-1]._name + ")"
                    else:
                        res_name = None
            resu._name = res_name
            # LaTeX symbol of the output:
            res_latex = None
            if self._latex_name is not None:
                res_latex = self._latex_name + r"\left("
                for i in range(p-1):
                    if args[i]._latex_name is not None:
                        res_latex += args[i]._latex_name + ","
                    else:
                        res_latex = None
                        break
                if res_latex is not None:
                    if args[p-1]._latex_name is not None:
                        res_latex += args[p-1]._latex_name + r"\right)"
                    else:
                        res_latex = None
            resu._latex_name = res_latex
            return resu

    def trace(self, pos1=0, pos2=1):
        r"""
        Trace (contraction) on two slots of the tensor field.

        INPUT:

        - ``pos1`` -- (default: 0) position of the first index for the
          contraction, with the convention ``pos1=0`` for the first slot
        - ``pos2`` -- (default: 1) position of the second index for the
          contraction, with the same convention as for ``pos1``. The variance
          type of ``pos2`` must be opposite to that of ``pos1``

        OUTPUT:

        - tensor field resulting from the ``(pos1, pos2)`` contraction

        EXAMPLES:

        Trace of a type-`(1,1)` tensor field on a 2-dimensional
        non-parallelizable manifold::

            sage: M = Manifold(2, 'M')
            sage: U = M.open_subset('U') ; V = M.open_subset('V')
            sage: M.declare_union(U,V)   # M is the union of U and V
            sage: c_xy.<x,y> = U.chart() ; c_uv.<u,v> = V.chart()
            sage: xy_to_uv = c_xy.transition_map(c_uv, (x+y, x-y),
            ....:                    intersection_name='W', restrictions1= x>0,
            ....:                    restrictions2= u+v>0)
            sage: uv_to_xy = xy_to_uv.inverse()
            sage: e_xy = c_xy.frame(); e_uv = c_uv.frame()
            sage: W = U.intersection(V)
            sage: a = M.tensor_field(1,1, name='a')
            sage: a[e_xy,:] = [[1,x], [2,y]]
            sage: a.add_comp_by_continuation(e_uv, W, chart=c_uv)
            sage: s = a.trace() ; s
            Scalar field on the 2-dimensional differentiable manifold M
            sage: s.display()
            M --> R
            on U: (x, y) |--> y + 1
            on V: (u, v) |--> 1/2*u - 1/2*v + 1
            sage: s == a.trace(0,1) # explicit mention of the positions
            True

        Instead of the explicit call to the method :meth:`trace`, one
        may use the index notation with Einstein convention (summation over
        repeated indices); it suffices to pass the indices as a string inside
        square brackets::

            sage: a['^i_i']
            Scalar field on the 2-dimensional differentiable manifold M
            sage: a['^i_i'] == s
            True

        Any letter can be used to denote the repeated index::

            sage: a['^b_b'] == s
            True

        Trace of a type-`(1,2)` tensor field::

            sage: b = M.tensor_field(1,2, name='b') ; b
            Tensor field b of type (1,2) on the 2-dimensional differentiable
             manifold M
            sage: b[e_xy,:] = [[[0,x+y], [y,0]], [[0,2], [3*x,-2]]]
            sage: b.add_comp_by_continuation(e_uv, W, chart=c_uv)  # long time
            sage: s = b.trace(0,1) ; s # contraction on first and second slots
            1-form on the 2-dimensional differentiable manifold M
            sage: s.display(e_xy)
            3*x dx + (x + y - 2) dy
            sage: s.display(e_uv)  # long time
            (5/4*u + 3/4*v - 1) du + (1/4*u + 3/4*v + 1) dv

        Use of the index notation::

            sage: b['^k_ki']
            1-form on the 2-dimensional differentiable manifold M
            sage: b['^k_ki'] == s  # long time
            True

        Indices not involved in the contraction may be replaced by dots::

            sage: b['^k_k.'] == s  # long time
            True

        The symbol ``^`` may be omitted::

            sage: b['k_k.'] == s  # long time
            True

        LaTeX notations are allowed::

            sage: b['^{k}_{ki}'] == s  # long time
            True

        Contraction on first and third slots::

            sage: s = b.trace(0,2) ; s
            1-form on the 2-dimensional differentiable manifold M
            sage: s.display(e_xy)
            2 dx + (y - 2) dy
            sage: s.display(e_uv)  # long time
            (1/4*u - 1/4*v) du + (-1/4*u + 1/4*v + 2) dv

        Use of index notation::

            sage: b['^k_.k'] == s  # long time
            True

        """
        # The indices at pos1 and pos2 must be of different types:
        k_con = self._tensor_type[0]
        l_cov = self._tensor_type[1]
        if pos1 < k_con and pos2 < k_con:
            raise IndexError("contraction on two contravariant indices is " +
                             "not allowed")
        if pos1 >= k_con and pos2 >= k_con:
            raise IndexError("contraction on two covariant indices is " +
                             "not allowed")
        resu_rst = []
        for rst in self._restrictions.values():
            resu_rst.append(rst.trace(pos1, pos2))
        if (k_con, l_cov) == (1,1):
            # scalar field result
            resu = self._domain.scalar_field()
            all_zero = True
            for rst in resu_rst:
                if rst == 0:
                    for chart in rst._domain._atlas:
                        resu._express[chart] = 0
                else:
                    all_zero = False
                    for chart, funct in rst._express.items():
                        resu._express[chart] = funct
            if all_zero:
                resu = self._domain._zero_scalar_field
        else:
            # tensor field result
            resu = self._vmodule.tensor((k_con-1, l_cov-1),
                            sym=resu_rst[0]._sym, antisym=resu_rst[0]._antisym)
        for rst in resu_rst:
            resu._restrictions[rst._domain] = rst
        return resu

    def contract(self, *args):
        r"""
        Contraction of ``self`` with another tensor field on one or
        more indices.

        INPUT:

        - ``pos1`` -- positions of the indices in the current tensor field
          involved in the contraction; ``pos1`` must be a sequence of integers,
          with 0 standing for the first index position, 1 for the second one,
          etc.; if ``pos1`` is not provided, a single contraction on the last
          index position of the tensor field is assumed
        - ``other`` -- the tensor field to contract with
        - ``pos2`` -- positions of the indices in ``other`` involved in the
          contraction, with the same conventions as for ``pos1``; if ``pos2``
          is not provided, a single contraction on the first index position of
          ``other`` is assumed

        OUTPUT:

        - tensor field resulting from the contraction at the positions
          ``pos1`` and ``pos2`` of the tensor field with ``other``

        EXAMPLES:

        Contractions of a type-`(1,1)` tensor field with a type-`(2,0)`
        one on a 2-dimensional non-parallelizable manifold::

            sage: M = Manifold(2, 'M')
            sage: U = M.open_subset('U') ; V = M.open_subset('V')
            sage: M.declare_union(U,V)   # M is the union of U and V
            sage: c_xy.<x,y> = U.chart() ; c_uv.<u,v> = V.chart()
            sage: transf = c_xy.transition_map(c_uv, (x+y, x-y), intersection_name='W',
            ....:                              restrictions1= x>0, restrictions2= u+v>0)
            sage: inv = transf.inverse()
            sage: W = U.intersection(V)
            sage: eU = c_xy.frame() ; eV = c_uv.frame()
            sage: a = M.tensor_field(1, 1, {eU: [[1, x], [0, 2]]}, name='a')
            sage: a.add_comp_by_continuation(eV, W, chart=c_uv)
            sage: b = M.tensor_field(2, 0, {eU: [[y, -1], [x+y, 2]]}, name='b')
            sage: b.add_comp_by_continuation(eV, W, chart=c_uv)
            sage: s = a.contract(b) ; s   # contraction on last index of a and first one of b
            Tensor field of type (2,0) on the 2-dimensional differentiable
             manifold M

        Check 1: components with respect to the manifold's default
        frame (``eU``)::

            sage: all([bool(s[i,j] == sum(a[i,k]*b[k,j] for k in M.irange()))
            ....:      for j in M.irange()] for i in M.irange())
            True

        Check 2: components with respect to the frame ``eV``::

            sage: all([bool(s[eV,i,j] == sum(a[eV,i,k]*b[eV,k,j]
            ....:                            for k in M.irange()))
            ....:      for j in M.irange()] for i in M.irange())
            True

        Instead of the explicit call to the method :meth:`contract`, one
        may use the index notation with Einstein convention (summation over
        repeated indices); it suffices to pass the indices as a string inside
        square brackets::

            sage: a['^i_k']*b['^kj'] == s
            True

        Indices not involved in the contraction may be replaced by dots::

            sage: a['^._k']*b['^k.'] == s
            True

        LaTeX notation may be used::

            sage: a['^{i}_{k}']*b['^{kj}'] == s
            True

        Contraction on the last index of ``a`` and last index of ``b``::

            sage: s = a.contract(b, 1) ; s
            Tensor field of type (2,0) on the 2-dimensional differentiable
             manifold M
            sage: a['^i_k']*b['^jk'] == s
            True

        Contraction on the first index of ``b`` and the last index of ``a``::

            sage: s = b.contract(0,a,1) ; s
            Tensor field of type (2,0) on the 2-dimensional differentiable
             manifold M
            sage: b['^ki']*a['^j_k'] == s
            True

        The domain of the result is the intersection of the domains of
        the two tensor fields::

            sage: aU = a.restrict(U) ; bV = b.restrict(V)
            sage: s = aU.contract(b) ; s
            Tensor field of type (2,0) on the Open subset U of the
             2-dimensional differentiable manifold M
            sage: s = a.contract(bV) ; s
            Tensor field of type (2,0) on the Open subset V of the
             2-dimensional differentiable manifold M
            sage: s = aU.contract(bV) ; s
            Tensor field of type (2,0) on the Open subset W of the
             2-dimensional differentiable manifold M
            sage: s0 = a.contract(b)
            sage: s == s0.restrict(W)
            True

        The contraction can be performed on more than one index: ``c`` being a
        type-`(2,2)` tensor, contracting the indices in positions 2 and 3
        of ``c`` with respectively those in positions 0 and 1 of ``b`` is::

            sage: c = a*a ; c
            Tensor field of type (2,2) on the 2-dimensional differentiable
             manifold M
            sage: s = c.contract(2,3, b, 0,1) ; s  # long time
            Tensor field of type (2,0) on the 2-dimensional differentiable
             manifold M

        The same double contraction using index notation::

            sage: s == c['^.._kl']*b['^kl']  # long time
            True

        The symmetries are either conserved or destroyed by the contraction::

            sage: c = c.symmetrize(0,1).antisymmetrize(2,3)
            sage: c.symmetries()
            symmetry: (0, 1);  antisymmetry: (2, 3)
            sage: s = b.contract(0, c, 2) ; s
            Tensor field of type (3,1) on the 2-dimensional differentiable
             manifold M
            sage: s.symmetries()
            symmetry: (1, 2);  no antisymmetry

        Case of a scalar field result::

            sage: a = M.one_form({eU: [y, 1+x]}, name='a')
            sage: a.add_comp_by_continuation(eV, W, chart=c_uv)
            sage: b = M.vector_field({eU: [x, y^2]}, name='b')
            sage: b.add_comp_by_continuation(eV, W, chart=c_uv)
            sage: a.display(eU)
            a = y dx + (x + 1) dy
            sage: b.display(eU)
            b = x d/dx + y^2 d/dy
            sage: s = a.contract(b) ; s
            Scalar field on the 2-dimensional differentiable manifold M
            sage: s.display()
            M --> R
            on U: (x, y) |--> (x + 1)*y^2 + x*y
            on V: (u, v) |--> 1/8*u^3 - 1/8*u*v^2 + 1/8*v^3 + 1/2*u^2 - 1/8*(u^2 + 4*u)*v
            sage: s == a['_i']*b['^i'] # use of index notation
            True
            sage: s == b.contract(a)
            True

        Case of a vanishing scalar field result::

            sage: b = M.vector_field({eU: [1+x, -y]}, name='b')
            sage: b.add_comp_by_continuation(eV, W, chart=c_uv)
            sage: s = a.contract(b) ; s
            Scalar field zero on the 2-dimensional differentiable manifold M
            sage: s.display()
            zero: M --> R
            on U: (x, y) |--> 0
            on V: (u, v) |--> 0

        """
        nargs = len(args)
        for i, arg in enumerate(args):
            if isinstance(arg, TensorField):
                other = arg
                it = i
                break
        else:
            raise TypeError("a tensor field must be provided in the " +
                            "argument list")
        if it == 0:
            pos1 = (self._tensor_rank - 1,)
        else:
            pos1 = args[:it]
        if it == nargs-1:
            pos2 = (0,)
        else:
            pos2 = args[it+1:]
        ncontr = len(pos1) # number of contractions
        if len(pos2) != ncontr:
            raise IndexError("different number of indices for the contraction")
        if self._domain.is_subset(other._domain):
            if not self._ambient_domain.is_subset(other._ambient_domain):
                raise ValueError("incompatible ambient domains for contraction")
        elif other._domain.is_subset(self._domain):
            if not other._ambient_domain.is_subset(self._ambient_domain):
                raise ValueError("incompatible ambient domains for contraction")
        dom_resu = self._domain.intersection(other._domain)
        ambient_dom_resu = self._ambient_domain.intersection(other._ambient_domain)
        self_r = self.restrict(dom_resu)
        other_r = other.restrict(dom_resu)
        k1, l1 = self._tensor_type
        k2, l2 = other._tensor_type
        tensor_type_resu = (k1 + k2 - ncontr, l1 + l2 - ncontr)
        if ambient_dom_resu.is_manifestly_parallelizable():
            # call of the FreeModuleTensor version:
            args = pos1 + (other_r,) + pos2
            return FreeModuleTensor.contract(self_r, *args)
        com_dom = []
        for dom in self_r._restrictions:
            if dom in other_r._restrictions:
                com_dom.append(dom)
        resu_rst = []
        for dom in com_dom:
            self_rr = self_r._restrictions[dom]
            other_rr = other_r._restrictions[dom]
            args = pos1 + (other_rr,) + pos2
            resu_rst.append(self_rr.contract(*args))
        if tensor_type_resu == (0,0):
            # scalar field result
            resu = dom_resu.scalar_field()
            all_zero = True
            for rst in resu_rst:
                if rst == 0:
                    for chart in rst._domain._atlas:
                        resu._express[chart] = 0
                else:
                    all_zero = False
                    for chart, funct in rst._express.items():
                        resu._express[chart] = funct
            if all_zero:
                resu = dom_resu._zero_scalar_field
        else:
            # tensor field result
            dest_map = self._vmodule._dest_map
            dest_map_resu = dest_map.restrict(dom_resu,
                                              subcodomain=ambient_dom_resu)
            vmodule = dom_resu.vector_field_module(dest_map=dest_map_resu)

            resu = vmodule.tensor(tensor_type_resu, sym=resu_rst[0]._sym,
                                  antisym=resu_rst[0]._antisym)
        for rst in resu_rst:
            resu._restrictions[rst._domain] = rst
        return resu

    def symmetrize(self, *pos):
        r"""
        Symmetrization over some arguments.

        INPUT:

        - ``pos`` -- (default: ``None``) list of argument positions involved
          in the symmetrization (with the convention ``position=0`` for the
          first argument); if ``None``, the symmetrization is performed
          over all the arguments

        OUTPUT:

        - the symmetrized tensor field (instance of :class:`TensorField`)

        EXAMPLES:

        Symmetrization of a type-`(0,2)` tensor field on a 2-dimensional
        non-parallelizable manifold::

            sage: M = Manifold(2, 'M')
            sage: U = M.open_subset('U') ; V = M.open_subset('V')
            sage: M.declare_union(U,V)   # M is the union of U and V
            sage: c_xy.<x,y> = U.chart() ; c_uv.<u,v> = V.chart()
            sage: transf = c_xy.transition_map(c_uv, (x+y, x-y), intersection_name='W',
            ....:                              restrictions1= x>0, restrictions2= u+v>0)
            sage: inv = transf.inverse()
            sage: W = U.intersection(V)
            sage: eU = c_xy.frame() ; eV = c_uv.frame()
            sage: a = M.tensor_field(0,2, {eU: [[1,x], [2,y]]}, name='a')
            sage: a.add_comp_by_continuation(eV, W, chart=c_uv)
            sage: a[eV,:]
            [ 1/4*u + 3/4 -1/4*u + 3/4]
            [ 1/4*v - 1/4 -1/4*v - 1/4]
            sage: s = a.symmetrize() ; s
            Field of symmetric bilinear forms on the 2-dimensional
             differentiable manifold M
            sage: s[eU,:]
            [        1 1/2*x + 1]
            [1/2*x + 1         y]
            sage: s[eV,:]
            [         1/4*u + 3/4 -1/8*u + 1/8*v + 1/4]
            [-1/8*u + 1/8*v + 1/4         -1/4*v - 1/4]
            sage: s == a.symmetrize(0,1)  # explicit positions
            True

        .. SEEALSO::

            For more details and examples, see
            :meth:`sage.tensor.modules.free_module_tensor.FreeModuleTensor.symmetrize`.

        """
        resu_rst = []
        for rst in self._restrictions.values():
            resu_rst.append(rst.symmetrize(*pos))
        resu = self._vmodule.tensor(self._tensor_type, sym=resu_rst[0]._sym,
                                    antisym=resu_rst[0]._antisym)
        for rst in resu_rst:
            resu._restrictions[rst._domain] = rst
        return resu

    def antisymmetrize(self, *pos):
        r"""
        Antisymmetrization over some arguments.

        INPUT:

        - ``pos`` -- (default: ``None``) list of argument positions involved
          in the antisymmetrization (with the convention ``position=0`` for
          the first argument); if ``None``, the antisymmetrization is
          performed over all the arguments

        OUTPUT:

        - the antisymmetrized tensor field (instance of :class:`TensorField`)

        EXAMPLES:

        Antisymmetrization of a type-`(0,2)` tensor field on a 2-dimensional
        non-parallelizable manifold::

            sage: M = Manifold(2, 'M')
            sage: U = M.open_subset('U') ; V = M.open_subset('V')
            sage: M.declare_union(U,V)   # M is the union of U and V
            sage: c_xy.<x,y> = U.chart() ; c_uv.<u,v> = V.chart()
            sage: transf = c_xy.transition_map(c_uv, (x+y, x-y), intersection_name='W',
            ....:                              restrictions1= x>0, restrictions2= u+v>0)
            sage: inv = transf.inverse()
            sage: W = U.intersection(V)
            sage: eU = c_xy.frame() ; eV = c_uv.frame()
            sage: a = M.tensor_field(0,2, {eU: [[1,x], [2,y]]}, name='a')
            sage: a.add_comp_by_continuation(eV, W, chart=c_uv)
            sage: a[eV,:]
            [ 1/4*u + 3/4 -1/4*u + 3/4]
            [ 1/4*v - 1/4 -1/4*v - 1/4]
            sage: s = a.antisymmetrize() ; s
            2-form on the 2-dimensional differentiable manifold M
            sage: s[eU,:]
            [         0  1/2*x - 1]
            [-1/2*x + 1          0]
            sage: s[eV,:]
            [                   0 -1/8*u - 1/8*v + 1/2]
            [ 1/8*u + 1/8*v - 1/2                    0]
            sage: s == a.antisymmetrize(0,1)  # explicit positions
            True
            sage: s == a.antisymmetrize(1,0)  # the order of positions does not matter
            True

        .. SEEALSO::

            For more details and examples, see
            :meth:`sage.tensor.modules.free_module_tensor.FreeModuleTensor.antisymmetrize`.

        """
        resu_rst = []
        for rst in self._restrictions.values():
            resu_rst.append(rst.antisymmetrize(*pos))
        resu = self._vmodule.tensor(self._tensor_type, sym=resu_rst[0]._sym,
                                    antisym=resu_rst[0]._antisym)
        for rst in resu_rst:
            resu._restrictions[rst._domain] = rst
        return resu

    def lie_derivative(self, vector):
        r"""
        Lie derivative of ``self`` with respect to a vector field.

        INPUT:

        - ``vector`` -- vector field with respect to which the Lie derivative
          is to be taken

        OUTPUT:

        - the tensor field that is the Lie derivative of the current tensor
          field with respect to ``vector``

        EXAMPLES:

        Lie derivative of a type-`(1,1)` tensor field along a vector field on
        the 2-sphere::

            sage: M = Manifold(2, 'M')
            sage: U = M.open_subset('U') ; V = M.open_subset('V')
            sage: M.declare_union(U,V)   # M is the union of U and V
            sage: c_xy.<x,y> = U.chart() ; c_uv.<u,v> = V.chart()
            sage: xy_to_uv = c_xy.transition_map(c_uv, (x+y, x-y),
            ....:                    intersection_name='W', restrictions1= x>0,
            ....:                    restrictions2= u+v>0)
            sage: uv_to_xy = xy_to_uv.inverse()
            sage: e_xy = c_xy.frame(); e_uv = c_uv.frame()
            sage: t = M.tensor_field(1, 1, {e_xy: [[x, 1], [y, 0]]}, name='t')
            sage: t.add_comp_by_continuation(e_uv, U.intersection(V), c_uv)
            sage: w = M.vector_field({e_xy: [-y, x]}, name='w')
            sage: w.add_comp_by_continuation(e_uv, U.intersection(V), c_uv)
            sage: lt = t.lie_derivative(w); lt
            Tensor field of type (1,1) on the 2-dimensional differentiable
             manifold M
            sage: lt.display(e_xy)
            d/dx*dx - x d/dx*dy + (-y - 1) d/dy*dy
            sage: lt.display(e_uv)
            -1/2*u d/du*du + (1/2*u + 1) d/du*dv + (-1/2*v + 1) d/dv*du + 1/2*v d/dv*dv

        The result is cached::

            sage: t.lie_derivative(w) is lt
            True

        An alias is ``lie_der``::

            sage: t.lie_der(w) is t.lie_derivative(w)
            True

        Lie derivative of a vector field::

            sage: a = M.vector_field({e_xy: [1-x, x-y]}, name='a')
            sage: a.add_comp_by_continuation(e_uv, U.intersection(V), c_uv)
            sage: a.lie_der(w)
            Vector field on the 2-dimensional differentiable manifold M
            sage: a.lie_der(w).display(e_xy)
            x d/dx + (-y - 1) d/dy
            sage: a.lie_der(w).display(e_uv)
            (v - 1) d/du + (u + 1) d/dv

        The Lie derivative is antisymmetric::

            sage: a.lie_der(w) == - w.lie_der(a)
            True

        and it coincides with the commutator of the two vector fields::

            sage: f = M.scalar_field({c_xy: 3*x-1, c_uv:  3/2*(u+v)-1})
            sage: a.lie_der(w)(f) == w(a(f)) - a(w(f))  # long time
            True

        """
        if vector._tensor_type != (1,0):
            raise TypeError("the argument must be a vector field")

        # The Lie derivative is cached in _lie_derivates while neither
        #    the tensor field nor ``vector`` have been modified
        if id(vector) not in self._lie_derivatives:
            # the computation must be performed:
            resu_rst = []
            for dom, rst in self._restrictions.items():
                resu_rst.append(rst.lie_der(vector.restrict(dom)))
            resu = self._vmodule.tensor(self._tensor_type,
                                        sym=resu_rst[0]._sym,
                                        antisym=resu_rst[0]._antisym)
            for rst in resu_rst:
                resu._restrictions[rst._domain] = rst
            self._lie_derivatives[id(vector)] = (vector, resu)
            vector._lie_der_along_self[id(self)] = self
        return self._lie_derivatives[id(vector)][1]

    lie_der = lie_derivative

    def at(self, point):
        r"""
        Value of ``self`` at a point of its domain.

        If the current tensor field is

        .. MATH::

            t:\ U  \longrightarrow T^{(k,l)} M

        associated with the differentiable map

        .. MATH::

            \Phi:\ U \longrightarrow M,

        where `U` and `M` are two manifolds (possibly `U = M` and
        `\Phi = \mathrm{Id}_M`), then for any point `p \in U`, `t(p)`
        is a tensor on the tangent space to `M` at the point `\Phi(p)`.

        INPUT:

        - ``point`` -- :class:`~sage.manifolds.point.ManifoldPoint`;
          point `p` in the domain of the tensor field `U`

        OUTPUT:

        - :class:`~sage.tensor.modules.free_module_tensor.FreeModuleTensor`
          representing the tensor `t(p)` on the tangent vector space
          `T_{\Phi(p)} M`

        EXAMPLES:

        Tensor on a tangent space of a non-parallelizable 2-dimensional
        manifold::

            sage: M = Manifold(2, 'M')
            sage: U = M.open_subset('U') ; V = M.open_subset('V')
            sage: M.declare_union(U,V)   # M is the union of U and V
            sage: c_xy.<x,y> = U.chart() ; c_uv.<u,v> = V.chart()
            sage: transf = c_xy.transition_map(c_uv, (x+y, x-y),
            ....:                    intersection_name='W', restrictions1= x>0,
            ....:                    restrictions2= u+v>0)
            sage: inv = transf.inverse()
            sage: W = U.intersection(V)
            sage: eU = c_xy.frame() ; eV = c_uv.frame()
            sage: a = M.tensor_field(1, 1, {eU: [[1+y,x], [0,x+y]]}, name='a')
            sage: a.add_comp_by_continuation(eV, W, chart=c_uv)
            sage: a.display(eU)
            a = (y + 1) d/dx*dx + x d/dx*dy + (x + y) d/dy*dy
            sage: a.display(eV)
            a = (u + 1/2) d/du*du + (-1/2*u - 1/2*v + 1/2) d/du*dv
             + 1/2 d/dv*du + (1/2*u - 1/2*v + 1/2) d/dv*dv
            sage: p = M.point((2,3), chart=c_xy, name='p')
            sage: ap = a.at(p) ; ap
            Type-(1,1) tensor a on the Tangent space at Point p on the
             2-dimensional differentiable manifold M
            sage: ap.parent()
            Free module of type-(1,1) tensors on the Tangent space at Point p
             on the 2-dimensional differentiable manifold M
            sage: ap.display(eU.at(p))
            a = 4 d/dx*dx + 2 d/dx*dy + 5 d/dy*dy
            sage: ap.display(eV.at(p))
            a = 11/2 d/du*du - 3/2 d/du*dv + 1/2 d/dv*du + 7/2 d/dv*dv
            sage: p.coord(c_uv) # to check the above expression
            (5, -1)

        """
        if point not in self._domain:
            raise ValueError("the {} is not a point in the ".format(point) +
                             "domain of {}".format(self))
        for dom, rst in self._restrictions.items():
            if point in dom:
                return rst.at(point)

    def up(self, metric, pos=None):
        r"""
        Compute a metric dual of the tensor field by raising some index with a
        given metric.

        If `T` is the tensor field, `(k,l)` its type and `p` the position of a
        covariant index (i.e. `k\leq p < k+l`), this method called with
        ``pos`` `=p` yields the tensor field `T^\sharp` of type `(k+1,l-1)`
        whose components are

        .. MATH::

            (T^\sharp)^{a_1\ldots a_{k+1}}_{\phantom{a_1\ldots a_{k+1}}\,
            b_1 \ldots b_{l-1}} = g^{a_{k+1} i} \,
            T^{a_1\ldots a_k}_{\phantom{a_1\ldots a_k}\, b_1 \ldots b_{p-k}
            \, i \, b_{p-k+1}\ldots b_{l-1}},

        `g^{ab}` being the components of the inverse metric.

        The reverse operation is :meth:`TensorField.down`.

        INPUT:

        - ``metric`` -- metric `g`, as an instance of
          :class:`~sage.manifolds.differentiable.metric.PseudoRiemannianMetric`
        - ``pos`` -- (default: ``None``) position of the index (with the
          convention ``pos=0`` for the first index); if ``None``, the raising
          is performed over all the covariant indices, starting from the first
          one

        OUTPUT:

        - the tensor field `T^\sharp` resulting from the index raising
          operation

        EXAMPLES:

        Raising the index of a 1-form results in a vector field::

            sage: M = Manifold(2, 'M', start_index=1)
            sage: c_xy.<x,y> = M.chart()
            sage: g = M.metric('g')
            sage: g[1,1], g[1,2], g[2,2] = 1+x, x*y, 1-y
            sage: w = M.one_form(-1, 2)
            sage: v = w.up(g) ; v
            Vector field on the 2-dimensional differentiable manifold M
            sage: v.display()
            ((2*x - 1)*y + 1)/(x^2*y^2 + (x + 1)*y - x - 1) d/dx
             - (x*y + 2*x + 2)/(x^2*y^2 + (x + 1)*y - x - 1) d/dy
            sage: ig = g.inverse(); ig[:]
            [ (y - 1)/(x^2*y^2 + (x + 1)*y - x - 1)      x*y/(x^2*y^2 + (x + 1)*y - x - 1)]
            [     x*y/(x^2*y^2 + (x + 1)*y - x - 1) -(x + 1)/(x^2*y^2 + (x + 1)*y - x - 1)]

        Using the index notation instead of :meth:`up`::

            sage: v == ig['^ab']*w['_b']
            True

        The reverse operation::

            sage: w1 = v.down(g) ; w1
            1-form on the 2-dimensional differentiable manifold M
            sage: w1.display()
            -dx + 2 dy
            sage: w1 == w
            True

        The reverse operation in index notation::

            sage: g['_ab']*v['^b'] == w
            True

        Raising the indices of a tensor field of type (0,2)::

            sage: t = M.tensor_field(0, 2, [[1,2], [3,4]])
            sage: tu0 = t.up(g, 0) ; tu0  # raising the first index
            Tensor field of type (1,1) on the 2-dimensional differentiable
             manifold M
            sage: tu0[:]
            [  ((3*x + 1)*y - 1)/(x^2*y^2 + (x + 1)*y - x - 1) 2*((2*x + 1)*y - 1)/(x^2*y^2 + (x + 1)*y - x - 1)]
            [    (x*y - 3*x - 3)/(x^2*y^2 + (x + 1)*y - x - 1)   2*(x*y - 2*x - 2)/(x^2*y^2 + (x + 1)*y - x - 1)]
            sage: tu0 == ig['^ac']*t['_cb'] # the same operation in index notation
            True
            sage: tuu0 = tu0.up(g) ; tuu0 # the two indices have been raised, starting from the first one
            Tensor field of type (2,0) on the 2-dimensional differentiable
             manifold M
            sage: tuu0 == tu0['^a_c']*ig['^cb'] # the same operation in index notation
            True
            sage: tu1 = t.up(g, 1) ; tu1 # raising the second index
            Tensor field of type (1,1) on the 2-dimensional differentiable
             manifold M
            sage: tu1 == ig['^ac']*t['_bc'] # the same operation in index notation
            True
            sage: tu1[:]
            [((2*x + 1)*y - 1)/(x^2*y^2 + (x + 1)*y - x - 1) ((4*x + 3)*y - 3)/(x^2*y^2 + (x + 1)*y - x - 1)]
            [  (x*y - 2*x - 2)/(x^2*y^2 + (x + 1)*y - x - 1) (3*x*y - 4*x - 4)/(x^2*y^2 + (x + 1)*y - x - 1)]
            sage: tuu1 = tu1.up(g) ; tuu1 # the two indices have been raised, starting from the second one
            Tensor field of type (2,0) on the 2-dimensional differentiable
             manifold M
            sage: tuu1 == tu1['^a_c']*ig['^cb'] # the same operation in index notation
            True
            sage: tuu0 == tuu1 # the order of index raising is important
            False
            sage: tuu = t.up(g) ; tuu # both indices are raised, starting from the first one
            Tensor field of type (2,0) on the 2-dimensional differentiable
             manifold M
            sage: tuu0 == tuu # the same order for index raising has been applied
            True
            sage: tuu1 == tuu # to get tuu1, indices have been raised from the last one, contrary to tuu
            False
            sage: d0tuu = tuu.down(g, 0) ; d0tuu # the first index is lowered again
            Tensor field of type (1,1) on the 2-dimensional differentiable
             manifold M
            sage: dd0tuu = d0tuu.down(g) ; dd0tuu  # the second index is then lowered
            Tensor field of type (0,2) on the 2-dimensional differentiable
             manifold M
            sage: d1tuu = tuu.down(g, 1) ; d1tuu # lowering operation, starting from the last index
            Tensor field of type (1,1) on the 2-dimensional differentiable
             manifold M
            sage: dd1tuu = d1tuu.down(g) ; dd1tuu
            Tensor field of type (0,2) on the 2-dimensional differentiable
             manifold M
            sage: ddtuu = tuu.down(g) ; ddtuu # both indices are lowered, starting from the last one
            Tensor field of type (0,2) on the 2-dimensional differentiable
             manifold M
            sage: ddtuu == t # should be true
            True
            sage: dd0tuu == t # not true, because of the order of index lowering to get dd0tuu
            False
            sage: dd1tuu == t # should be true
            True

        """
        n_con = self._tensor_type[0] # number of contravariant indices = k
        if pos is None:
            result = self
            for p in range(n_con, self._tensor_rank):
                k = result._tensor_type[0]
                result = result.up(metric, k)
            return result
        if not isinstance(pos, (int, Integer)):
            raise TypeError("the argument 'pos' must be an integer")
        if pos<n_con or pos>self._tensor_rank-1:
            print("pos = {}".format(pos))
            raise ValueError("position out of range")
        return self.contract(pos, metric.inverse(), 0)

    def down(self, metric, pos=None):
        r"""
        Compute a metric dual of the tensor field by lowering some index with a
        given metric.

        If `T` is the tensor field, `(k,l)` its type and `p` the position of a
        contravariant index (i.e. `0\leq p < k`), this method called with
        ``pos`` `=p`  yields the tensor field `T^\flat` of type `(k-1,l+1)`
        whose components are

        .. MATH::

            (T^\flat)^{a_1\ldots a_{k-1}}_{\phantom{a_1\ldots a_{k-1}}
            \, b_1 \ldots b_{l+1}} = g_{b_1 i} \,
            T^{a_1\ldots a_{p} \, i \, a_{p+1}\ldots a_{k-1}}_{\phantom{a_1
            \ldots a_{p} \, i \, a_{p+1}\ldots a_{k-1}}\, b_2 \ldots b_{l+1}},

        `g_{ab}` being the components of the metric tensor.

        The reverse operation is :meth:`TensorField.up`.

        INPUT:

        - ``metric`` -- metric `g`, as an instance of
          :class:`~sage.manifolds.differentiable.metric.PseudoRiemannianMetric`
        - ``pos`` -- (default: ``None``) position of the index (with the
          convention ``pos=0`` for the first index); if ``None``, the lowering
          is performed over all the contravariant indices, starting from the
          last one

        OUTPUT:

        - the tensor field `T^\flat` resulting from the index lowering
          operation

        EXAMPLES:

        Lowering the index of a vector field results in a 1-form::

            sage: M = Manifold(2, 'M', start_index=1)
            sage: c_xy.<x,y> = M.chart()
            sage: g = M.metric('g')
            sage: g[1,1], g[1,2], g[2,2] = 1+x, x*y, 1-y
            sage: v = M.vector_field(-1, 2)
            sage: w = v.down(g) ; w
            1-form on the 2-dimensional differentiable manifold M
            sage: w.display()
            (2*x*y - x - 1) dx + (-(x + 2)*y + 2) dy

        Using the index notation instead of :meth:`down`::

            sage: w == g['_ab']*v['^b']
            True

        The reverse operation::

            sage: v1 = w.up(g) ; v1
            Vector field on the 2-dimensional differentiable manifold M
            sage: v1 == v
            True

        Lowering the indices of a tensor field of type (2,0)::

            sage: t = M.tensor_field(2, 0, [[1,2], [3,4]])
            sage: td0 = t.down(g, 0) ; td0  # lowering the first index
            Tensor field of type (1,1) on the 2-dimensional differentiable
             manifold M
            sage: td0 == g['_ac']*t['^cb'] # the same operation in index notation
            True
            sage: td0[:]
            [  3*x*y + x + 1   (x - 3)*y + 3]
            [4*x*y + 2*x + 2 2*(x - 2)*y + 4]
            sage: tdd0 = td0.down(g) ; tdd0 # the two indices have been lowered, starting from the first one
            Tensor field of type (0,2) on the 2-dimensional differentiable
             manifold M
            sage: tdd0 == g['_ac']*td0['^c_b'] # the same operation in index notation
            True
            sage: tdd0[:]
            [      4*x^2*y^2 + x^2 + 5*(x^2 + x)*y + 2*x + 1 2*(x^2 - 2*x)*y^2 + (x^2 + 2*x - 3)*y + 3*x + 3]
            [(3*x^2 - 4*x)*y^2 + (x^2 + 3*x - 2)*y + 2*x + 2           (x^2 - 5*x + 4)*y^2 + (5*x - 8)*y + 4]
            sage: td1 = t.down(g, 1) ; td1  # lowering the second index
            Tensor field of type (1,1) on the 2-dimensional differentiable
             manifold M
            sage: td1 == g['_ac']*t['^bc'] # the same operation in index notation
            True
            sage: td1[:]
            [  2*x*y + x + 1   (x - 2)*y + 2]
            [4*x*y + 3*x + 3 (3*x - 4)*y + 4]
            sage: tdd1 = td1.down(g) ; tdd1 # the two indices have been lowered, starting from the second one
            Tensor field of type (0,2) on the 2-dimensional differentiable
             manifold M
            sage: tdd1 == g['_ac']*td1['^c_b'] # the same operation in index notation
            True
            sage: tdd1[:]
            [      4*x^2*y^2 + x^2 + 5*(x^2 + x)*y + 2*x + 1 (3*x^2 - 4*x)*y^2 + (x^2 + 3*x - 2)*y + 2*x + 2]
            [2*(x^2 - 2*x)*y^2 + (x^2 + 2*x - 3)*y + 3*x + 3           (x^2 - 5*x + 4)*y^2 + (5*x - 8)*y + 4]
            sage: tdd1 == tdd0   # the order of index lowering is important
            False
            sage: tdd = t.down(g) ; tdd  # both indices are lowered, starting from the last one
            Tensor field of type (0,2) on the 2-dimensional differentiable
             manifold M
            sage: tdd[:]
            [      4*x^2*y^2 + x^2 + 5*(x^2 + x)*y + 2*x + 1 (3*x^2 - 4*x)*y^2 + (x^2 + 3*x - 2)*y + 2*x + 2]
            [2*(x^2 - 2*x)*y^2 + (x^2 + 2*x - 3)*y + 3*x + 3           (x^2 - 5*x + 4)*y^2 + (5*x - 8)*y + 4]
            sage: tdd0 == tdd  # to get tdd0, indices have been lowered from the first one, contrary to tdd
            False
            sage: tdd1 == tdd  # the same order for index lowering has been applied
            True
            sage: u0tdd = tdd.up(g, 0) ; u0tdd # the first index is raised again
            Tensor field of type (1,1) on the 2-dimensional differentiable
             manifold M
            sage: uu0tdd = u0tdd.up(g) ; uu0tdd # the second index is then raised
            Tensor field of type (2,0) on the 2-dimensional differentiable
             manifold M
            sage: u1tdd = tdd.up(g, 1) ; u1tdd  # raising operation, starting from the last index
            Tensor field of type (1,1) on the 2-dimensional differentiable
             manifold M
            sage: uu1tdd = u1tdd.up(g) ; uu1tdd
            Tensor field of type (2,0) on the 2-dimensional differentiable
             manifold M
            sage: uutdd = tdd.up(g) ; uutdd  # both indices are raised, starting from the first one
            Tensor field of type (2,0) on the 2-dimensional differentiable
             manifold M
            sage: uutdd == t  # should be true
            True
            sage: uu0tdd == t # should be true
            True
            sage: uu1tdd == t # not true, because of the order of index raising to get uu1tdd
            False

        """
        n_con = self._tensor_type[0] # number of contravariant indices = k
        if pos is None:
            result = self
            for p in range(0, n_con):
                k = result._tensor_type[0]
                result = result.down(metric, k-1)
            return result
        if not isinstance(pos, (int, Integer)):
            raise TypeError("the argument 'pos' must be an integer")
        if pos<0 or pos>=n_con:
            print("pos = {}".format(pos))
            raise ValueError("position out of range")
        return metric.contract(1, self, pos)

    def divergence(self, metric=None):
        r"""
        Return the divergence of ``self`` (with respect to a given
        metric).

        The divergence is taken on the *last* index: if
        ``self`` is a tensor field `t` of type `(k,0)` with `k\geq 1`, the
        divergence of `t` with respect to the metric `g` is the tensor field
        of type `(k-1,0)` defined by

        .. MATH::

            (\mathrm{div}\, t)^{a_1\ldots a_{k-1}} =
            \nabla_i t^{a_1\ldots a_{k-1} i} =
            (\nabla t)^{a_1\ldots a_{k-1} i}_{\phantom{a_1\ldots a_{k-1} i}\, i},

        where `\nabla` is the Levi-Civita connection of `g` (cf.
        :class:`~sage.manifolds.differentiable.levi_civita_connection.LeviCivitaConnection`).

        This definition is extended to tensor fields of type `(k,l)` with
        `k\geq 0` and `l\geq 1`, by raising the last index with the metric `g`:
        `\mathrm{div}\, t` is then the tensor field of type `(k,l-1)` defined by

        .. MATH::

            (\mathrm{div}\, t)^{a_1\ldots a_k}_{\phantom{a_1\ldots a_k}\, b_1
            \ldots b_{l-1}} = \nabla_i (g^{ij} t^{a_1\ldots a_k}_{\phantom{a_1
            \ldots a_k}\, b_1\ldots b_{l-1} j})
            = (\nabla t^\sharp)^{a_1\ldots a_k i}_{\phantom{a_1\ldots a_k i}\,
            b_1\ldots b_{l-1} i},

        where `t^\sharp` is the tensor field deduced from `t` by raising the
        last index with the metric `g` (see :meth:`up`).

        INPUT:

        - ``metric`` -- (default: ``None``) the pseudo-Riemannian metric `g`
          involved in the definition of the divergence; if none is provided,
          the domain of ``self`` is supposed to be endowed with a default
          metric (i.e. is supposed to be pseudo-Riemannian manifold, see
          :class:`~sage.manifolds.differentiable.pseudo_riemannian.PseudoRiemannianManifold`)
          and the latter is used to define the divergence.

        OUTPUT:

        - instance of either
          :class:`~sage.manifolds.differentiable.scalarfield.DiffScalarField`
          if `(k,l)=(1,0)` (``self`` is a vector field) or `(k,l)=(0,1)`
          (``self`` is a 1-form) or of :class:`TensorField` if `k+l\geq 2`
          representing the divergence of ``self`` with respect to ``metric``

        EXAMPLES:

        Divergence of a vector field in the Euclidean plane::

            sage: M.<x,y> = EuclideanSpace()
            sage: v = M.vector_field(x, y, name='v')
            sage: s = v.divergence(); s
            Scalar field div(v) on the Euclidean plane E^2
            sage: s.display()
            div(v): E^2 --> R
               (x, y) |--> 2

        A shortcut alias of ``divergence`` is ``div``::

            sage: v.div() == s
            True

        The function :func:`~sage.manifolds.operators.div` from the
        :mod:`~sage.manifolds.operators` module can be used instead of the
        method :meth:`divergence`::

            sage: from sage.manifolds.operators import div
            sage: div(v) == s
            True

        The divergence can be taken with respect to a metric tensor that is
        not the default one::

            sage: h = M.lorentzian_metric('h')
            sage: h[1,1], h[2,2] = -1, 1/(1+x^2+y^2)
            sage: s = v.div(h); s
            Scalar field div_h(v) on the Euclidean plane E^2
            sage: s.display()
            div_h(v): E^2 --> R
               (x, y) |--> (x^2 + y^2 + 2)/(x^2 + y^2 + 1)

        The standard formula

        .. MATH::

            \mathrm{div}_h \, v = \frac{1}{\sqrt{|\det h|}}
            \frac{\partial}{\partial x^i} \left( \sqrt{|\det h|} \, v^i \right)

        is checked as follows::

            sage: sqrth = h.sqrt_abs_det().expr(); sqrth
            1/sqrt(x^2 + y^2 + 1)
            sage: s == 1/sqrth * sum( (sqrth*v[i]).diff(i) for i in M.irange())
            True

        A divergence-free vector::

            sage: w = M.vector_field(-y, x, name='w')
            sage: w.div().display()
            div(w): E^2 --> R
               (x, y) |--> 0
            sage: w.div(h).display()
            div_h(w): E^2 --> R
               (x, y) |--> 0

        Divergence of a type-``(2,0)`` tensor field::

            sage: t = v*w; t
            Tensor field v*w of type (2,0) on the Euclidean plane E^2
            sage: s = t.div(); s
            Vector field div(v*w) on the Euclidean plane E^2
            sage: s.display()
            div(v*w) = -y e_x + x e_y

        """
        n_con = self._tensor_type[0] # number of contravariant indices = k
        n_cov = self._tensor_type[1] # number of covariant indices = l
        default_metric = metric is None
        if default_metric:
            metric = self._domain.metric()
        nabla = metric.connection()
        if n_cov == 0:
            resu =  nabla(self).trace(n_con-1, n_con)
        else:
            tup = self.up(metric, self._tensor_rank-1)
            resu = nabla(tup).trace(n_con, self._tensor_rank)
        if self._name is not None:
            if default_metric:
                resu._name = "div({})".format(self._name)
                resu._latex_name = r"\mathrm{div}\left(" + self._latex_name + \
                                   r"\right)"
            else:
                resu._name = "div_{}({})".format(metric._name, self._name)
                resu._latex_name = r"\mathrm{div}_{" + metric._latex_name + \
                                   r"}\left(" + self._latex_name + r"\right)"
            # The name is propagated to possible restrictions of self:
            for restrict in resu._restrictions.values():
                restrict.set_name(resu._name, latex_name=resu._latex_name)
        return resu

    div = divergence

    def laplacian(self, metric=None):
        r"""
        Return the Laplacian of ``self`` with respect to a given
        metric (Laplace-Beltrami operator).

        If ``self`` is a tensor field `t` of type `(k,l)`, the Laplacian of `t`
        with respect to the metric `g` is the tensor field of type `(k,l)`
        defined by

        .. MATH::

            (\Delta t)^{a_1\ldots a_k}_{\phantom{a_1\ldots a_k}\,{b_1\ldots b_k}}
            = \nabla_i \nabla^i
            t^{a_1\ldots a_k}_{\phantom{a_1\ldots a_k}\,{b_1\ldots b_k}},

        where `\nabla` is the Levi-Civita connection of `g` (cf.
        :class:`~sage.manifolds.differentiable.levi_civita_connection.LeviCivitaConnection`)
        and `\nabla^i := g^{ij} \nabla_j`. The operator
        `\Delta = \nabla_i \nabla^i` is called the *Laplace-Beltrami operator*
        of metric `g`.

        INPUT:

        - ``metric`` -- (default: ``None``) the pseudo-Riemannian metric `g`
          involved in the definition of the Laplacian; if none is provided, the
          domain of ``self`` is supposed to be endowed with a default metric
          (i.e. is supposed to be pseudo-Riemannian manifold, see
          :class:`~sage.manifolds.differentiable.pseudo_riemannian.PseudoRiemannianManifold`)
          and the latter is used to define the Laplacian

        OUTPUT:

        - instance of :class:`TensorField` representing the Laplacian of
          ``self``

        EXAMPLES:

        Laplacian of a vector field in the Euclidean plane::

            sage: M.<x,y> = EuclideanSpace()
            sage: v = M.vector_field(x^3 + y^2, x*y, name='v')
            sage: Dv = v.laplacian(); Dv
            Vector field Delta(v) on the Euclidean plane E^2
            sage: Dv.display()
            Delta(v) = (6*x + 2) e_x

        The function :func:`~sage.manifolds.operators.laplacian` from the
        :mod:`~sage.manifolds.operators` module can be used instead of the
        method :meth:`laplacian`::

            sage: from sage.manifolds.operators import laplacian
            sage: laplacian(v) == Dv
            True

        In the present case (Euclidean metric and Cartesian coordinates), the
        components of the Laplacian are the Laplacians of the components::

            sage: all(Dv[[i]] == laplacian(v[[i]]) for i in M.irange())
            True

        The Laplacian can be taken with respect to a metric tensor that is
        not the default one::

            sage: h = M.lorentzian_metric('h')
            sage: h[1,1], h[2,2] = -1, 1+x^2
            sage: Dv = v.laplacian(h); Dv
            Vector field Delta_h(v) on the Euclidean plane E^2
            sage: Dv.display()
            Delta_h(v) = -(8*x^5 - 2*x^4 - x^2*y^2 + 15*x^3 - 4*x^2 + 6*x
             - 2)/(x^4 + 2*x^2 + 1) e_x - 3*x^3*y/(x^4 + 2*x^2 + 1) e_y

        """
        n_con = self._tensor_type[0] # number of contravariant indices = k
        trank = self._tensor_rank    # k + l
        default_metric = metric is None
        if default_metric:
            metric = self._domain.metric()
        nabla = metric.connection()
        tmp = nabla(nabla(self).up(metric, pos=trank))
        resu = tmp.trace(n_con, trank+1)
        if self._name is not None:
            if default_metric:
                resu._name = "Delta({})".format(self._name)
                resu._latex_name = r"\Delta\left(" + self._latex_name + \
                                   r"\right)"
            else:
                resu._name = "Delta_{}({})".format(metric._name, self._name)
                resu._latex_name = r"\Delta_{" + metric._latex_name + \
                                   r"}\left(" + self._latex_name + r"\right)"
            # The name is propagated to possible restrictions of self:
            for restrict in resu._restrictions.values():
                restrict.set_name(resu._name, latex_name=resu._latex_name)
        return resu

    def dalembertian(self, metric=None):
        r"""
        Return the d'Alembertian of ``self`` with respect to a given
        Lorentzian metric.

        The *d'Alembertian* of a tensor field `t` with respect to a Lorentzian
        metric `g` is nothing but the Laplace-Beltrami operator of `g` applied
        to `t` (see :meth:`laplacian`); if ``self`` a tensor field `t` of type
        `(k,l)`, the d'Alembertian of `t` with respect to `g` is then the
        tensor field of type `(k,l)` defined by

        .. MATH::

            (\Box t)^{a_1\ldots a_k}_{\phantom{a_1\ldots a_k}\,{b_1\ldots b_k}}
            = \nabla_i \nabla^i
            t^{a_1\ldots a_k}_{\phantom{a_1\ldots a_k}\,{b_1\ldots b_k}},

        where `\nabla` is the Levi-Civita connection of `g` (cf.
        :class:`~sage.manifolds.differentiable.levi_civita_connection.LeviCivitaConnection`)
        and `\nabla^i := g^{ij} \nabla_j`.

        .. NOTE::

            If the metric `g` is not Lorentzian, the name *d'Alembertian* is
            not appropriate and one should use :meth:`laplacian` instead.

        INPUT:

        - ``metric`` -- (default: ``None``) the Lorentzian metric `g`
          involved in the definition of the d'Alembertian; if none is provided,
          the domain of ``self`` is supposed to be endowed with a default
          Lorentzian metric (i.e. is supposed to be Lorentzian manifold, see
          :class:`~sage.manifolds.differentiable.pseudo_riemannian.PseudoRiemannianManifold`)
          and the latter is used to define the d'Alembertian

        OUTPUT:

        - instance of :class:`TensorField` representing the d'Alembertian of
          ``self``

        EXAMPLES:

        d'Alembertian of a vector field in Minkowski spacetime, representing
        the electric field of a simple plane electromagnetic wave::

            sage: M = Manifold(4, 'M', structure='Lorentzian')
            sage: X.<t,x,y,z> = M.chart()
            sage: g = M.metric()
            sage: g[0,0], g[1,1], g[2,2], g[3,3] = -1, 1, 1, 1
            sage: e = M.vector_field(name='e')
            sage: e[1] = cos(t-z)
            sage: e.display()  # plane wave propagating in the z direction
            e = cos(t - z) d/dx
            sage: De = e.dalembertian(); De
            Vector field Box(e) on the 4-dimensional Lorentzian manifold M

        The function :func:`~sage.manifolds.operators.dalembertian` from the
        :mod:`~sage.manifolds.operators` module can be used instead of the
        method :meth:`dalembertian`::

            sage: from sage.manifolds.operators import dalembertian
            sage: dalembertian(e) == De
            True

        We check that the electric field obeys the wave equation::

            sage: De.display()
            Box(e) = 0

        """
        default_metric = metric is None
        if default_metric:
            metric = self._domain.metric()
        nm2 = self._domain.dim() - 2
        if metric.signature() not in [nm2, -nm2]:
            raise TypeError("the {} is not a Lorentzian ".format(metric) +
                            "metric; use laplacian() instead")
        resu = self.laplacian(metric=metric)
        if self._name is not None:
            if default_metric:
                resu._name = "Box({})".format(self._name)
                resu._latex_name = r"\Box\left(" + self._latex_name + \
                                   r"\right)"
            else:
                resu._name = "Box_{}({})".format(metric._name, self._name)
                resu._latex_name = r"\Box_{" + metric._latex_name + \
                                   r"}\left(" + self._latex_name + r"\right)"
            # The name is propagated to possible restrictions of self:
            for restrict in resu._restrictions.values():
                restrict.set_name(resu._name, latex_name=resu._latex_name)
        return resu

    def along(self, mapping):
        r"""
        Return the tensor field deduced from ``self`` via a differentiable map,
        the codomain of which is included in the domain of ``self``.

        More precisely, if ``self`` is a tensor field `t` on `M` and if
        `\Phi: U \rightarrow M` is a differentiable map from some
        differentiable manifold `U` to `M`, the returned object is
        a tensor field `\tilde t` along `U` with values on `M` such that

        .. MATH::

           \forall p \in U,\  \tilde t(p) = t(\Phi(p)).

        INPUT:

        - ``mapping`` -- differentiable map `\Phi: U \rightarrow M`

        OUTPUT:

        - tensor field `\tilde t` along `U` defined above.

        EXAMPLES:

        Let us consider the 2-dimensional sphere `S^2`::

            sage: M = Manifold(2, 'S^2') # the 2-dimensional sphere S^2
            sage: U = M.open_subset('U') # complement of the North pole
            sage: c_xy.<x,y> = U.chart() # stereographic coordinates from the North pole
            sage: V = M.open_subset('V') # complement of the South pole
            sage: c_uv.<u,v> = V.chart() # stereographic coordinates from the South pole
            sage: M.declare_union(U,V)   # S^2 is the union of U and V
            sage: xy_to_uv = c_xy.transition_map(c_uv, (x/(x^2+y^2), y/(x^2+y^2)),
            ....:                 intersection_name='W', restrictions1= x^2+y^2!=0,
            ....:                 restrictions2= u^2+v^2!=0)
            sage: uv_to_xy = xy_to_uv.inverse()
            sage: W = U.intersection(V)

        and the following map from the open interval `(0,5\pi/2)` to `S^2`,
        the image of it being the great circle `x=0`, `u=0`, which goes through
        the North and South poles::

            sage: I.<t> = OpenInterval(0, 5*pi/2)
            sage: J = I.open_interval(0, 3*pi/2)
            sage: K = I.open_interval(pi, 5*pi/2)
            sage: c_J = J.canonical_chart(); c_K = K.canonical_chart()
            sage: Phi = I.diff_map(M, {(c_J, c_xy):
            ....:                      (0, sgn(pi-t)*sqrt((1+cos(t))/(1-cos(t)))),
            ....:                      (c_K, c_uv):
            ....:                      (0,  sgn(t-2*pi)*sqrt((1-cos(t))/(1+cos(t))))},
            ....:                  name='Phi')

        Let us consider a vector field on `S^2`::

            sage: eU = c_xy.frame(); eV = c_uv.frame()
            sage: w = M.vector_field(name='w')
            sage: w[eU,0] = 1
            sage: w.add_comp_by_continuation(eV, W, chart=c_uv)
            sage: w.display(eU)
            w = d/dx
            sage: w.display(eV)
            w = (-u^2 + v^2) d/du - 2*u*v d/dv

        We have then::

            sage: wa = w.along(Phi); wa
            Vector field w along the Real interval (0, 5/2*pi) with values on
             the 2-dimensional differentiable manifold S^2
            sage: wa.display(eU.along(Phi))
            w = d/dx
            sage: wa.display(eV.along(Phi))
            w = -(cos(t) - 1)*sgn(-2*pi + t)^2/(cos(t) + 1) d/du

        Some tests::

            sage: p = K.an_element()
            sage: wa.at(p) == w.at(Phi(p))
            True
            sage: wa.at(J(4*pi/3)) == wa.at(K(4*pi/3))
            True
            sage: wa.at(I(4*pi/3)) == wa.at(K(4*pi/3))
            True
            sage: wa.at(K(7*pi/4)) == eU[0].at(Phi(I(7*pi/4))) # since eU[0]=d/dx
            True

        """
        dom = self._domain
        if self._ambient_domain is not dom:
            raise ValueError("{} is not a tensor field ".format(self) +
                             "with values in the {}".format(dom))
        if mapping.codomain().is_subset(dom):
            rmapping = mapping
        else:
            rmapping = None
            for doms, rest in mapping._restrictions.items():
                if doms[1].is_subset(dom):
                    rmapping = rest
                    break
            else:
                raise ValueError("the codomain of {} is not ".format(mapping) +
                                 "included in the domain of {}".format(self))
        resu_ambient_domain = rmapping.codomain()
        if resu_ambient_domain.is_manifestly_parallelizable():
            return self.restrict(resu_ambient_domain).along(rmapping)
        dom_resu = rmapping.domain()
        vmodule = dom_resu.vector_field_module(dest_map=rmapping)
        resu = vmodule.tensor(self._tensor_type, name=self._name,
                              latex_name=self._latex_name, sym=self._sym,
                              antisym=self._antisym)
        for rdom in resu_ambient_domain._parallelizable_parts:
            if rdom in resu_ambient_domain._top_subsets:
                for chart1, chart2 in rmapping._coord_expression:
                    if chart2.domain() is rdom:
                        dom1 = chart1.domain()
                        rrmap = rmapping.restrict(dom1, subcodomain=rdom)
                        resu._restrictions[dom1] = self.restrict(rdom).along(rrmap)
        return resu

    def set_calc_order(self, symbol, order, truncate=False):
        r"""
        Trigger a series expansion with respect to a small parameter in
        computations involving the tensor field.

        This property is propagated by usual operations. The internal
        representation must be ``SR`` for this to take effect.

        If the small parameter is `\epsilon` and `T` is ``self``, the
        power series expansion to order `n` is

        .. MATH::

            T = T_0 + \epsilon T_1 + \epsilon^2 T_2 + \cdots + \epsilon^n T_n
                + O(\epsilon^{n+1}),

        where `T_0, T_1, \ldots, T_n` are `n+1` tensor fields of the same
        tensor type as ``self`` and do not depend upon `\epsilon`.

        INPUT:

        - ``symbol`` -- symbolic variable (the "small parameter" `\epsilon`)
          with respect to which the components of ``self`` are expanded in
          power series
        - ``order`` -- integer; the order `n` of the expansion, defined as the
          degree of the polynomial representing the truncated power series in
          ``symbol``
        - ``truncate`` -- (default: ``False``) determines whether the
          components of ``self`` are replaced by their expansions to the
          given order

        EXAMPLES:

        Let us consider two vector fields depending on a small parameter `h`
        on a non-parallelizable manifold::

            sage: M = Manifold(2, 'M')
            sage: U = M.open_subset('U') ; V = M.open_subset('V')
            sage: M.declare_union(U,V)   # M is the union of U and V
            sage: c_xy.<x,y> = U.chart() ; c_uv.<u,v> = V.chart()
            sage: transf = c_xy.transition_map(c_uv, (x+y, x-y), intersection_name='W',
            ....:                              restrictions1= x>0, restrictions2= u+v>0)
            sage: inv = transf.inverse()
            sage: W = U.intersection(V)
            sage: eU = c_xy.frame() ; eV = c_uv.frame()
            sage: a = M.vector_field()
            sage: h = var('h', domain='real')
            sage: a[eU,:] = (cos(h*x), -y)
            sage: a.add_comp_by_continuation(eV, W, chart=c_uv)
            sage: b = M.vector_field()
            sage: b[eU,:] = (exp(h*x), exp(h*y))
            sage: b.add_comp_by_continuation(eV, W, chart=c_uv)

        If we set the calculus order on one of the vector fields, any operation
        involving both of them is performed to that order::

            sage: a.set_calc_order(h, 2)
            sage: s = a + b
            sage: s[eU,:]
            [h*x + 2, 1/2*h^2*y^2 + h*y - y + 1]
            sage: s[eV,:]
            [1/8*(u^2 - 2*u*v + v^2)*h^2 + h*u - 1/2*u + 1/2*v + 3,
             -1/8*(u^2 - 2*u*v + v^2)*h^2 + h*v + 1/2*u - 1/2*v + 1]

        Note that the components of ``a`` have not been affected by the above
        call to ``set_calc_order``::

            sage: a[eU,:]
            [cos(h*x), -y]
            sage: a[eV,:]
            [cos(1/2*h*u)*cos(1/2*h*v) - sin(1/2*h*u)*sin(1/2*h*v) - 1/2*u + 1/2*v,
             cos(1/2*h*u)*cos(1/2*h*v) - sin(1/2*h*u)*sin(1/2*h*v) + 1/2*u - 1/2*v]

        To have ``set_calc_order`` act on them, set the optional argument
        ``truncate`` to ``True``::

            sage: a.set_calc_order(h, 2, truncate=True)
            sage: a[eU,:]
            [-1/2*h^2*x^2 + 1, -y]
            sage: a[eV,:]
            [-1/8*(u^2 + 2*u*v + v^2)*h^2 - 1/2*u + 1/2*v + 1,
             -1/8*(u^2 + 2*u*v + v^2)*h^2 + 1/2*u - 1/2*v + 1]

        """
        for rst in self._restrictions.values():
            rst.set_calc_order(symbol, order, truncate)
        self._del_derived()<|MERGE_RESOLUTION|>--- conflicted
+++ resolved
@@ -47,11 +47,7 @@
 #  as published by the Free Software Foundation; either version 2 of
 #  the License, or (at your option) any later version.
 #                  https://www.gnu.org/licenses/
-<<<<<<< HEAD
-#******************************************************************************
-=======
 # *****************************************************************************
->>>>>>> ce2b064f
 from __future__ import print_function
 from six import itervalues, string_types
 
