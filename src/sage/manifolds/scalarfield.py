r"""
Scalar Fields

Given a topological manifold `M` over a topological field `K` (in most
applications, `K = \RR` or `K = \CC`), a *scalar field* on `M` is a
continuous map

.. MATH::

    f:  M \longrightarrow K

Scalar fields are implemented by the class :class:`ScalarField`.

AUTHORS:

- Eric Gourgoulhon, Michal Bejger (2013-2015): initial version
- Travis Scrimshaw (2016): review tweaks
- Marco Mancini (2017): SymPy as an optional symbolic engine, alternative to SR
- Florentin Jaffredo (2018) : series expansion with respect to a given
  parameter
- Michael Jung (2019) : improve restrictions; make ``display()`` show all
  distinct expressions

REFERENCES:

- [Lee2011]_
- [KN1963]_

"""

# *****************************************************************************
#       Copyright (C) 2015 Eric Gourgoulhon <eric.gourgoulhon@obspm.fr>
#       Copyright (C) 2015 Michal Bejger <bejger@camk.edu.pl>
#       Copyright (C) 2016 Travis Scrimshaw <tscrimsh@umn.edu>
#       Copyright (C) 2017 Marco Mancini <marco.mancini@obspm.fr>
#
#  Distributed under the terms of the GNU General Public License (GPL)
#  as published by the Free Software Foundation; either version 2 of
#  the License, or (at your option) any later version.
#                  https://www.gnu.org/licenses/
# *****************************************************************************

from sage.structure.element import (CommutativeAlgebraElement,
                                    ModuleElementWithMutability)
from sage.symbolic.expression import Expression
from sage.manifolds.chart_func import ChartFunction
from sage.misc.cachefunc import cached_method

class ScalarField(CommutativeAlgebraElement, ModuleElementWithMutability):
    r"""
    Scalar field on a topological manifold.

    Given a topological manifold `M` over a topological field `K` (in most
    applications, `K = \RR` or `K = \CC`), a *scalar field on* `M` is a
    continuous map

    .. MATH::

        f: M \longrightarrow K.

    A scalar field on `M` is an element of the commutative algebra
    `C^0(M)` (see
    :class:`~sage.manifolds.scalarfield_algebra.ScalarFieldAlgebra`).

    INPUT:

    - ``parent`` -- the algebra of scalar fields containing the scalar field
      (must be an instance of class
      :class:`~sage.manifolds.scalarfield_algebra.ScalarFieldAlgebra`)

    - ``coord_expression`` -- (default: ``None``) coordinate expression(s) of
      the scalar field; this can be either

      * a dictionary of coordinate expressions in various charts on
        the domain, with the charts as keys;
      * a single coordinate expression; if the argument ``chart`` is
        ``'all'``, this expression is set to all the charts defined
        on the open set; otherwise, the expression is set in the
        specific chart provided by the argument ``chart``

    - ``chart`` -- (default: ``None``) chart defining the coordinates used
      in ``coord_expression`` when the latter is a single coordinate
      expression; if none is provided (default), the default chart of the
      open set is assumed. If ``chart=='all'``, ``coord_expression`` is
      assumed to be independent of the chart (constant scalar field).

    - ``name`` -- (default: ``None``) string; name (symbol) given to the
      scalar field

    - ``latex_name`` -- (default: ``None``) string; LaTeX symbol to denote the
      scalar field; if none is provided, the LaTeX symbol is set to ``name``

    If ``coord_expression`` is ``None`` or incomplete, coordinate
    expressions can be added after the creation of the object, by means of
    the methods :meth:`add_expr`, :meth:`add_expr_by_continuation` and
    :meth:`set_expr`.

    EXAMPLES:

    A scalar field on the 2-sphere::

        sage: M = Manifold(2, 'M', structure='topological') # the 2-dimensional sphere S^2
        sage: U = M.open_subset('U') # complement of the North pole
        sage: c_xy.<x,y> = U.chart() # stereographic coordinates from the North pole
        sage: V = M.open_subset('V') # complement of the South pole
        sage: c_uv.<u,v> = V.chart() # stereographic coordinates from the South pole
        sage: M.declare_union(U,V)   # S^2 is the union of U and V
        sage: xy_to_uv = c_xy.transition_map(c_uv, (x/(x^2+y^2), y/(x^2+y^2)),
        ....:                                intersection_name='W',
        ....:                                restrictions1= x^2+y^2!=0,
        ....:                                restrictions2= u^2+v^2!=0)
        sage: uv_to_xy = xy_to_uv.inverse()
        sage: f = M.scalar_field({c_xy: 1/(1+x^2+y^2), c_uv: (u^2+v^2)/(1+u^2+v^2)},
        ....:                    name='f') ; f
        Scalar field f on the 2-dimensional topological manifold M
        sage: f.display()
        f: M → ℝ
        on U: (x, y) ↦ 1/(x^2 + y^2 + 1)
        on V: (u, v) ↦ (u^2 + v^2)/(u^2 + v^2 + 1)

    For scalar fields defined by a single coordinate expression, the latter
    can be passed instead of the dictionary over the charts::

        sage: g = U.scalar_field(x*y, chart=c_xy, name='g') ; g
        Scalar field g on the Open subset U of the 2-dimensional topological
         manifold M

    The above is indeed equivalent to::

        sage: g = U.scalar_field({c_xy: x*y}, name='g') ; g
        Scalar field g on the Open subset U of the 2-dimensional topological
         manifold M

    Since ``c_xy`` is the default chart of ``U``, the argument ``chart`` can
    be skipped::

        sage: g = U.scalar_field(x*y, name='g') ; g
        Scalar field g on the Open subset U of the 2-dimensional topological
         manifold M

    The scalar field `g` is defined on `U` and has an expression in terms of
    the coordinates `(u,v)` on `W=U\cap V`::

        sage: g.display()
        g: U → ℝ
           (x, y) ↦ x*y
        on W: (u, v) ↦ u*v/(u^4 + 2*u^2*v^2 + v^4)

    Scalar fields on `M` can also be declared with a single chart::

        sage: f = M.scalar_field(1/(1+x^2+y^2), chart=c_xy, name='f') ; f
        Scalar field f on the 2-dimensional topological manifold M

    Their definition must then be completed by providing the expressions on
    other charts, via the method :meth:`add_expr`, to get a global cover of
    the manifold::

        sage: f.add_expr((u^2+v^2)/(1+u^2+v^2), chart=c_uv)
        sage: f.display()
        f: M → ℝ
        on U: (x, y) ↦ 1/(x^2 + y^2 + 1)
        on V: (u, v) ↦ (u^2 + v^2)/(u^2 + v^2 + 1)

    We can even first declare the scalar field without any coordinate
    expression and provide them subsequently::

        sage: f = M.scalar_field(name='f')
        sage: f.add_expr(1/(1+x^2+y^2), chart=c_xy)
        sage: f.add_expr((u^2+v^2)/(1+u^2+v^2), chart=c_uv)
        sage: f.display()
        f: M → ℝ
        on U: (x, y) ↦ 1/(x^2 + y^2 + 1)
        on V: (u, v) ↦ (u^2 + v^2)/(u^2 + v^2 + 1)

    We may also use the method :meth:`add_expr_by_continuation` to complete
    the coordinate definition using the analytic continuation from domains in
    which charts overlap::

        sage: f = M.scalar_field(1/(1+x^2+y^2), chart=c_xy, name='f') ; f
        Scalar field f on the 2-dimensional topological manifold M
        sage: f.add_expr_by_continuation(c_uv, U.intersection(V))
        sage: f.display()
        f: M → ℝ
        on U: (x, y) ↦ 1/(x^2 + y^2 + 1)
        on V: (u, v) ↦ (u^2 + v^2)/(u^2 + v^2 + 1)

    A scalar field can also be defined by some unspecified function of the
    coordinates::

        sage: h = U.scalar_field(function('H')(x, y), name='h') ; h
        Scalar field h on the Open subset U of the 2-dimensional topological
         manifold M
        sage: h.display()
        h: U → ℝ
           (x, y) ↦ H(x, y)
        on W: (u, v) ↦ H(u/(u^2 + v^2), v/(u^2 + v^2))

    We may use the argument ``latex_name`` to specify the LaTeX symbol denoting
    the scalar field if the latter is different from ``name``::

        sage: latex(f)
        f
        sage: f = M.scalar_field({c_xy: 1/(1+x^2+y^2), c_uv: (u^2+v^2)/(1+u^2+v^2)},
        ....:                    name='f', latex_name=r'\mathcal{F}')
        sage: latex(f)
        \mathcal{F}

    The coordinate expression in a given chart is obtained via the method
    :meth:`expr`, which returns a symbolic expression::

        sage: f.expr(c_uv)
        (u^2 + v^2)/(u^2 + v^2 + 1)
        sage: type(f.expr(c_uv))
        <type 'sage.symbolic.expression.Expression'>

    The method :meth:`coord_function` returns instead a function of the
    chart coordinates, i.e. an instance of
    :class:`~sage.manifolds.chart_func.ChartFunction`::

        sage: f.coord_function(c_uv)
        (u^2 + v^2)/(u^2 + v^2 + 1)
        sage: type(f.coord_function(c_uv))
        <class 'sage.manifolds.chart_func.ChartFunctionRing_with_category.element_class'>
        sage: f.coord_function(c_uv).display()
        (u, v) ↦ (u^2 + v^2)/(u^2 + v^2 + 1)

    The value returned by the method :meth:`expr` is actually the coordinate
    expression of the chart function::

        sage: f.expr(c_uv) is f.coord_function(c_uv).expr()
        True

    A constant scalar field is declared by setting the argument ``chart`` to
    ``'all'``::

        sage: c = M.scalar_field(2, chart='all', name='c') ; c
        Scalar field c on the 2-dimensional topological manifold M
        sage: c.display()
        c: M → ℝ
        on U: (x, y) ↦ 2
        on V: (u, v) ↦ 2

    A shortcut is to use the method
    :meth:`~sage.manifolds.manifold.TopologicalManifold.constant_scalar_field`::

        sage: c == M.constant_scalar_field(2)
        True

    The constant value can be some unspecified parameter::

        sage: var('a')
        a
        sage: c = M.constant_scalar_field(a, name='c') ; c
        Scalar field c on the 2-dimensional topological manifold M
        sage: c.display()
        c: M → ℝ
        on U: (x, y) ↦ a
        on V: (u, v) ↦ a

    A special case of constant field is the zero scalar field::

        sage: zer = M.constant_scalar_field(0) ; zer
        Scalar field zero on the 2-dimensional topological manifold M
        sage: zer.display()
        zero: M → ℝ
        on U: (x, y) ↦ 0
        on V: (u, v) ↦ 0

    It can be obtained directly by means of the function
    :meth:`~sage.manifolds.manifold.TopologicalManifold.zero_scalar_field`::

        sage: zer is M.zero_scalar_field()
        True

    A third way is to get it as the zero element of the algebra `C^0(M)`
    of scalar fields on `M` (see below)::

        sage: zer is M.scalar_field_algebra().zero()
        True

    The constant scalar fields zero and one are immutable, and therefore
    their expressions cannot be changed::

        sage: zer.is_immutable()
        True
        sage: zer.set_expr(x)
        Traceback (most recent call last):
        ...
        ValueError: the expressions of an immutable element cannot be
         changed
        sage: one = M.one_scalar_field()
        sage: one.is_immutable()
        True
        sage: one.set_expr(x)
        Traceback (most recent call last):
        ...
        ValueError: the expressions of an immutable element cannot be
         changed

    Other scalar fields can be declared immutable, too::

        sage: c.is_immutable()
        False
        sage: c.set_immutable()
        sage: c.is_immutable()
        True
        sage: c.set_expr(y^2)
        Traceback (most recent call last):
        ...
        ValueError: the expressions of an immutable element cannot be
         changed
        sage: c.set_name('b')
        Traceback (most recent call last):
        ...
        ValueError: the name of an immutable element cannot be changed

    Immutable elements are hashable and can therefore be used as keys for
    dictionaries::

        sage: {c: 1}[c]
        1

    By definition, a scalar field acts on the manifold's points, sending
    them to elements of the manifold's base field (real numbers in the
    present case)::

        sage: N = M.point((0,0), chart=c_uv) # the North pole
        sage: S = M.point((0,0), chart=c_xy) # the South pole
        sage: E = M.point((1,0), chart=c_xy) # a point at the equator
        sage: f(N)
        0
        sage: f(S)
        1
        sage: f(E)
        1/2
        sage: h(E)
        H(1, 0)
        sage: c(E)
        a
        sage: zer(E)
        0

    A scalar field can be compared to another scalar field::

        sage: f == g
        False

    ...to a symbolic expression::

        sage: f == x*y
        False
        sage: g == x*y
        True
        sage: c == a
        True

    ...to a number::

        sage: f == 2
        False
        sage: zer == 0
        True

    ...to anything else::

        sage: f == M
        False

    Standard mathematical functions are implemented::

        sage: sqrt(f)
        Scalar field sqrt(f) on the 2-dimensional topological manifold M
        sage: sqrt(f).display()
        sqrt(f): M → ℝ
        on U: (x, y) ↦ 1/sqrt(x^2 + y^2 + 1)
        on V: (u, v) ↦ sqrt(u^2 + v^2)/sqrt(u^2 + v^2 + 1)

    ::

        sage: tan(f)
        Scalar field tan(f) on the 2-dimensional topological manifold M
        sage: tan(f).display()
        tan(f): M → ℝ
        on U: (x, y) ↦ sin(1/(x^2 + y^2 + 1))/cos(1/(x^2 + y^2 + 1))
        on V: (u, v) ↦ sin((u^2 + v^2)/(u^2 + v^2 + 1))/cos((u^2 + v^2)/(u^2 + v^2 + 1))

    .. RUBRIC:: Arithmetics of scalar fields

    Scalar fields on `M` (resp. `U`) belong to the algebra `C^0(M)`
    (resp. `C^0(U)`)::

        sage: f.parent()
        Algebra of scalar fields on the 2-dimensional topological manifold M
        sage: f.parent() is M.scalar_field_algebra()
        True
        sage: g.parent()
        Algebra of scalar fields on the Open subset U of the 2-dimensional
         topological manifold M
        sage: g.parent() is U.scalar_field_algebra()
        True

    Consequently, scalar fields can be added::

        sage: s = f + c ; s
        Scalar field f+c on the 2-dimensional topological manifold M
        sage: s.display()
        f+c: M → ℝ
        on U: (x, y) ↦ (a*x^2 + a*y^2 + a + 1)/(x^2 + y^2 + 1)
        on V: (u, v) ↦ ((a + 1)*u^2 + (a + 1)*v^2 + a)/(u^2 + v^2 + 1)

    and subtracted::

        sage: s = f - c ; s
        Scalar field f-c on the 2-dimensional topological manifold M
        sage: s.display()
        f-c: M → ℝ
        on U: (x, y) ↦ -(a*x^2 + a*y^2 + a - 1)/(x^2 + y^2 + 1)
        on V: (u, v) ↦ -((a - 1)*u^2 + (a - 1)*v^2 + a)/(u^2 + v^2 + 1)

    Some tests::

        sage: f + zer == f
        True
        sage: f - f == zer
        True
        sage: f + (-f) == zer
        True
        sage: (f+c)-f == c
        True
        sage: (f-c)+c == f
        True

    We may add a number (interpreted as a constant scalar field) to a scalar
    field::

        sage: s = f + 1 ; s
        Scalar field f+1 on the 2-dimensional topological manifold M
        sage: s.display()
        f+1: M → ℝ
        on U: (x, y) ↦ (x^2 + y^2 + 2)/(x^2 + y^2 + 1)
        on V: (u, v) ↦ (2*u^2 + 2*v^2 + 1)/(u^2 + v^2 + 1)
        sage: (f+1)-1 == f
        True

    The number can represented by a symbolic variable::

        sage: s = a + f ; s
        Scalar field on the 2-dimensional topological manifold M
        sage: s == c + f
        True

    However if the symbolic variable is a chart coordinate, the addition
    is performed only on the chart domain::

        sage: s = f + x; s
        Scalar field on the 2-dimensional topological manifold M
        sage: s.display()
        M → ℝ
        on U: (x, y) ↦ (x^3 + x*y^2 + x + 1)/(x^2 + y^2 + 1)
        on W: (u, v) ↦ (u^4 + v^4 + u^3 + (2*u^2 + u)*v^2 + u)/(u^4 + v^4 + (2*u^2 + 1)*v^2 + u^2)
        sage: s = f + u; s
        Scalar field on the 2-dimensional topological manifold M
        sage: s.display()
        M → ℝ
        on W: (x, y) ↦ (x^3 + (x + 1)*y^2 + x^2 + x)/(x^4 + y^4 + (2*x^2 + 1)*y^2 + x^2)
        on V: (u, v) ↦ (u^3 + (u + 1)*v^2 + u^2 + u)/(u^2 + v^2 + 1)

    The addition of two scalar fields with different domains is possible if
    the domain of one of them is a subset of the domain of the other; the
    domain of the result is then this subset::

        sage: f.domain()
        2-dimensional topological manifold M
        sage: g.domain()
        Open subset U of the 2-dimensional topological manifold M
        sage: s = f + g ; s
        Scalar field f+g on the Open subset U of the 2-dimensional topological
         manifold M
        sage: s.domain()
        Open subset U of the 2-dimensional topological manifold M
        sage: s.display()
        f+g: U → ℝ
           (x, y) ↦ (x*y^3 + (x^3 + x)*y + 1)/(x^2 + y^2 + 1)
        on W: (u, v) ↦ (u^6 + 3*u^4*v^2 + 3*u^2*v^4 + v^6 + u*v^3
         + (u^3 + u)*v)/(u^6 + v^6 + (3*u^2 + 1)*v^4 + u^4 + (3*u^4 + 2*u^2)*v^2)

    The operation actually performed is `f|_U + g`::

        sage: s == f.restrict(U) + g
        True

    In Sage framework, the addition of `f` and `g` is permitted because
    there is a *coercion* of the parent of `f`, namely `C^0(M)`, to
    the parent of `g`, namely `C^0(U)` (see
    :class:`~sage.manifolds.scalarfield_algebra.ScalarFieldAlgebra`)::

        sage: CM = M.scalar_field_algebra()
        sage: CU = U.scalar_field_algebra()
        sage: CU.has_coerce_map_from(CM)
        True

    The coercion map is nothing but the restriction to domain `U`::

        sage: CU.coerce(f) == f.restrict(U)
        True

    Since the algebra `C^0(M)` is a vector space over `\RR`, scalar fields
    can be multiplied by a number, either an explicit one::

        sage: s = 2*f ; s
        Scalar field on the 2-dimensional topological manifold M
        sage: s.display()
        M → ℝ
        on U: (x, y) ↦ 2/(x^2 + y^2 + 1)
        on V: (u, v) ↦ 2*(u^2 + v^2)/(u^2 + v^2 + 1)

    or a symbolic one::

        sage: s = a*f ; s
        Scalar field on the 2-dimensional topological manifold M
        sage: s.display()
        M → ℝ
        on U: (x, y) ↦ a/(x^2 + y^2 + 1)
        on V: (u, v) ↦ (u^2 + v^2)*a/(u^2 + v^2 + 1)

    However, if the symbolic variable is a chart coordinate, the
    multiplication is performed only in the corresponding chart::

        sage: s = x*f; s
        Scalar field on the 2-dimensional topological manifold M
        sage: s.display()
        M → ℝ
        on U: (x, y) ↦ x/(x^2 + y^2 + 1)
        on W: (u, v) ↦ u/(u^2 + v^2 + 1)
        sage: s = u*f; s
        Scalar field on the 2-dimensional topological manifold M
        sage: s.display()
        M → ℝ
        on W: (x, y) ↦ x/(x^4 + y^4 + (2*x^2 + 1)*y^2 + x^2)
        on V: (u, v) ↦ (u^2 + v^2)*u/(u^2 + v^2 + 1)

    Some tests::

        sage: 0*f == 0
        True
        sage: 0*f == zer
        True
        sage: 1*f == f
        True
        sage: (-2)*f == - f - f
        True

    The ring multiplication of the algebras `C^0(M)` and `C^0(U)`
    is the pointwise multiplication of functions::

        sage: s = f*f ; s
        Scalar field f*f on the 2-dimensional topological manifold M
        sage: s.display()
        f*f: M → ℝ
        on U: (x, y) ↦ 1/(x^4 + y^4 + 2*(x^2 + 1)*y^2 + 2*x^2 + 1)
        on V: (u, v) ↦ (u^4 + 2*u^2*v^2 + v^4)/(u^4 + v^4 + 2*(u^2 + 1)*v^2
         + 2*u^2 + 1)
        sage: s = g*h ; s
        Scalar field g*h on the Open subset U of the 2-dimensional topological
         manifold M
        sage: s.display()
        g*h: U → ℝ
           (x, y) ↦ x*y*H(x, y)
        on W: (u, v) ↦ u*v*H(u/(u^2 + v^2), v/(u^2 + v^2))/(u^4 + 2*u^2*v^2 + v^4)

    Thanks to the coercion `C^0(M) \to C^0(U)` mentioned above,
    it is possible to multiply a scalar field defined on `M` by a
    scalar field defined on `U`, the result being a scalar field
    defined on `U`::

        sage: f.domain(), g.domain()
        (2-dimensional topological manifold M,
         Open subset U of the 2-dimensional topological manifold M)
        sage: s = f*g ; s
        Scalar field f*g on the Open subset U of the 2-dimensional topological
         manifold M
        sage: s.display()
        f*g: U → ℝ
           (x, y) ↦ x*y/(x^2 + y^2 + 1)
        on W: (u, v) ↦ u*v/(u^4 + v^4 + (2*u^2 + 1)*v^2 + u^2)
        sage: s == f.restrict(U)*g
        True

    Scalar fields can be divided (pointwise division)::

        sage: s = f/c ; s
        Scalar field f/c on the 2-dimensional topological manifold M
        sage: s.display()
        f/c: M → ℝ
        on U: (x, y) ↦ 1/(a*x^2 + a*y^2 + a)
        on V: (u, v) ↦ (u^2 + v^2)/(a*u^2 + a*v^2 + a)
        sage: s = g/h ; s
        Scalar field g/h on the Open subset U of the 2-dimensional topological
         manifold M
        sage: s.display()
        g/h: U → ℝ
           (x, y) ↦ x*y/H(x, y)
        on W: (u, v) ↦ u*v/((u^4 + 2*u^2*v^2 + v^4)*H(u/(u^2 + v^2), v/(u^2 + v^2)))
        sage: s = f/g ; s
        Scalar field f/g on the Open subset U of the 2-dimensional topological
         manifold M
        sage: s.display()
        f/g: U → ℝ
           (x, y) ↦ 1/(x*y^3 + (x^3 + x)*y)
        on W: (u, v) ↦ (u^6 + 3*u^4*v^2 + 3*u^2*v^4 + v^6)/(u*v^3 + (u^3 + u)*v)
        sage: s == f.restrict(U)/g
        True

    For scalar fields defined on a single chart domain, we may perform some
    arithmetics with symbolic expressions involving the chart coordinates::

        sage: s = g + x^2 - y ; s
        Scalar field on the Open subset U of the 2-dimensional topological
         manifold M
        sage: s.display()
        U → ℝ
        (x, y) ↦ x^2 + (x - 1)*y
        on W: (u, v) ↦ -(v^3 - u^2 + (u^2 - u)*v)/(u^4 + 2*u^2*v^2 + v^4)

    ::

        sage: s = g*x ; s
        Scalar field on the Open subset U of the 2-dimensional topological
         manifold M
        sage: s.display()
        U → ℝ
        (x, y) ↦ x^2*y
        on W: (u, v) ↦ u^2*v/(u^6 + 3*u^4*v^2 + 3*u^2*v^4 + v^6)

    ::

        sage: s = g/x ; s
        Scalar field on the Open subset U of the 2-dimensional topological
         manifold M
        sage: s.display()
        U → ℝ
        (x, y) ↦ y
        on W: (u, v) ↦ v/(u^2 + v^2)
        sage: s = x/g ; s
        Scalar field on the Open subset U of the 2-dimensional topological
         manifold M
        sage: s.display()
        U → ℝ
        (x, y) ↦ 1/y
        on W: (u, v) ↦ (u^2 + v^2)/v


    .. RUBRIC:: Examples with SymPy as the symbolic engine

    From now on, we ask that all symbolic calculus on manifold `M` are
    performed by SymPy::

        sage: M.set_calculus_method('sympy')

    We define `f` as above::

        sage: f = M.scalar_field({c_xy: 1/(1+x^2+y^2), c_uv: (u^2+v^2)/(1+u^2+v^2)},
        ....:                    name='f') ; f
        Scalar field f on the 2-dimensional topological manifold M
        sage: f.display()  # notice the SymPy display of exponents
        f: M → ℝ
        on U: (x, y) ↦ 1/(x**2 + y**2 + 1)
        on V: (u, v) ↦ (u**2 + v**2)/(u**2 + v**2 + 1)
        sage: type(f.coord_function(c_xy).expr())
        <class 'sympy.core.power.Pow'>

    The scalar field `g` defined on `U`::

        sage: g = U.scalar_field({c_xy: x*y}, name='g')
        sage: g.display() # again notice the SymPy display of exponents
        g: U → ℝ
           (x, y) ↦ x*y
        on W: (u, v) ↦ u*v/(u**4 + 2*u**2*v**2 + v**4)

    Definition on a single chart and subsequent completion::

        sage: f = M.scalar_field(1/(1+x^2+y^2), chart=c_xy, name='f')
        sage: f.add_expr((u^2+v^2)/(1+u^2+v^2), chart=c_uv)
        sage: f.display()
        f: M → ℝ
        on U: (x, y) ↦ 1/(x**2 + y**2 + 1)
        on V: (u, v) ↦ (u**2 + v**2)/(u**2 + v**2 + 1)

    Definition without any coordinate expression and subsequent completion::

        sage: f = M.scalar_field(name='f')
        sage: f.add_expr(1/(1+x^2+y^2), chart=c_xy)
        sage: f.add_expr((u^2+v^2)/(1+u^2+v^2), chart=c_uv)
        sage: f.display()
        f: M → ℝ
        on U: (x, y) ↦ 1/(x**2 + y**2 + 1)
        on V: (u, v) ↦ (u**2 + v**2)/(u**2 + v**2 + 1)

    Use of :meth:`add_expr_by_continuation`::

        sage: f = M.scalar_field(1/(1+x^2+y^2), chart=c_xy, name='f')
        sage: f.add_expr_by_continuation(c_uv, U.intersection(V))
        sage: f.display()
        f: M → ℝ
        on U: (x, y) ↦ 1/(x**2 + y**2 + 1)
        on V: (u, v) ↦ (u**2 + v**2)/(u**2 + v**2 + 1)

    A scalar field defined by some unspecified function of the
    coordinates::

        sage: h = U.scalar_field(function('H')(x, y), name='h') ; h
        Scalar field h on the Open subset U of the 2-dimensional topological
         manifold M
        sage: h.display()
        h: U → ℝ
           (x, y) ↦ H(x, y)
        on W: (u, v) ↦ H(u/(u**2 + v**2), v/(u**2 + v**2))

    The coordinate expression in a given chart is obtained via the method
    :meth:`expr`, which in the present context, returns a SymPy object::

        sage: f.expr(c_uv)
        (u**2 + v**2)/(u**2 + v**2 + 1)
        sage: type(f.expr(c_uv))
        <class 'sympy.core.mul.Mul'>

    The method :meth:`coord_function` returns instead a function of the
    chart coordinates, i.e. an instance of
    :class:`~sage.manifolds.chart_func.ChartFunction`::

        sage: f.coord_function(c_uv)
        (u**2 + v**2)/(u**2 + v**2 + 1)
        sage: type(f.coord_function(c_uv))
        <class 'sage.manifolds.chart_func.ChartFunctionRing_with_category.element_class'>
        sage: f.coord_function(c_uv).display()
        (u, v) ↦ (u**2 + v**2)/(u**2 + v**2 + 1)

    The value returned by the method :meth:`expr` is actually the coordinate
    expression of the chart function::

        sage: f.expr(c_uv) is f.coord_function(c_uv).expr()
        True

    We may ask for the ``SR`` representation of the coordinate function::

        sage: f.coord_function(c_uv).expr('SR')
        (u^2 + v^2)/(u^2 + v^2 + 1)

    A constant scalar field with SymPy representation::

        sage: c = M.constant_scalar_field(2, name='c')
        sage: c.display()
        c: M → ℝ
        on U: (x, y) ↦ 2
        on V: (u, v) ↦ 2
        sage: type(c.expr(c_xy))
        <class 'sympy.core.numbers.Integer'>

    The constant value can be some unspecified parameter::

        sage: var('a')
        a
        sage: c = M.constant_scalar_field(a, name='c')
        sage: c.display()
        c: M → ℝ
        on U: (x, y) ↦ a
        on V: (u, v) ↦ a
        sage: type(c.expr(c_xy))
        <class 'sympy.core.symbol.Symbol'>

    The zero scalar field::

        sage: zer = M.constant_scalar_field(0) ; zer
        Scalar field zero on the 2-dimensional topological manifold M
        sage: zer.display()
        zero: M → ℝ
        on U: (x, y) ↦ 0
        on V: (u, v) ↦ 0
        sage: type(zer.expr(c_xy))
        <class 'sympy.core.numbers.Zero'>
        sage: zer is M.zero_scalar_field()
        True

    Action of scalar fields on manifold's points::

        sage: N = M.point((0,0), chart=c_uv) # the North pole
        sage: S = M.point((0,0), chart=c_xy) # the South pole
        sage: E = M.point((1,0), chart=c_xy) # a point at the equator
        sage: f(N)
        0
        sage: f(S)
        1
        sage: f(E)
        1/2
        sage: h(E)
        H(1, 0)
        sage: c(E)
        a
        sage: zer(E)
        0

    A scalar field can be compared to another scalar field::

        sage: f == g
        False

    ...to a symbolic expression::

        sage: f == x*y
        False
        sage: g == x*y
        True
        sage: c == a
        True

    ...to a number::

        sage: f == 2
        False
        sage: zer == 0
        True

    ...to anything else::

        sage: f == M
        False

    Standard mathematical functions are implemented::

        sage: sqrt(f)
        Scalar field sqrt(f) on the 2-dimensional topological manifold M
        sage: sqrt(f).display()
        sqrt(f): M → ℝ
        on U: (x, y) ↦ 1/sqrt(x**2 + y**2 + 1)
        on V: (u, v) ↦ sqrt(u**2 + v**2)/sqrt(u**2 + v**2 + 1)

    ::

        sage: tan(f)
        Scalar field tan(f) on the 2-dimensional topological manifold M
        sage: tan(f).display()
        tan(f): M → ℝ
        on U: (x, y) ↦ tan(1/(x**2 + y**2 + 1))
        on V: (u, v) ↦ tan((u**2 + v**2)/(u**2 + v**2 + 1))

    .. RUBRIC:: Arithmetics of scalar fields with SymPy

    Scalar fields on `M` (resp. `U`) belong to the algebra `C^0(M)`
    (resp. `C^0(U)`)::

        sage: f.parent()
        Algebra of scalar fields on the 2-dimensional topological manifold M
        sage: f.parent() is M.scalar_field_algebra()
        True
        sage: g.parent()
        Algebra of scalar fields on the Open subset U of the 2-dimensional
         topological manifold M
        sage: g.parent() is U.scalar_field_algebra()
        True

    Consequently, scalar fields can be added::

        sage: s = f + c ; s
        Scalar field f+c on the 2-dimensional topological manifold M
        sage: s.display()
        f+c: M → ℝ
        on U: (x, y) ↦ (a*x**2 + a*y**2 + a + 1)/(x**2 + y**2 + 1)
        on V: (u, v) ↦ (a*u**2 + a*v**2 + a + u**2 + v**2)/(u**2 + v**2 + 1)

    and subtracted::

        sage: s = f - c ; s
        Scalar field f-c on the 2-dimensional topological manifold M
        sage: s.display()
        f-c: M → ℝ
        on U: (x, y) ↦ (-a*x**2 - a*y**2 - a + 1)/(x**2 + y**2 + 1)
        on V: (u, v) ↦ (-a*u**2 - a*v**2 - a + u**2 + v**2)/(u**2 + v**2 + 1)

    Some tests::

        sage: f + zer == f
        True
        sage: f - f == zer
        True
        sage: f + (-f) == zer
        True
        sage: (f+c)-f == c
        True
        sage: (f-c)+c == f
        True

    We may add a number (interpreted as a constant scalar field) to a scalar
    field::

        sage: s = f + 1 ; s
        Scalar field f+1 on the 2-dimensional topological manifold M
        sage: s.display()
        f+1: M → ℝ
        on U: (x, y) ↦ (x**2 + y**2 + 2)/(x**2 + y**2 + 1)
        on V: (u, v) ↦ (2*u**2 + 2*v**2 + 1)/(u**2 + v**2 + 1)
        sage: (f+1)-1 == f
        True

    The number can represented by a symbolic variable::

        sage: s = a + f ; s
        Scalar field on the 2-dimensional topological manifold M
        sage: s == c + f
        True

    However if the symbolic variable is a chart coordinate, the addition
    is performed only on the chart domain::

        sage: s = f + x; s
        Scalar field on the 2-dimensional topological manifold M
        sage: s.display()
        M → ℝ
        on U: (x, y) ↦ (x**3 + x*y**2 + x + 1)/(x**2 + y**2 + 1)
        on W: (u, v) ↦ (u**4 + u**3 + 2*u**2*v**2 + u*v**2 + u + v**4)/(u**4 + 2*u**2*v**2 + u**2 + v**4 + v**2)
        sage: s = f + u; s
        Scalar field on the 2-dimensional topological manifold M
        sage: s.display()
        M → ℝ
        on W: (x, y) ↦ (x**3 + x**2 + x*y**2 + x + y**2)/(x**4 + 2*x**2*y**2 + x**2 + y**4 + y**2)
        on V: (u, v) ↦ (u**3 + u**2 + u*v**2 + u + v**2)/(u**2 + v**2 + 1)

    The addition of two scalar fields with different domains is possible if
    the domain of one of them is a subset of the domain of the other; the
    domain of the result is then this subset::

        sage: f.domain()
        2-dimensional topological manifold M
        sage: g.domain()
        Open subset U of the 2-dimensional topological manifold M
        sage: s = f + g ; s
        Scalar field f+g on the Open subset U of the 2-dimensional topological
         manifold M
        sage: s.domain()
        Open subset U of the 2-dimensional topological manifold M
        sage: s.display()
        f+g: U → ℝ
           (x, y) ↦ (x**3*y + x*y**3 + x*y + 1)/(x**2 + y**2 + 1)
        on W: (u, v) ↦ (u**6 + 3*u**4*v**2 + u**3*v + 3*u**2*v**4 + u*v**3 + u*v + v**6)/(u**6 + 3*u**4*v**2 + u**4 + 3*u**2*v**4 + 2*u**2*v**2 + v**6 + v**4)

    The operation actually performed is `f|_U + g`::

        sage: s == f.restrict(U) + g
        True

    Since the algebra `C^0(M)` is a vector space over `\RR`, scalar fields
    can be multiplied by a number, either an explicit one::

        sage: s = 2*f ; s
        Scalar field on the 2-dimensional topological manifold M
        sage: s.display()
        M → ℝ
        on U: (x, y) ↦ 2/(x**2 + y**2 + 1)
        on V: (u, v) ↦ 2*(u**2 + v**2)/(u**2 + v**2 + 1)

    or a symbolic one::

        sage: s = a*f ; s
        Scalar field on the 2-dimensional topological manifold M
        sage: s.display()
        M → ℝ
        on U: (x, y) ↦ a/(x**2 + y**2 + 1)
        on V: (u, v) ↦ a*(u**2 + v**2)/(u**2 + v**2 + 1)

    However, if the symbolic variable is a chart coordinate, the
    multiplication is performed only in the corresponding chart::

        sage: s = x*f; s
        Scalar field on the 2-dimensional topological manifold M
        sage: s.display()
        M → ℝ
        on U: (x, y) ↦ x/(x**2 + y**2 + 1)
        on W: (u, v) ↦ u/(u**2 + v**2 + 1)
        sage: s = u*f; s
        Scalar field on the 2-dimensional topological manifold M
        sage: s.display()
        M → ℝ
        on W: (x, y) ↦ x/(x**4 + 2*x**2*y**2 + x**2 + y**4 + y**2)
        on V: (u, v) ↦ u*(u**2 + v**2)/(u**2 + v**2 + 1)

    Some tests::

        sage: 0*f == 0
        True
        sage: 0*f == zer
        True
        sage: 1*f == f
        True
        sage: (-2)*f == - f - f
        True

    The ring multiplication of the algebras `C^0(M)` and `C^0(U)`
    is the pointwise multiplication of functions::

        sage: s = f*f ; s
        Scalar field f*f on the 2-dimensional topological manifold M
        sage: s.display()
        f*f: M → ℝ
        on U: (x, y) ↦ 1/(x**4 + 2*x**2*y**2 + 2*x**2 + y**4 + 2*y**2 + 1)
        on V: (u, v) ↦ (u**4 + 2*u**2*v**2 + v**4)/(u**4 + 2*u**2*v**2 + 2*u**2 + v**4 + 2*v**2 + 1)

        sage: s = g*h ; s
        Scalar field g*h on the Open subset U of the 2-dimensional topological
         manifold M
        sage: s.display()
        g*h: U → ℝ
           (x, y) ↦ x*y*H(x, y)
        on W: (u, v) ↦ u*v*H(u/(u**2 + v**2), v/(u**2 + v**2))/(u**4 + 2*u**2*v**2 + v**4)

    Thanks to the coercion `C^0(M) \to C^0(U)` mentioned above,
    it is possible to multiply a scalar field defined on `M` by a
    scalar field defined on `U`, the result being a scalar field
    defined on `U`::

        sage: f.domain(), g.domain()
        (2-dimensional topological manifold M,
         Open subset U of the 2-dimensional topological manifold M)
        sage: s = f*g ; s
        Scalar field f*g on the Open subset U of the 2-dimensional topological
         manifold M
        sage: s.display()
        f*g: U → ℝ
           (x, y) ↦ x*y/(x**2 + y**2 + 1)
        on W: (u, v) ↦ u*v/(u**4 + 2*u**2*v**2 + u**2 + v**4 + v**2)

        sage: s == f.restrict(U)*g
        True

    Scalar fields can be divided (pointwise division)::

        sage: s = f/c ; s
        Scalar field f/c on the 2-dimensional topological manifold M
        sage: s.display()
        f/c: M → ℝ
        on U: (x, y) ↦ 1/(a*(x**2 + y**2 + 1))
        on V: (u, v) ↦ (u**2 + v**2)/(a*(u**2 + v**2 + 1))
        sage: s = g/h ; s
        Scalar field g/h on the Open subset U of the 2-dimensional topological
         manifold M
        sage: s.display()
        g/h: U → ℝ
           (x, y) ↦ x*y/H(x, y)
        on W: (u, v) ↦ u*v/((u**4 + 2*u**2*v**2 + v**4)*H(u/(u**2 + v**2), v/(u**2 + v**2)))

        sage: s = f/g ; s
        Scalar field f/g on the Open subset U of the 2-dimensional topological
         manifold M
        sage: s.display()
        f/g: U → ℝ
           (x, y) ↦ 1/(x*y*(x**2 + y**2 + 1))
        on W: (u, v) ↦ (u**6 + 3*u**4*v**2 + 3*u**2*v**4 + v**6)/(u*v*(u**2 + v**2 + 1))
        sage: s == f.restrict(U)/g
        True

    For scalar fields defined on a single chart domain, we may perform some
    arithmetics with symbolic expressions involving the chart coordinates::

        sage: s = g + x^2 - y ; s
        Scalar field on the Open subset U of the 2-dimensional topological manifold M
        sage: s.display()
        U → ℝ
        (x, y) ↦ x**2 + x*y - y
        on W: (u, v) ↦ (-u**2*v + u**2 + u*v - v**3)/(u**4 + 2*u**2*v**2 + v**4)


    ::

        sage: s = g*x ; s
        Scalar field on the Open subset U of the 2-dimensional topological
         manifold M
        sage: s.display()
        U → ℝ
        (x, y) ↦ x**2*y
        on W: (u, v) ↦ u**2*v/(u**6 + 3*u**4*v**2 + 3*u**2*v**4 + v**6)

    ::

        sage: s = g/x ; s
        Scalar field on the Open subset U of the 2-dimensional topological
         manifold M
        sage: s.display()
        U → ℝ
        (x, y) ↦ y
        on W: (u, v) ↦ v/(u**2 + v**2)
        sage: s = x/g ; s
        Scalar field on the Open subset U of the 2-dimensional topological
         manifold M
        sage: s.display()
        U → ℝ
        (x, y) ↦ 1/y
        on W: (u, v) ↦ u**2/v + v

    The test suite is passed::

        sage: TestSuite(f).run()
        sage: TestSuite(zer).run()

    """
    def __init__(self, parent, coord_expression=None, chart=None, name=None,
                 latex_name=None):
        r"""
        Construct a scalar field.

        TESTS::

            sage: M = Manifold(2, 'M', structure='topological')
            sage: X.<x,y> = M.chart()
            sage: f = M.scalar_field({X: x+y}, name='f') ; f
            Scalar field f on the 2-dimensional topological manifold M
            sage: from sage.manifolds.scalarfield import ScalarField
            sage: isinstance(f, ScalarField)
            True
            sage: f.parent()
            Algebra of scalar fields on the 2-dimensional topological
             manifold M
            sage: TestSuite(f).run()

        """
        super().__init__(parent)  # both super classes have same signature
        domain = parent._domain
        self._domain = domain
        self._manifold = domain.manifold()
        self._is_zero = False # a priori, may be changed below or via
                              # method __bool__()
        self._name = name
        if latex_name is None:
            self._latex_name = self._name
        else:
            self._latex_name = latex_name
        self._express = {} # dict of coordinate expressions (ChartFunction
                           # instances) with charts as keys
        if coord_expression is not None:
            if isinstance(coord_expression, dict):
                for chart, expression in coord_expression.items():
                    if isinstance(expression, ChartFunction):
                        self._express[chart] = expression
                    else:
                        self._express[chart] = chart.function(expression)
            elif isinstance(coord_expression, ChartFunction):
                self._express[coord_expression.chart()] = coord_expression
            else:
                if chart is None:
                    chart = self._domain.default_chart()
                if chart == 'all':
                    # coord_expression is the same in all charts (constant
                    # scalar field)
                    for ch in self._domain.atlas():
                        self._express[ch] = ch.function(coord_expression)
                else:
                    self._express[chart] = chart.function(coord_expression)
        self._init_derived()   # initialization of derived quantities

    ####### Required methods for an algebra element (beside arithmetic) #######

    def __bool__(self):
        r"""
        Return ``True`` if ``self`` is nonzero and ``False`` otherwise.

        This method is called by :meth:`~sage.structure.element.Element.is_zero()`.

        EXAMPLES:

        Tests on a 2-dimensional manifold::

            sage: M = Manifold(2, 'M', structure='topological')
            sage: c_xy.<x,y> = M.chart()
            sage: f = M.scalar_field(x*y)
            sage: f.is_zero()
            False
            sage: f.set_expr(0)
            sage: f.is_zero()
            True
            sage: g = M.scalar_field(0)
            sage: g.is_zero()
            True
            sage: M.zero_scalar_field().is_zero()
            True
        """
        if self._is_zero:
            return False
        if not self._express:
            # undefined scalar field
            return True
        for funct in self._express.values():
            if not funct.is_zero():
                self._is_zero = False
                return True
        self._is_zero = True
        return False

    def is_trivial_zero(self):
        r"""
        Check if ``self`` is trivially equal to zero without any
        simplification.

        This method is supposed to be fast as compared with
        ``self.is_zero()`` or ``self == 0`` and is intended to be
        used in library code where trying to obtain a mathematically
        correct result by applying potentially expensive rewrite rules
        is not desirable.

        EXAMPLES::

            sage: M = Manifold(2, 'M', structure='topological')
            sage: X.<x,y> = M.chart()
            sage: f = M.scalar_field({X: 0})
            sage: f.is_trivial_zero()
            True
            sage: f = M.scalar_field(0)
            sage: f.is_trivial_zero()
            True
            sage: M.zero_scalar_field().is_trivial_zero()
            True
            sage: f = M.scalar_field({X: x+y})
            sage: f.is_trivial_zero()
            False

        Scalar field defined by means of two charts::

            sage: U1 = M.open_subset('U1'); X1.<x1,y1> = U1.chart()
            sage: U2 = M.open_subset('U2'); X2.<x2,y2> = U2.chart()
            sage: f = M.scalar_field({X1: 0, X2: 0})
            sage: f.is_trivial_zero()
            True
            sage: f = M.scalar_field({X1: 0, X2: 1})
            sage: f.is_trivial_zero()
            False

        No simplification is attempted, so that ``False`` is returned for
        non-trivial cases::

            sage: f = M.scalar_field({X: cos(x)^2 + sin(x)^2 - 1})
            sage: f.is_trivial_zero()
            False

        On the contrary, the method
        :meth:`~sage.structure.element.Element.is_zero` and the direct
        comparison to zero involve some simplification algorithms and
        return ``True``::

            sage: f.is_zero()
            True
            sage: f == 0
            True

        """
        if self._is_zero:
            return True
        return all(func.is_trivial_zero() for func in self._express.values())

    def is_trivial_one(self):
        r"""
        Check if ``self`` is trivially equal to one without any
        simplification.

        This method is supposed to be fast as compared with
        ``self == 1`` and is intended to be used in library code where
        trying to obtain a mathematically correct result by applying
        potentially expensive rewrite rules is not desirable.

        EXAMPLES::

            sage: M = Manifold(2, 'M', structure='topological')
            sage: X.<x,y> = M.chart()
            sage: f = M.scalar_field({X: 1})
            sage: f.is_trivial_one()
            True
            sage: f = M.scalar_field(1)
            sage: f.is_trivial_one()
            True
            sage: M.one_scalar_field().is_trivial_one()
            True
            sage: f = M.scalar_field({X: x+y})
            sage: f.is_trivial_one()
            False

        Scalar field defined by means of two charts::

            sage: U1 = M.open_subset('U1'); X1.<x1,y1> = U1.chart()
            sage: U2 = M.open_subset('U2'); X2.<x2,y2> = U2.chart()
            sage: f = M.scalar_field({X1: 1, X2: 1})
            sage: f.is_trivial_one()
            True
            sage: f = M.scalar_field({X1: 0, X2: 1})
            sage: f.is_trivial_one()
            False

        No simplification is attempted, so that ``False`` is returned for
        non-trivial cases::

            sage: f = M.scalar_field({X: cos(x)^2 + sin(x)^2})
            sage: f.is_trivial_one()
            False

        On the contrary, the method
        :meth:`~sage.structure.element.Element.is_zero` and the direct
        comparison to one involve some simplification algorithms and
        return ``True``::

            sage: (f - 1).is_zero()
            True
            sage: f == 1
            True

        """
        return all(func.is_trivial_one() for func in self._express.values())

    # TODO: Remove this method as soon as ticket #28629 is solved?
    def is_unit(self):
        r"""
        Return ``True`` iff ``self`` is not trivially zero in at least one of
        the given expressions since most scalar fields are invertible and a
        complete computation would take too much time.

        EXAMPLES::

            sage: M = Manifold(2, 'M', structure='top')
            sage: one = M.scalar_field_algebra().one()
            sage: one.is_unit()
            True
            sage: zero = M.scalar_field_algebra().zero()
            sage: zero.is_unit()
            False

        """
        if self._is_zero:
            return False
        return not any(func.is_trivial_zero()
                       for func in self._express.values())

    def __eq__(self, other):
        r"""
        Comparison (equality) operator.

        INPUT:

        - ``other`` -- a scalar field (or something else)

        OUTPUT:

        - ``True`` if ``self`` is equal to ``other``, ``False`` otherwise

        TESTS::

            sage: M = Manifold(2, 'M', structure='topological')
            sage: X.<x,y> = M.chart()
            sage: f = M.scalar_field({X: x+y})
            sage: f == 1
            False
            sage: f == M.zero_scalar_field()
            False
            sage: g = M.scalar_field({X: x+y})
            sage: f == g
            True
            sage: h = M.scalar_field({X: 1})
            sage: h == M.one_scalar_field()
            True
            sage: h == 1
            True

        """
        from sage.manifolds.differentiable.mixed_form import MixedForm

        if other is self:
            return True
        if isinstance(other, MixedForm):
            # use comparison of MixedForm:
            return other == self
        if not isinstance(other, ScalarField):
            # We try a conversion of other to a scalar field, except if
            # other is None (since this would generate an undefined scalar
            # field)
            if other is None:
                return False
            try:
                other = self.parent()(other)  # conversion to a scalar field
            except Exception:
                return False
        if other._domain != self._domain:
            return False
        if other.is_zero():
            return self.is_zero()
        com_charts = self.common_charts(other)
        if com_charts is None:
            raise ValueError("no common chart for the comparison")
        for chart in com_charts:
            if not (self._express[chart] == other._express[chart]):
                return False
        return True

    def __ne__(self, other):
        r"""
        Non-equality operator.

        INPUT:

        - ``other`` -- a scalar field

        OUTPUT:

        - ``True`` if ``self`` differs from ``other``, ``False`` otherwise

        TESTS::

            sage: M = Manifold(2, 'M', structure='topological')
            sage: X.<x,y> = M.chart()
            sage: f = M.scalar_field({X: x+y})
            sage: f != 1
            True
            sage: f != M.zero_scalar_field()
            True
            sage: g = M.scalar_field({X: x+y})
            sage: f != g
            False

        """
        return not (self == other)

    ####### End of required methods for an algebra element (beside arithmetic) #######

    def _init_derived(self):
        r"""
        Initialize the derived quantities.

        TESTS::

            sage: M = Manifold(2, 'M', structure='topological')
            sage: X.<x,y> = M.chart()
            sage: f = M.scalar_field({X: x+y})
            sage: f._init_derived()

        """
        self._restrictions = {} # dict. of restrictions of self on subsets
                                # of self._domain, with the subsets as keys

    def _del_derived(self):
        r"""
        Delete the derived quantities.

        TESTS::

            sage: M = Manifold(2, 'M', structure='topological')
            sage: X.<x,y> = M.chart()
            sage: f = M.scalar_field({X: x+y})
            sage: U = M.open_subset('U', coord_def={X: x>0})
            sage: f.restrict(U)
            Scalar field on the Open subset U of the 2-dimensional topological
             manifold M
            sage: f._restrictions
            {Open subset U of the 2-dimensional topological manifold M:
             Scalar field on the Open subset U of the 2-dimensional topological
             manifold M}
            sage: f._del_derived()
            sage: f._restrictions  # restrictions are derived quantities
            {}

        """
        self._restrictions.clear()

    def _repr_(self):
        r"""
        String representation of the object.

        TESTS::

            sage: M = Manifold(2, 'M', structure='topological')
            sage: X.<x,y> = M.chart()
            sage: f = M.scalar_field({X: x+y})
            sage: f._repr_()
            'Scalar field on the 2-dimensional topological manifold M'
            sage: f = M.scalar_field({X: x+y}, name='f')
            sage: f._repr_()
            'Scalar field f on the 2-dimensional topological manifold M'
            sage: f
            Scalar field f on the 2-dimensional topological manifold M

        """
        description = "Scalar field"
        if self._name is not None:
            description += " " + self._name
        description += " on the {}".format(self._domain)
        return description

    def _latex_(self):
        r"""
        LaTeX representation of the object.

        TESTS::

            sage: M = Manifold(2, 'M', structure='topological')
            sage: X.<x,y> = M.chart()
            sage: f = M.scalar_field({X: x+y})
            sage: f._latex_()
            '\\mbox{Scalar field on the 2-dimensional topological manifold M}'
            sage: f = M.scalar_field({X: x+y}, name='f')
            sage: f._latex_()
            'f'
            sage: f = M.scalar_field({X: x+y}, name='f', latex_name=r'\Phi')
            sage: f._latex_()
            '\\Phi'
            sage: latex(f)
            \Phi

        """
        if self._latex_name is None:
            return r'\mbox{' + str(self) + r'}'
        else:
           return self._latex_name

    def set_name(self, name=None, latex_name=None):
        r"""
        Set (or change) the text name and LaTeX name of the scalar field.

        INPUT:

        - ``name`` -- (string; default: ``None``) name given to the scalar
          field
        - ``latex_name`` -- (string; default: ``None``) LaTeX symbol to denote
          the scalar field; if ``None`` while ``name`` is provided, the LaTeX
          symbol is set to ``name``

        EXAMPLES::

            sage: M = Manifold(2, 'M', structure='topological')
            sage: X.<x,y> = M.chart()
            sage: f = M.scalar_field({X: x+y})
            sage: f = M.scalar_field({X: x+y}); f
            Scalar field on the 2-dimensional topological manifold M
            sage: f.set_name('f'); f
            Scalar field f on the 2-dimensional topological manifold M
            sage: latex(f)
            f
            sage: f.set_name('f', latex_name=r'\Phi'); f
            Scalar field f on the 2-dimensional topological manifold M
            sage: latex(f)
            \Phi

        """
        if self.is_immutable():
            raise ValueError("the name of an immutable element "
                                 "cannot be changed")
        if name is not None:
            self._name = name
            if latex_name is None:
                self._latex_name = self._name
        if latex_name is not None:
            self._latex_name = latex_name
        for rst in self._restrictions.values():
            rst.set_name(name=name, latex_name=latex_name)

    def domain(self):
        r"""
        Return the open subset on which the scalar field is defined.

        OUTPUT:

        - instance of class
          :class:`~sage.manifolds.manifold.TopologicalManifold`
          representing the manifold's open subset on which the
          scalar field is defined

        EXAMPLES::

            sage: M = Manifold(2, 'M', structure='topological')
            sage: c_xy.<x,y> = M.chart()
            sage: f = M.scalar_field(x+2*y)
            sage: f.domain()
            2-dimensional topological manifold M
            sage: U = M.open_subset('U', coord_def={c_xy: x<0})
            sage: g = f.restrict(U)
            sage: g.domain()
            Open subset U of the 2-dimensional topological manifold M

        """
        return self._domain

    def codomain(self):
        r"""
        Return the codomain of the scalar field.

        EXAMPLES::

            sage: M = Manifold(2, 'M', structure='topological')
            sage: c_xy.<x,y> = M.chart()
            sage: f = M.scalar_field(x+2*y)
            sage: f.codomain()
            Real Field with 53 bits of precision

        """
        return self._domain.base_field()

    def copy(self, name=None, latex_name=None):
        r"""
        Return an exact copy of the scalar field.

        INPUT:

        - ``name`` -- (default: ``None``) name given to the copy
        - ``latex_name`` -- (default: ``None``) LaTeX symbol to denote the
          copy; if none is provided, the LaTeX symbol is set to ``name``

        EXAMPLES:

        Copy on a 2-dimensional manifold::

            sage: M = Manifold(2, 'M', structure='topological')
            sage: c_xy.<x,y> = M.chart()
            sage: f = M.scalar_field(x*y^2)
            sage: g = f.copy()
            sage: type(g)
            <class 'sage.manifolds.scalarfield_algebra.ScalarFieldAlgebra_with_category.element_class'>
            sage: g.expr()
            x*y^2
            sage: g == f
            True
            sage: g is f
            False

        """
        result = type(self)(self.parent(), name=name, latex_name=latex_name)
        for chart, funct in self._express.items():
            result._express[chart] = funct.copy()
        result._is_zero = self._is_zero
        return result

    def copy_from(self, other):
        r"""
        Make ``self`` a copy of ``other``.

        INPUT:

        - ``other`` -- other scalar field, in the same module as ``self``

        .. NOTE::

            While the derived quantities are not copied, the name is kept.

        .. WARNING::

            All previous defined expressions and restrictions will be deleted!

        EXAMPLES::

            sage: M = Manifold(2, 'M', structure='topological')
            sage: c_xy.<x,y> = M.chart()
            sage: f = M.scalar_field(x*y^2, name='f')
            sage: f.display()
            f: M → ℝ
               (x, y) ↦ x*y^2
            sage: g = M.scalar_field(name='g')
            sage: g.copy_from(f)
            sage: g.display()
            g: M → ℝ
               (x, y) ↦ x*y^2
            sage: f == g
            True

        While the original scalar field is modified, the copy is not::

            sage: f.set_expr(x-y)
            sage: f.display()
            f: M → ℝ
               (x, y) ↦ x - y
            sage: g.display()
            g: M → ℝ
               (x, y) ↦ x*y^2
            sage: f == g
            False

        """
        if self.is_immutable():
            raise ValueError("the expressions of an immutable element "
                             "cannot be changed")
        if other not in self.parent():
            raise TypeError("the original must be an element of "
                            f"{self.parent()}")
        self._del_derived()
        for chart, funct in other._express.items():
            self._express[chart] = funct.copy()
        self._is_zero = other._is_zero

    def coord_function(self, chart=None, from_chart=None):
        r"""
        Return the function of the coordinates representing the scalar field
        in a given chart.

        INPUT:

        - ``chart`` -- (default: ``None``) chart with respect to which the
          coordinate expression is to be returned; if ``None``, the
          default chart of the scalar field's domain will be used
        - ``from_chart`` -- (default: ``None``) chart from which the
          required expression is computed if it is not known already in the
          chart ``chart``; if ``None``, a chart is picked in the known
          expressions

        OUTPUT:

        - instance of :class:`~sage.manifolds.chart_func.ChartFunction`
          representing the coordinate function of the scalar field in the
          given chart

        EXAMPLES:

        Coordinate function on a 2-dimensional manifold::

            sage: M = Manifold(2, 'M', structure='topological')
            sage: c_xy.<x,y> = M.chart()
            sage: f = M.scalar_field(x*y^2)
            sage: f.coord_function()
            x*y^2
            sage: f.coord_function(c_xy)  # equivalent form (since c_xy is the default chart)
            x*y^2
            sage: type(f.coord_function())
            <class 'sage.manifolds.chart_func.ChartFunctionRing_with_category.element_class'>

        Expression via a change of coordinates::

            sage: c_uv.<u,v> = M.chart()
            sage: c_uv.transition_map(c_xy, [u+v, u-v])
            Change of coordinates from Chart (M, (u, v)) to Chart (M, (x, y))
            sage: f._express # at this stage, f is expressed only in terms of (x,y) coordinates
            {Chart (M, (x, y)): x*y^2}
            sage: f.coord_function(c_uv) # forces the computation of the expression of f in terms of (u,v) coordinates
            u^3 - u^2*v - u*v^2 + v^3
            sage: f.coord_function(c_uv) == (u+v)*(u-v)^2  # check
            True
            sage: f._express  # random (dict. output); f has now 2 coordinate expressions:
            {Chart (M, (x, y)): x*y^2, Chart (M, (u, v)): u^3 - u^2*v - u*v^2 + v^3}

        Usage in a physical context (simple Lorentz transformation - boost in
        ``x`` direction, with relative velocity ``v`` between ``o1``
        and ``o2`` frames)::

            sage: M = Manifold(2, 'M', structure='topological')
            sage: o1.<t,x> = M.chart()
            sage: o2.<T,X> = M.chart()
            sage: f = M.scalar_field(x^2 - t^2)
            sage: f.coord_function(o1)
            -t^2 + x^2
            sage: v = var('v'); gam = 1/sqrt(1-v^2)
            sage: o2.transition_map(o1, [gam*(T - v*X), gam*(X - v*T)])
            Change of coordinates from Chart (M, (T, X)) to Chart (M, (t, x))
            sage: f.coord_function(o2)
            -T^2 + X^2

        """
        if chart is None:
            chart = self._domain._def_chart
        else:
            if chart not in self._domain._atlas:
                raise ValueError("the {} is not a chart ".format(chart) +
                                 "defined on the {}".format(self._domain))
        if chart not in self._express:
            # Check whether chart corresponds to a subchart of a chart
            # where the expression of self is known:
            for known_chart in self._express:
                if chart in known_chart._subcharts:
                    new_expr = self._express[known_chart].expr()
                    self._express[chart] = chart.function(new_expr)
                    return self._express[chart]
            # If this point is reached, the expression must be computed
            # from that in the chart from_chart, by means of a
            # change-of-coordinates formula:
            if from_chart is None:
                # from_chart in searched among the charts of known expressions
                # and subcharts of them
                known_express = self._express.copy()
                found = False
                for kchart in known_express:
                    for skchart in kchart._subcharts:
                        if (chart, skchart) in self._domain._coord_changes:
                            from_chart = skchart
                            found = True
                            if skchart not in self._express:
                                self._express[skchart] = skchart.function(
                                                  self._express[kchart].expr())
                            break
                    if found:
                        break
                if not found:
                    raise ValueError("no starting chart could be found to " +
                                     "compute the expression in the {}".format(chart))
            change = self._domain._coord_changes[(chart, from_chart)]
            # old coordinates expressed in terms of the new ones:
            coords = [ change._transf._functions[i].expr()
                       for i in range(self._manifold.dim()) ]
            new_expr = self._express[from_chart](*coords)
            self._express[chart] = chart.function(new_expr)
            self._del_derived()
        return self._express[chart]

    def expr(self, chart=None, from_chart=None):
        r"""
        Return the coordinate expression of the scalar field in a given
        chart.

        INPUT:

        - ``chart`` -- (default: ``None``) chart with respect to which the
          coordinate expression is required; if ``None``, the default
          chart of the scalar field's domain will be used
        - ``from_chart`` -- (default: ``None``) chart from which the
          required expression is computed if it is not known already in the
          chart ``chart``; if ``None``, a chart is picked in ``self._express``

        OUTPUT:

        - the coordinate expression of the scalar field in the given chart,
          either as a Sage's symbolic expression or as a SymPy object,
          depending on the symbolic calculus method used on the chart

        EXAMPLES:

        Expression of a scalar field on a 2-dimensional manifold::

            sage: M = Manifold(2, 'M', structure='topological')
            sage: c_xy.<x,y> = M.chart()
            sage: f = M.scalar_field(x*y^2)
            sage: f.expr()
            x*y^2
            sage: f.expr(c_xy)  # equivalent form (since c_xy is the default chart)
            x*y^2

        Expression via a change of coordinates::

            sage: c_uv.<u,v> = M.chart()
            sage: c_uv.transition_map(c_xy, [u+v, u-v])
            Change of coordinates from Chart (M, (u, v)) to Chart (M, (x, y))
            sage: f._express # at this stage, f is expressed only in terms of (x,y) coordinates
            {Chart (M, (x, y)): x*y^2}
            sage: f.expr(c_uv) # forces the computation of the expression of f in terms of (u,v) coordinates
            u^3 - u^2*v - u*v^2 + v^3
            sage: bool( f.expr(c_uv) == (u+v)*(u-v)^2 ) # check
            True
            sage: f._express  # random (dict. output); f has now 2 coordinate expressions:
            {Chart (M, (x, y)): x*y^2, Chart (M, (u, v)): u^3 - u^2*v - u*v^2 + v^3}

        Note that the object returned by ``expr()`` depends on the symbolic
        backend used for coordinate computations::

            sage: type(f.expr())
            <type 'sage.symbolic.expression.Expression'>
            sage: M.set_calculus_method('sympy')
            sage: type(f.expr())
            <class 'sympy.core.mul.Mul'>
            sage: f.expr()  # note the SymPy exponent notation
            x*y**2

        """
        return self.coord_function(chart, from_chart).expr()

    def set_expr(self, coord_expression, chart=None):
        r"""
        Set the coordinate expression of the scalar field.

        The expressions with respect to other charts are deleted, in order to
        avoid any inconsistency. To keep them, use :meth:`add_expr` instead.

        INPUT:

        - ``coord_expression`` -- coordinate expression of the scalar field
        - ``chart`` -- (default: ``None``) chart in which ``coord_expression``
          is defined; if ``None``, the default chart of the scalar field's
          domain is assumed

        EXAMPLES:

        Setting scalar field expressions on a 2-dimensional manifold::

            sage: M = Manifold(2, 'M', structure='topological')
            sage: c_xy.<x,y> = M.chart()
            sage: f = M.scalar_field(x^2 + 2*x*y +1)
            sage: f._express
            {Chart (M, (x, y)): x^2 + 2*x*y + 1}
            sage: f.set_expr(3*y)
            sage: f._express  # the (x,y) expression has been changed:
            {Chart (M, (x, y)): 3*y}
            sage: c_uv.<u,v> = M.chart()
            sage: f.set_expr(cos(u)-sin(v), c_uv)
            sage: f._express # the (x,y) expression has been lost:
            {Chart (M, (u, v)): cos(u) - sin(v)}
            sage: f.set_expr(3*y)
            sage: f._express # the (u,v) expression has been lost:
            {Chart (M, (x, y)): 3*y}

        Since zero and one are special elements, their expressions cannot be
        changed::

            sage: z = M.zero_scalar_field()
            sage: z.set_expr(3*y)
            Traceback (most recent call last):
            ...
            ValueError: the expressions of an immutable element cannot be
             changed
            sage: one = M.one_scalar_field()
            sage: one.set_expr(3*y)
            Traceback (most recent call last):
            ...
            ValueError: the expressions of an immutable element cannot be
             changed

        """
        if self.is_immutable():
            raise ValueError("the expressions of an immutable element "
                             "cannot be changed")
        if chart is None:
            chart = self._domain._def_chart
        self._express.clear()
        self._express[chart] = chart.function(coord_expression)
        self._is_zero = False # a priori
        self._del_derived()

    def add_expr(self, coord_expression, chart=None):
        r"""
        Add some coordinate expression to the scalar field.

        The previous expressions with respect to other charts are kept. To
        clear them, use :meth:`set_expr` instead.

        INPUT:

        - ``coord_expression`` -- coordinate expression of the scalar field
        - ``chart`` -- (default: ``None``) chart in which ``coord_expression``
          is defined; if ``None``, the default chart of the scalar field's
          domain is assumed

        .. WARNING::

            If the scalar field has already expressions in other charts, it
            is the user's responsibility to make sure that the expression
            to be added is consistent with them.

        EXAMPLES:

        Adding scalar field expressions on a 2-dimensional manifold::

            sage: M = Manifold(2, 'M', structure='topological')
            sage: c_xy.<x,y> = M.chart()
            sage: f = M.scalar_field(x^2 + 2*x*y +1)
            sage: f._express
            {Chart (M, (x, y)): x^2 + 2*x*y + 1}
            sage: f.add_expr(3*y)
            sage: f._express  # the (x,y) expression has been changed:
            {Chart (M, (x, y)): 3*y}
            sage: c_uv.<u,v> = M.chart()
            sage: f.add_expr(cos(u)-sin(v), c_uv)
            sage: f._express # random (dict. output); f has now 2 expressions:
            {Chart (M, (x, y)): 3*y, Chart (M, (u, v)): cos(u) - sin(v)}

        Since zero and one are special elements, their expressions cannot be
        changed::

            sage: z = M.zero_scalar_field()
            sage: z.add_expr(cos(u)-sin(v), c_uv)
            Traceback (most recent call last):
            ...
            ValueError: the expressions of an immutable element cannot be
             changed
            sage: one = M.one_scalar_field()
            sage: one.add_expr(cos(u)-sin(v), c_uv)
            Traceback (most recent call last):
            ...
            ValueError: the expressions of an immutable element cannot be
             changed

        """
        if self.is_immutable():
            raise ValueError("the expressions of an immutable element "
                             "cannot be changed")
        if chart is None:
            chart = self._domain._def_chart
        self._express[chart] = chart.function(coord_expression)
        self._is_zero = False  # a priori
        self._del_derived()

    def add_expr_by_continuation(self, chart, subdomain):
        r"""
        Set coordinate expression in a chart by continuation of the
        coordinate expression in a subchart.

        The continuation is performed by demanding that the coordinate
        expression is identical to that in the restriction of the chart to
        a given subdomain.

        INPUT:

        - ``chart`` -- coordinate chart `(U,(x^i))` in which the expression of
          the scalar field is to set
        - ``subdomain`` -- open subset `V\subset U` in which the expression
          in terms of the restriction of the coordinate chart `(U,(x^i))` to
          `V` is already known or can be evaluated by a change of coordinates.

        EXAMPLES:

        Scalar field on the sphere `S^2`::

            sage: M = Manifold(2, 'S^2', structure='topological')
            sage: U = M.open_subset('U') ; V = M.open_subset('V') # the complement of resp. N pole and S pole
            sage: M.declare_union(U,V)   # S^2 is the union of U and V
            sage: c_xy.<x,y> = U.chart() ; c_uv.<u,v> = V.chart() # stereographic coordinates
            sage: xy_to_uv = c_xy.transition_map(c_uv, (x/(x^2+y^2), y/(x^2+y^2)),
            ....:                intersection_name='W', restrictions1= x^2+y^2!=0,
            ....:                restrictions2= u^2+v^2!=0)
            sage: uv_to_xy = xy_to_uv.inverse()
            sage: W =  U.intersection(V)  # S^2 minus the two poles
            sage: f = M.scalar_field(atan(x^2+y^2), chart=c_xy, name='f')

        The scalar field has been defined only on the domain covered by the
        chart ``c_xy``, i.e. `U`::

            sage: f.display()
            f: S^2 → ℝ
            on U: (x, y) ↦ arctan(x^2 + y^2)
            on W: (u, v) ↦ arctan(1/(u^2 + v^2))

        We note that on `W = U \cap V`, the expression of `f` in terms of
        coordinates `(u,v)` can be deduced from that in the coordinates
        `(x,y)` thanks to the transition map between the two charts::

            sage: f.display(c_uv.restrict(W))
            f: S^2 → ℝ
            on W: (u, v) ↦ arctan(1/(u^2 + v^2))

        We use this fact to extend the definition of `f` to the open
        subset `V`, covered by the chart ``c_uv``::

            sage: f.add_expr_by_continuation(c_uv, W)

        Then, `f` is known on the whole sphere::

            sage: f.display()
            f: S^2 → ℝ
            on U: (x, y) ↦ arctan(x^2 + y^2)
            on V: (u, v) ↦ arctan(1/(u^2 + v^2))

        """
        if self.is_immutable():
            raise ValueError("the expressions of an immutable element "
                                 "cannot be changed")
        if not chart.domain().is_subset(self._domain):
            raise ValueError("the chart is not defined on a subset of " +
                             "the scalar field domain")
        schart = chart.restrict(subdomain)
        self._express[chart] = chart.function(self.expr(schart))
        self._is_zero = False # a priori
        self._del_derived()

    def set_restriction(self, rst):
        r"""
        Define a restriction of ``self`` to some subdomain.

        INPUT:

        - ``rst`` -- :class:`ScalarField` defined on a subdomain of
          the domain of ``self``

        EXAMPLES::

            sage: M = Manifold(2, 'M') # the 2-dimensional sphere S^2
            sage: U = M.open_subset('U') # complement of the North pole
            sage: c_xy.<x,y> = U.chart() # stereographic coordinates from the North pole
            sage: V = M.open_subset('V') # complement of the South pole
            sage: c_uv.<u,v> = V.chart() # stereographic coordinates from the South pole
            sage: M.declare_union(U,V)   # S^2 is the union of U and V
            sage: f = M.scalar_field(name='f')
            sage: g = U.scalar_field(x^2+y)
            sage: f.set_restriction(g)
            sage: f.display()
            f: M → ℝ
            on U: (x, y) ↦ x^2 + y
            sage: f.restrict(U) == g
            True

        """
        if self.is_immutable():
            raise ValueError("the expressions of an immutable element "
                             "cannot be changed")
        if not isinstance(rst, ScalarField):
            raise TypeError("the argument must be a scalar field")
        if not rst._domain.is_subset(self._domain):
            raise ValueError("the domain of the declared restriction is not " +
                             "a subset of the field's domain")
        self._restrictions[rst._domain] = rst.copy(name=self._name,
                                                   latex_name=self._latex_name)
        for chart, expr in rst._express.items():
            intersection = chart.domain().intersection(rst._domain)
            self._express[chart.restrict(intersection)] = expr
        self._is_zero = False  # a priori

    def display(self, chart=None):
        r"""
        Display the expression of the scalar field in a given chart.

        Without any argument, this function displays all known, distinct
        expressions.

        INPUT:

        - ``chart`` -- (default: ``None``) chart with respect to which
          the coordinate expression is to be displayed; if ``None``, the
          display is performed in all the greatest charts in which the
          coordinate expression is known

        The output is either text-formatted (console mode) or LaTeX-formatted
        (notebook mode).

        EXAMPLES:

        Various displays::

            sage: M = Manifold(2, 'M', structure='topological')
            sage: c_xy.<x,y> = M.chart()
            sage: f = M.scalar_field(sqrt(x+1), name='f')
            sage: f.display()
            f: M → ℝ
               (x, y) ↦ sqrt(x + 1)
            sage: latex(f.display())
            \begin{array}{llcl} f:& M & \longrightarrow & \mathbb{R} \\ & \left(x, y\right) & \longmapsto & \sqrt{x + 1} \end{array}
            sage: g = M.scalar_field(function('G')(x, y), name='g')
            sage: g.display()
            g: M → ℝ
               (x, y) ↦ G(x, y)
            sage: latex(g.display())
            \begin{array}{llcl} g:& M & \longrightarrow & \mathbb{R} \\ & \left(x, y\right) & \longmapsto & G\left(x, y\right) \end{array}

        A shortcut of ``display()`` is ``disp()``::

            sage: f.disp()
            f: M → ℝ
               (x, y) ↦ sqrt(x + 1)

        In case the scalar field is piecewise-defined, the ``display()``
        command still outputs all expressions. Each expression displayed
        corresponds to the chart on the greatest domain where this particular
        expression is known::

            sage: U = M.open_subset('U')
            sage: f.set_expr(y^2, c_xy.restrict(U))
            sage: f.display()
            f: M → ℝ
            on U: (x, y) ↦ y^2
            sage: latex(f.display())
            \begin{array}{llcl} f:& M & \longrightarrow & \mathbb{R} \\ \mbox{on}\ U : & \left(x, y\right) & \longmapsto & y^{2} \end{array}

        """
        from sage.misc.latex import latex
        from sage.typeset.unicode_characters import (unicode_to,
                              unicode_mapsto, unicode_mathbbR, unicode_mathbbC)
        from sage.tensor.modules.format_utilities import FormattedExpansion

        def _display_expression(self, chart, result):
            r"""
            Helper function for :meth:`display`.
            """
            try:
                # get coordinate expression
                expression = self.coord_function(chart)
            except (TypeError, ValueError):
                pass
            # if that succeeds, proceed:
            coords = chart[:]
            if len(coords) == 1:
                coords = coords[0]
            if chart.domain() == self._domain:
                if self._name is not None:
                    result._txt += "   "
                result._latex += " & "
            else:
                result._txt += "on " + chart.domain()._name + ": "
                result._latex += r"\mbox{on}\ " + latex(chart.domain()) \
                                 + r": & "
            result._txt += repr(coords) + " " + unicode_mapsto + " " \
                           + repr(expression) + "\n"
            result._latex += latex(coords) + r"& \longmapsto & " \
                             + latex(expression) + r"\\"

        # Name of the base field:
        field = self._domain.base_field()
        field_type = self._domain.base_field_type()
        if field_type == 'real':
            field_name = unicode_mathbbR
            field_latex_name = r'\mathbb{R}'
        elif field_type == 'complex':
            field_name = unicode_mathbbC
            field_latex_name = r'\mathbb{C}'
        else:
            field_name = str(field)
            field_latex_name = latex(field)
        #
        result = FormattedExpansion()
        if self._name is None:
            symbol = ""
        else:
            symbol = self._name + ": "
        result._txt = symbol + self._domain._name + " " + unicode_to + " " \
                      + field_name + "\n"
        if self._latex_name is None:
            symbol = ""
        else:
            symbol = self._latex_name + ":"
        result._latex = r"\begin{array}{llcl} " + symbol + r"&" + \
                        latex(self._domain) + r"& \longrightarrow & " + \
                        field_latex_name + r" \\"
        if chart is None:
            for ch in self._domain._top_charts:
                ###
                # Get the greatest domain of top chart restrictions where the
                # expression is known:
                max_dom = None
                for sch in ch._subcharts:
                    if max_dom is None:
                        try:
                            self.coord_function(sch)
                            max_dom = sch.domain()
                        except (TypeError, ValueError):
                            pass
                    elif max_dom.is_subset(sch.domain()):
                        try:
                            self.coord_function(sch)
                            max_dom = sch.domain()
                        except (TypeError, ValueError):
                            pass
                if max_dom is not None:
                    _display_expression(self, ch.restrict(max_dom), result)
        else:
            _display_expression(self, chart, result)
        result._txt = result._txt[:-1]
        result._latex = result._latex[:-2] + r"\end{array}"
        return result

    disp = display

    def restrict(self, subdomain):
        r"""
        Restriction of the scalar field to an open subset of its domain of
        definition.

        INPUT:

        - ``subdomain`` -- an open subset of the scalar field's domain

        OUTPUT:

        - instance of :class:`ScalarField` representing the restriction of
          the scalar field to ``subdomain``

        EXAMPLES:

        Restriction of a scalar field defined on `\RR^2` to the
        unit open disc::

            sage: M = Manifold(2, 'M', structure='topological')
            sage: X.<x,y> = M.chart()  # Cartesian coordinates
            sage: U = M.open_subset('U', coord_def={X: x^2+y^2 < 1}) # U unit open disc
            sage: f = M.scalar_field(cos(x*y), name='f')
            sage: f_U = f.restrict(U) ; f_U
            Scalar field f on the Open subset U of the 2-dimensional
             topological manifold M
            sage: f_U.display()
            f: U → ℝ
               (x, y) ↦ cos(x*y)
            sage: f.parent()
            Algebra of scalar fields on the 2-dimensional topological
             manifold M
            sage: f_U.parent()
            Algebra of scalar fields on the Open subset U of the 2-dimensional
             topological manifold M

        The restriction to the whole domain is the identity::

            sage: f.restrict(M) is f
            True
            sage: f_U.restrict(U) is f_U
            True

        Restriction of the zero scalar field::

            sage: M.zero_scalar_field().restrict(U)
            Scalar field zero on the Open subset U of the 2-dimensional
             topological manifold M
            sage: M.zero_scalar_field().restrict(U) is U.zero_scalar_field()
            True

        """
        if subdomain == self._domain:
            return self
        if subdomain not in self._restrictions:
            if not subdomain.is_subset(self._domain):
                raise ValueError("the specified domain is not a subset of " +
                                 "the domain of definition of the scalar field")
            # Special case of the zero scalar field:
            if self._is_zero:
                return subdomain._zero_scalar_field
            # First one tries to get the restriction from a tighter domain:
            for dom, rst in self._restrictions.items():
                if subdomain.is_subset(dom):
                    self._restrictions[subdomain] = rst.restrict(subdomain)
                    break
            else:
            # If this fails, the restriction must be created from scratch:
                sexpress = {}
                for chart, funct in self._express.items():
                    for schart in subdomain.atlas():
                        if schart in chart._subcharts:
                            sexpress[schart] = funct.expr()
                resu = type(self)(subdomain.scalar_field_algebra(),
                                  coord_expression=sexpress, name=self._name,
                                  latex_name=self._latex_name)
                if self.is_immutable():
                    resu.set_immutable()  # restriction must be immutable, too
                self._restrictions[subdomain] = resu
        return self._restrictions[subdomain]

    def common_charts(self, other):
        r"""
        Find common charts for the expressions of the scalar field and
        ``other``.

        INPUT:

        - ``other`` -- a scalar field

        OUTPUT:

        - list of common charts; if no common chart is found, ``None`` is
          returned (instead of an empty list)

        EXAMPLES:

        Search for common charts on a 2-dimensional manifold with 2
        overlapping domains::

            sage: M = Manifold(2, 'M', structure='topological')
            sage: U = M.open_subset('U')
            sage: c_xy.<x,y> = U.chart()
            sage: V = M.open_subset('V')
            sage: c_uv.<u,v> = V.chart()
            sage: M.declare_union(U,V)   # M is the union of U and V
            sage: f = U.scalar_field(x^2)
            sage: g = M.scalar_field(x+y)
            sage: f.common_charts(g)
            [Chart (U, (x, y))]
            sage: g.add_expr(u, c_uv)
            sage: f._express
            {Chart (U, (x, y)): x^2}
            sage: g._express  # random (dictionary output)
            {Chart (U, (x, y)): x + y, Chart (V, (u, v)): u}
            sage: f.common_charts(g)
            [Chart (U, (x, y))]

        Common charts found as subcharts: the subcharts are introduced via
        a transition map between charts c_xy and c_uv on the intersecting
        subdomain `W = U\cap V`::

            sage: trans = c_xy.transition_map(c_uv, (x+y, x-y), 'W', x<0, u+v<0)
            sage: M.atlas()
            [Chart (U, (x, y)), Chart (V, (u, v)), Chart (W, (x, y)),
             Chart (W, (u, v))]
            sage: c_xy_W = M.atlas()[2]
            sage: c_uv_W = M.atlas()[3]
            sage: trans.inverse()
            Change of coordinates from Chart (W, (u, v)) to Chart (W, (x, y))
            sage: f.common_charts(g)
            [Chart (U, (x, y))]
            sage: f.expr(c_xy_W)
            x^2
            sage: f._express  # random (dictionary output)
            {Chart (U, (x, y)): x^2, Chart (W, (x, y)): x^2}
            sage: g._express  # random (dictionary output)
            {Chart (U, (x, y)): x + y, Chart (V, (u, v)): u}
            sage: g.common_charts(f)  # c_xy_W is not returned because it is subchart of 'xy'
            [Chart (U, (x, y))]
            sage: f.expr(c_uv_W)
            1/4*u^2 + 1/2*u*v + 1/4*v^2
            sage: f._express  # random (dictionary output)
            {Chart (U, (x, y)): x^2, Chart (W, (x, y)): x^2,
             Chart (W, (u, v)): 1/4*u^2 + 1/2*u*v + 1/4*v^2}
            sage: g._express  # random (dictionary output)
            {Chart (U, (x, y)): x + y, Chart (V, (u, v)): u}
            sage: f.common_charts(g)
            [Chart (U, (x, y)), Chart (W, (u, v))]
            sage: # the expressions have been updated on the subcharts
            sage: g._express #  random (dictionary output)
            {Chart (U, (x, y)): x + y, Chart (V, (u, v)): u,
             Chart (W, (u, v)): u}

        Common charts found by computing some coordinate changes::

            sage: W = U.intersection(V)
            sage: f = W.scalar_field(x^2, c_xy_W)
            sage: g = W.scalar_field(u+1, c_uv_W)
            sage: f._express
            {Chart (W, (x, y)): x^2}
            sage: g._express
            {Chart (W, (u, v)): u + 1}
            sage: f.common_charts(g)
            [Chart (W, (x, y)), Chart (W, (u, v))]
            sage: f._express # random (dictionary output)
            {Chart (W, (u, v)): 1/4*u^2 + 1/2*u*v + 1/4*v^2,
             Chart (W, (x, y)): x^2}
            sage: g._express # random (dictionary output)
            {Chart (W, (u, v)): u + 1, Chart (W, (x, y)): x + y + 1}

        TESTS:

        Check that :trac:`28072` has been fixed::

            sage: c_ab.<a,b> = W.chart()
            sage: xy_to_ab = c_xy_W.transition_map(c_ab, (3*y, x-y))
            sage: h = W.scalar_field(a+b, chart=c_ab)
            sage: f.common_charts(h)
            [Chart (W, (x, y))]
            sage: h.expr(c_xy_W)
            x + 2*y

        """
        if not isinstance(other, ScalarField):
            raise TypeError("the second argument must be a scalar field")
        coord_changes = self._manifold._coord_changes
        resu = []
        #
        # 1/ Search for common charts among the existing expressions, i.e.
        #    without performing any expression transformation.
        #    -------------------------------------------------------------
        for chart1 in self._express:
            if chart1 in other._express:
                resu.append(chart1)
        # Search for a subchart:
        known_expr1 = self._express.copy()
        known_expr2 = other._express.copy()
        for chart1 in known_expr1:
            if chart1 not in resu:
                for chart2 in known_expr2:
                    if chart2 not in resu:
                        if chart2 in chart1._subcharts:
                            self.expr(chart2)
                            resu.append(chart2)
                        if chart1 in chart2._subcharts:
                            other.expr(chart1)
                            resu.append(chart1)
        #
        # 2/ Search for common charts via one expression transformation
        #    ----------------------------------------------------------
        for chart1 in known_expr1:
            if chart1 not in resu:
                for chart2 in known_expr2:
                    if chart2 not in resu:
                        if (chart1, chart2) in coord_changes:
                            other.coord_function(chart1, from_chart=chart2)
                            resu.append(chart1)
                        if (chart2, chart1) in coord_changes:
                            self.coord_function(chart2, from_chart=chart1)
                            resu.append(chart2)
        if not resu:
            return None
        else:
            return resu

    def __call__(self, p, chart=None):
        r"""
        Compute the value of the scalar field at a given point.

        INPUT:

        - ``p`` -- point in the scalar field's domain
        - ``chart`` -- (default: ``None``) chart in which the coordinates
          of ``p`` are to be considered; if ``None``, a chart in which
          both ``p``'s coordinates and the expression of the scalar field
          are known is searched, starting from the default chart
          of ``self._domain``

        OUTPUT:

        - value at ``p``

        EXAMPLES::

            sage: M = Manifold(2, 'M', structure='topological')
            sage: X.<x,y> = M.chart()
            sage: f = M.scalar_field({X: x+y}, name='f')
            sage: p = M((2,-5), name='p'); p
            Point p on the 2-dimensional topological manifold M
            sage: f.__call__(p)
            -3
            sage: f(p)
            -3
            sage: M.zero_scalar_field()(p)
            0
            sage: M.one_scalar_field()(p)
            1

        Example with a change of chart::

            sage: Y.<u,v> = M.chart()
            sage: X_to_Y = X.transition_map(Y, [x+y, x-y])
            sage: Y_to_X = X_to_Y.inverse()
            sage: g = M.scalar_field({Y: u*v}, name='g')
            sage: g(p)
            -21
            sage: p.coord(Y)
            (-3, 7)

        """
        #!# it should be "if p not in self_domain:" instead, but this test is
        # skipped for efficiency
        if p not in self._manifold:
            raise ValueError("the {} ".format(p) + "does not belong " +
                             "to the {}".format(self._manifold))
        if self._is_zero:
            return 0
        if chart is None:
            # A common chart is searched:
            def_chart = self._domain._def_chart
            if def_chart in p._coordinates and def_chart in self._express:
                chart = def_chart
            else:
                for chart_p in p._coordinates:
                    if chart_p in self._express:
                        chart = chart_p
                        break
        if chart is None:
            # A change of coordinates is attempted for p:
            for chart_s in self._express:
                try:
                    p.coord(chart_s)
                    chart = chart_s
                    break
                except ValueError:
                    pass
            else:
                # A change of coordinates is attempted on the scalar field
                # expressions:
                for chart_p in p._coordinates:
                    try:
                        self.coord_function(chart_p)
                        chart = chart_p
                        break
                    except (TypeError, ValueError):
                        pass
        if chart is None:
            raise ValueError("no common chart has been found to evaluate " +
                             "the action of {} on the {}".format(self, p))
        return self._express[chart](*(p._coordinates[chart]))

    def preimage(self, codomain_subset, name=None, latex_name=None):
        r"""
        Return the preimage of ``codomain_subset``.

        An alias is :meth:`pullback`.

        INPUT:

        - ``codomain_subset`` -- an instance of
          :class:`~sage.sets.real_set.RealSet`
        - ``name`` -- string; name (symbol) given to the subset
        - ``latex_name`` --  (default: ``None``) string; LaTeX symbol to
          denote the subset; if none are provided, it is set to ``name``

        OUTPUT:

        - either a :class:`~sage.manifolds.manifold.TopologicalManifold` or
          a :class:`~sage.manifolds.subsets.pullback.ManifoldSubsetPullback`

        EXAMPLES::

            sage: M = Manifold(2, 'M', structure='topological')
            sage: X.<x,y> = M.chart()
            sage: f = M.scalar_field({X: x+y}, name='f')
            sage: L = f.pullback(RealSet.point(1)); latex(L)
            f^{-1}(\{1\})
            sage: M((-1, 1)) in L
            False
            sage: M((0, 1)) in L
            True

            sage: M.zero_scalar_field().preimage(RealSet.point(0)) is M
            True
        """
        if self.is_trivial_zero() and 0 in codomain_subset:
            return self.domain()
        from sage.manifolds.subsets.pullback import ManifoldSubsetPullback
        return ManifoldSubsetPullback(self, codomain_subset,
                                      name=name, latex_name=latex_name)

    pullback = preimage

    def __pos__(self):
        r"""
        Unary plus operator.

        OUTPUT:

        - an exact copy of the scalar field

        TESTS::

            sage: M = Manifold(2, 'M', structure='topological')
            sage: X.<x,y> = M.chart()
            sage: f = M.scalar_field({X: x+y}, name='f')
            sage: g = f.__pos__(); g
            Scalar field +f on the 2-dimensional topological manifold M
            sage: g == f
            True

        """
        result = type(self)(self.parent())
        for chart in self._express:
            result._express[chart] = + self._express[chart]
        if self._name is not None:
            result._name = '+' + self._name
        if self._latex_name is not None:
            result._latex_name = '+' + self._latex_name
        return result

    def __neg__(self):
        r"""
        Unary minus operator.

        OUTPUT:

        - the negative of the scalar field

        TESTS::

            sage: M = Manifold(2, 'M', structure='topological')
            sage: X.<x,y> = M.chart()
            sage: f = M.scalar_field({X: x+y}, name='f')
            sage: g = f.__neg__(); g
            Scalar field -f on the 2-dimensional topological manifold M
            sage: g.display()
            -f: M → ℝ
               (x, y) ↦ -x - y
            sage: g.__neg__() == f
            True

        """
        result = type(self)(self.parent())
        for chart in self._express:
            result._express[chart] = - self._express[chart]
        if self._name is not None:
            result._name = '-' + self._name
        if self._latex_name is not None:
            result._latex_name = '-' + self._latex_name
        return result


    #########  CommutativeAlgebraElement arithmetic operators ########

    def _add_(self, other):
        r"""
        Scalar field addition.

        INPUT:

        - ``other`` -- a scalar field (in the same algebra as ``self``)

        OUTPUT:

        - the scalar field resulting from the addition of ``self`` and
          ``other``

        TESTS::

            sage: M = Manifold(2, 'M', structure='topological')
            sage: X.<x,y> = M.chart()
            sage: f = M.scalar_field({X: x+y}, name='f')
            sage: g = M.scalar_field({X: x*y}, name='g')
            sage: s = f._add_(g); s
            Scalar field f+g on the 2-dimensional topological manifold M
            sage: s.display()
            f+g: M → ℝ
               (x, y) ↦ (x + 1)*y + x
            sage: s == f+g
            True
            sage: f._add_(M.zero_scalar_field()) == f
            True

        """
        # Trivial cases:
        if self.is_trivial_zero():
            return other
        if other.is_trivial_zero():
            return self
        # Generic case:
        com_charts = self.common_charts(other)
        if com_charts is None:
            raise ValueError("no common chart for the addition")
        result = type(self)(self.parent())
        for chart in com_charts:
            # ChartFunction addition:
            result._express[chart] = self._express[chart] + other._express[chart]
        if self._name is not None and other._name is not None:
            result._name = self._name + '+' + other._name
        if self._latex_name is not None and other._latex_name is not None:
            result._latex_name = self._latex_name + '+' + other._latex_name
        return result

    def _sub_(self, other):
        r"""
        Scalar field subtraction.

        INPUT:

        - ``other`` -- a scalar field (in the same algebra as ``self``)

        OUTPUT:

        - the scalar field resulting from the subtraction of ``other`` from
          ``self``

        TESTS::

            sage: M = Manifold(2, 'M', structure='topological')
            sage: X.<x,y> = M.chart()
            sage: f = M.scalar_field({X: x+y}, name='f')
            sage: g = M.scalar_field({X: x*y}, name='g')
            sage: s = f._sub_(g); s
            Scalar field f-g on the 2-dimensional topological manifold M
            sage: s.display()
            f-g: M → ℝ
               (x, y) ↦ -(x - 1)*y + x
            sage: s == f-g
            True
            sage: f._sub_(M.zero_scalar_field()) == f
            True

        """
        # Trivial cases:
        if self.is_trivial_zero():
            return -other
        if other.is_trivial_zero():
            return self
        if self is other:
            return self.parent().zero()
        # Generic case:
        com_charts = self.common_charts(other)
        if com_charts is None:
            raise ValueError("no common chart for the subtraction")
        result = type(self)(self.parent())
        for chart in com_charts:
            # ChartFunction subtraction:
            result._express[chart] = self._express[chart] - other._express[chart]
        if self._name is not None and other._name is not None:
            result._name = self._name + '-' + other._name
        if self._latex_name is not None and other._latex_name is not None:
            result._latex_name = self._latex_name + '-' + other._latex_name
        return result

    def _mul_(self, other):
        r"""
        Scalar field multiplication.

        INPUT:

        - ``other`` -- a scalar field (in the same algebra as ``self``)

        OUTPUT:

        - the scalar field resulting from the multiplication of ``self`` by
          ``other``

        TESTS::

            sage: M = Manifold(2, 'M', structure='topological')
            sage: X.<x,y> = M.chart()
            sage: f = M.scalar_field({X: x+y}, name='f')
            sage: g = M.scalar_field({X: x*y}, name='g')
            sage: s = f._mul_(g); s
            Scalar field f*g on the 2-dimensional topological manifold M
            sage: s.display()
            f*g: M → ℝ
               (x, y) ↦ x^2*y + x*y^2
            sage: s == f*g
            True
            sage: f._mul_(M.zero_scalar_field()) == M.zero_scalar_field()
            True
            sage: f._mul_(M.one_scalar_field()) == f
            True

        """
        # Trivial cases:
        if self.is_trivial_zero() or other.is_trivial_zero():
            return self._domain.zero_scalar_field()
        if self.is_trivial_one():
            return other
        if other.is_trivial_one():
            return self
        # Generic case:
        from sage.tensor.modules.format_utilities import (format_mul_txt,
                                                          format_mul_latex)
        com_charts = self.common_charts(other)
        if com_charts is None:
            raise ValueError("no common chart for the multiplication")
        result = type(self)(self.parent())
        for chart in com_charts:
            # ChartFunction multiplication:
            result._express[chart] = self._express[chart] * other._express[chart]
        result._name = format_mul_txt(self._name, '*', other._name)
        result._latex_name = format_mul_latex(self._latex_name, r' \cdot ',
                                             other._latex_name)
        return result

    def _div_(self, other):
        r"""
        Scalar field division.

        INPUT:

        - ``other`` -- a scalar field (in the same algebra as self)

        OUTPUT:

        - the scalar field resulting from the division of ``self`` by
          ``other``

        TESTS::

            sage: M = Manifold(2, 'M', structure='topological')
            sage: X.<x,y> = M.chart()
            sage: f = M.scalar_field({X: x+y}, name='f')
            sage: g = M.scalar_field({X: x*y}, name='g')
            sage: s = f._div_(g); s
            Scalar field f/g on the 2-dimensional topological manifold M
            sage: s.display()
            f/g: M → ℝ
               (x, y) ↦ (x + y)/(x*y)
            sage: s == f/g
            True
            sage: f._div_(M.zero_scalar_field())
            Traceback (most recent call last):
            ...
            ZeroDivisionError: division of a scalar field by zero

        """
        from sage.tensor.modules.format_utilities import format_mul_txt, \
                                                         format_mul_latex
        # Trivial cases:
        if other.is_trivial_zero():
            raise ZeroDivisionError("division of a scalar field by zero")
        if self.is_trivial_zero():
            return self._domain.zero_scalar_field()
        # Generic case:
        com_charts = self.common_charts(other)
        if com_charts is None:
            raise ValueError("no common chart for the division")
        result = type(self)(self.parent())
        for chart in com_charts:
            # ChartFunction division:
            result._express[chart] = self._express[chart] / other._express[chart]
        result._name = format_mul_txt(self._name, '/', other._name)
        result._latex_name = format_mul_latex(self._latex_name, '/',
                                             other._latex_name)
        return result

    def _lmul_(self, number):
        r"""
        Scalar multiplication operator: return ``number * self`` or
        ``self * number``.

        This differs from ``_mul_(self, other)`` by the fact that ``number``
        is not assumed to be a scalar field defined on the same domain as
        ``self``, contrary to ``other`` in ``_mul_(self, other)``. In
        practice, ``number`` is an element of the field on which the
        scalar field algebra is defined.

        INPUT:

        - ``number`` -- an element of the ring on which the scalar field
          algebra is defined; this should be an element of the topological
          field on which the manifold is constructed (possibly represented
          by a symbolic expression)

        OUTPUT:

        - the scalar field ``number * self``

        TESTS::

            sage: M = Manifold(2, 'M', structure='topological')
            sage: X.<x,y> = M.chart()
            sage: f = M.scalar_field({X: x+y}, name='f')
            sage: s = f._lmul_(2); s
            Scalar field on the 2-dimensional topological manifold M
            sage: s.display()
            M → ℝ
            (x, y) ↦ 2*x + 2*y
            sage: s == 2 * f
            True
            sage: s == f * 2
            True
            sage: f._lmul_(pi).display()
            M → ℝ
            (x, y) ↦ pi*(x + y)
            sage: f._lmul_(pi) == pi*f
            True
            sage: f._lmul_(0) == M.zero_scalar_field()
            True
            sage: f._lmul_(1) == f
            True

        """
        # Trivial cases:
        try:
            if number.is_trivial_zero():
                return self.parent().zero()
            if (number - 1).is_trivial_zero():
                return self
        except AttributeError:
            # in case base ring is not SR:
            if number == 0:
                return self.parent().zero()
            if number == 1:
                return self
        # Generic case:
        result = type(self)(self.parent())
        if isinstance(number, Expression):
            var = number.variables()  # possible symbolic variables in number
            if var:
                # There are symbolic variables in number
                # Are any of them a chart coordinate ?
                chart_var = False
                for chart in self._express:
                    if any(s in chart[:] for s in var):
                        chart_var = True
                        break
                if chart_var:
                    # Some symbolic variables in number are chart coordinates
                    for chart, expr in self._express.items():
                        # The multiplication is performed only if
                        # either
                        # (i) all the symbolic variables in number are
                        # coordinates of this chart
                        # or (ii) no symbolic variable in number belongs to a
                        # different chart
                        chart_coords = chart[:]
                        var_not_in_chart = [s for s in var
                                            if s not in chart_coords]
                        any_in_other_chart = False
                        if var_not_in_chart:
                            for other_chart in self._domain.atlas():
                                other_chart_coords = other_chart[:]
                                for s in var_not_in_chart:
                                    if s in other_chart_coords:
                                        any_in_other_chart = True
                                        break
                                if any_in_other_chart:
                                    break
                        if not any_in_other_chart:
                            result._express[chart] = number * expr
                    return result
        # General case: the multiplication is performed on all charts:
        for chart, expr in self._express.items():
            result._express[chart] = number * expr
        return result

    #########  End of CommutativeAlgebraElement arithmetic operators ########

    def _function_name(self, func, func_latex, parentheses=True):
        r"""
        Helper function to set the symbol of a function applied to the
        scalar field.

        TESTS::

            sage: M = Manifold(2, 'M', structure='topological')
            sage: X.<x,y> = M.chart()
            sage: f = M.scalar_field({X: x+y}, name='f', latex_name=r"\Phi")
            sage: f._function_name("cos", r"\cos")
            ('cos(f)', '\\cos\\left(\\Phi\\right)')
            sage: f._function_name("sqrt", r"\sqrt", parentheses=False)
            ('sqrt(f)', '\\sqrt{\\Phi}')
            sage: f = M.scalar_field({X: x+y})  # no name given to f
            sage: f._function_name("cos", r"\cos")
            (None, None)

        """
        if self._name is None:
            name = None
        else:
            name = func + "(" + self._name + ")"
        if self._latex_name is None:
            latex_name = None
        else:
            if parentheses:
                latex_name = func_latex + r"\left(" + self._latex_name + \
                             r"\right)"
            else:
                latex_name = func_latex + r"{" + self._latex_name + r"}"
        return name, latex_name

    def exp(self):
        r"""
        Exponential of the scalar field.

        OUTPUT:

        - the scalar field `\exp f`, where `f` is the current scalar field

        EXAMPLES::

            sage: M = Manifold(2, 'M', structure='topological')
            sage: X.<x,y> = M.chart()
            sage: f = M.scalar_field({X: x+y}, name='f', latex_name=r"\Phi")
            sage: g = exp(f) ; g
            Scalar field exp(f) on the 2-dimensional topological manifold M
            sage: g.display()
            exp(f): M → ℝ
               (x, y) ↦ e^(x + y)
            sage: latex(g)
            \exp\left(\Phi\right)

        Automatic simplifications occur::

            sage: f = M.scalar_field({X: 2*ln(1+x^2)}, name='f')
            sage: exp(f).display()
            exp(f): M → ℝ
               (x, y) ↦ x^4 + 2*x^2 + 1

        The inverse function is :meth:`log`::

            sage: log(exp(f)) == f
            True

        Some tests::

            sage: exp(M.zero_scalar_field()) == M.constant_scalar_field(1)
            True
            sage: exp(M.constant_scalar_field(1)) == M.constant_scalar_field(e)
            True

        """
        name, latex_name = self._function_name("exp", r"\exp")
        resu = type(self)(self.parent(), name=name, latex_name=latex_name)
        for chart, func in self._express.items():
            resu._express[chart] = func.exp()
        return resu

    def log(self):
        r"""
        Natural logarithm of the scalar field.

        OUTPUT:

        - the scalar field `\ln f`, where `f` is the current scalar field

        EXAMPLES::

            sage: M = Manifold(2, 'M', structure='topological')
            sage: X.<x,y> = M.chart()
            sage: f = M.scalar_field({X: x+y}, name='f', latex_name=r"\Phi")
            sage: g = log(f) ; g
            Scalar field ln(f) on the 2-dimensional topological manifold M
            sage: g.display()
            ln(f): M → ℝ
               (x, y) ↦ log(x + y)
            sage: latex(g)
            \ln\left(\Phi\right)

        The inverse function is :meth:`exp`::

            sage: exp(log(f)) == f
            True

        """
        name, latex_name = self._function_name("ln", r"\ln")
        resu = type(self)(self.parent(), name=name, latex_name=latex_name)
        for chart, func in self._express.items():
            resu._express[chart] = func.log()
        return resu

    def __pow__(self, exponent):
        r"""
        The scalar field to a given power.

        INPUT:

        - ``exponent`` -- the exponent

        OUTPUT:

        - the scalar field `f^a`, where `f` is the current scalar field and
          `a` the exponent

        EXAMPLES::

            sage: M = Manifold(2, 'M', structure='topological')
            sage: X.<x,y> = M.chart()
            sage: f = M.scalar_field({X: x+y}, name='f', latex_name=r'\Phi')
            sage: g = f.__pow__(pi) ; g
            Scalar field f^pi on the 2-dimensional topological manifold M
            sage: latex(g)
            {\Phi}^{ \pi }
            sage: g.display()
            f^pi: M → ℝ
               (x, y) ↦ (x + y)^pi

        The global function ``pow`` can be used::

            sage: pow(f, pi) == f.__pow__(pi)
            True

        as well as the exponent notation::

            sage: f^pi == f.__pow__(pi)
            True

        Some checks::

            sage: pow(f, 2) == f*f
            True
            sage: pow(pow(f, 1/2), 2) == f
            True

        """
        from sage.misc.latex import latex
        if self._name is None:
            name = None
        else:
            name = self._name + "^{}".format(exponent)
        if self._latex_name is None:
            latex_name = None
        else:
            latex_name = r"{" + self._latex_name + r"}^{" + \
                         latex(exponent) + r"}"
        resu = type(self)(self.parent(), name=name, latex_name=latex_name)
        for chart, func in self._express.items():
            resu._express[chart] = func.__pow__(exponent)
        return resu

    def sqrt(self):
        r"""
        Square root of the scalar field.

        OUTPUT:

        - the scalar field `\sqrt f`, where `f` is the current scalar field

        EXAMPLES::

            sage: M = Manifold(2, 'M', structure='topological')
            sage: X.<x,y> = M.chart()
            sage: f = M.scalar_field({X: 1+x^2+y^2}, name='f',
            ....:                    latex_name=r"\Phi")
            sage: g = sqrt(f) ; g
            Scalar field sqrt(f) on the 2-dimensional topological manifold M
            sage: latex(g)
            \sqrt{\Phi}
            sage: g.display()
            sqrt(f): M → ℝ
               (x, y) ↦ sqrt(x^2 + y^2 + 1)

        Some tests::

            sage: g^2 == f
            True
            sage: sqrt(M.zero_scalar_field()) == M.zero_scalar_field()
            True

        """
        name, latex_name = self._function_name("sqrt", r"\sqrt",
                                               parentheses=False)
        resu = type(self)(self.parent(), name=name, latex_name=latex_name)
        for chart, func in self._express.items():
            resu._express[chart] = func.sqrt()
        return resu

    def cos(self):
        r"""
        Cosine of the scalar field.

        OUTPUT:

        - the scalar field `\cos f`, where `f` is the current scalar field

        EXAMPLES::

            sage: M = Manifold(2, 'M', structure='topological')
            sage: X.<x,y> = M.chart()
            sage: f = M.scalar_field({X: x*y}, name='f', latex_name=r"\Phi")
            sage: g = cos(f) ; g
            Scalar field cos(f) on the 2-dimensional topological manifold M
            sage: latex(g)
            \cos\left(\Phi\right)
            sage: g.display()
            cos(f): M → ℝ
               (x, y) ↦ cos(x*y)

        Some tests::

            sage: cos(M.zero_scalar_field()) == M.constant_scalar_field(1)
            True
            sage: cos(M.constant_scalar_field(pi/2)) == M.zero_scalar_field()
            True

        """
        name, latex_name = self._function_name("cos", r"\cos")
        resu = type(self)(self.parent(), name=name, latex_name=latex_name)
        for chart, func in self._express.items():
            resu._express[chart] = func.cos()
        return resu

    def sin(self):
        r"""
        Sine of the scalar field.

        OUTPUT:

        - the scalar field `\sin f`, where `f` is the current scalar field

        EXAMPLES::

            sage: M = Manifold(2, 'M', structure='topological')
            sage: X.<x,y> = M.chart()
            sage: f = M.scalar_field({X: x*y}, name='f', latex_name=r"\Phi")
            sage: g = sin(f) ; g
            Scalar field sin(f) on the 2-dimensional topological manifold M
            sage: latex(g)
            \sin\left(\Phi\right)
            sage: g.display()
            sin(f): M → ℝ
               (x, y) ↦ sin(x*y)

        Some tests::

            sage: sin(M.zero_scalar_field()) == M.zero_scalar_field()
            True
            sage: sin(M.constant_scalar_field(pi/2)) == M.constant_scalar_field(1)
            True

        """
        name, latex_name = self._function_name("sin", r"\sin")
        resu = type(self)(self.parent(), name=name, latex_name=latex_name)
        for chart, func in self._express.items():
            resu._express[chart] = func.sin()
        return resu

    def tan(self):
        r"""
        Tangent of the scalar field.

        OUTPUT:

        - the scalar field `\tan f`, where `f` is the current scalar field

        EXAMPLES::

            sage: M = Manifold(2, 'M', structure='topological')
            sage: X.<x,y> = M.chart()
            sage: f = M.scalar_field({X: x*y}, name='f', latex_name=r"\Phi")
            sage: g = tan(f) ; g
            Scalar field tan(f) on the 2-dimensional topological manifold M
            sage: latex(g)
            \tan\left(\Phi\right)
            sage: g.display()
            tan(f): M → ℝ
               (x, y) ↦ sin(x*y)/cos(x*y)

        Some tests::

            sage: tan(f) == sin(f) / cos(f)
            True
            sage: tan(M.zero_scalar_field()) == M.zero_scalar_field()
            True
            sage: tan(M.constant_scalar_field(pi/4)) == M.constant_scalar_field(1)
            True

        """
        name, latex_name = self._function_name("tan", r"\tan")
        resu = type(self)(self.parent(), name=name, latex_name=latex_name)
        for chart, func in self._express.items():
            resu._express[chart] = func.tan()
        return resu

    def arccos(self):
        r"""
        Arc cosine of the scalar field.

        OUTPUT:

        - the scalar field `\arccos f`, where `f` is the current scalar field

        EXAMPLES::

            sage: M = Manifold(2, 'M', structure='topological')
            sage: X.<x,y> = M.chart()
            sage: f = M.scalar_field({X: x*y}, name='f', latex_name=r"\Phi")
            sage: g = arccos(f) ; g
            Scalar field arccos(f) on the 2-dimensional topological manifold M
            sage: latex(g)
            \arccos\left(\Phi\right)
            sage: g.display()
            arccos(f): M → ℝ
               (x, y) ↦ arccos(x*y)

        The notation ``acos`` can be used as well::

            sage: acos(f)
            Scalar field arccos(f) on the 2-dimensional topological manifold M
            sage: acos(f) == g
            True

        Some tests::

            sage: cos(g) == f
            True
            sage: arccos(M.constant_scalar_field(1)) == M.zero_scalar_field()
            True
            sage: arccos(M.zero_scalar_field()) == M.constant_scalar_field(pi/2)
            True

        """
        name, latex_name = self._function_name("arccos", r"\arccos")
        resu = type(self)(self.parent(), name=name, latex_name=latex_name)
        for chart, func in self._express.items():
            resu._express[chart] = func.arccos()
        return resu

    def arcsin(self):
        r"""
        Arc sine of the scalar field.

        OUTPUT:

        - the scalar field `\arcsin f`, where `f` is the current scalar field

        EXAMPLES::

            sage: M = Manifold(2, 'M', structure='topological')
            sage: X.<x,y> = M.chart()
            sage: f = M.scalar_field({X: x*y}, name='f', latex_name=r"\Phi")
            sage: g = arcsin(f) ; g
            Scalar field arcsin(f) on the 2-dimensional topological manifold M
            sage: latex(g)
            \arcsin\left(\Phi\right)
            sage: g.display()
            arcsin(f): M → ℝ
               (x, y) ↦ arcsin(x*y)

        The notation ``asin`` can be used as well::

            sage: asin(f)
            Scalar field arcsin(f) on the 2-dimensional topological manifold M
            sage: asin(f) == g
            True

        Some tests::

            sage: sin(g) == f
            True
            sage: arcsin(M.zero_scalar_field()) == M.zero_scalar_field()
            True
            sage: arcsin(M.constant_scalar_field(1)) == M.constant_scalar_field(pi/2)
            True

        """
        name, latex_name = self._function_name("arcsin", r"\arcsin")
        resu = type(self)(self.parent(), name=name, latex_name=latex_name)
        for chart, func in self._express.items():
            resu._express[chart] = func.arcsin()
        return resu

    def arctan(self):
        r"""
        Arc tangent of the scalar field.

        OUTPUT:

        - the scalar field `\arctan f`, where `f` is the current scalar field

        EXAMPLES::

            sage: M = Manifold(2, 'M', structure='topological')
            sage: X.<x,y> = M.chart()
            sage: f = M.scalar_field({X: x*y}, name='f', latex_name=r"\Phi")
            sage: g = arctan(f) ; g
            Scalar field arctan(f) on the 2-dimensional topological manifold M
            sage: latex(g)
            \arctan\left(\Phi\right)
            sage: g.display()
            arctan(f): M → ℝ
               (x, y) ↦ arctan(x*y)

        The notation ``atan`` can be used as well::

            sage: atan(f)
            Scalar field arctan(f) on the 2-dimensional topological manifold M
            sage: atan(f) == g
            True

        Some tests::

            sage: tan(g) == f
            True
            sage: arctan(M.zero_scalar_field()) == M.zero_scalar_field()
            True
            sage: arctan(M.constant_scalar_field(1)) == M.constant_scalar_field(pi/4)
            True

        """
        name, latex_name = self._function_name("arctan", r"\arctan")
        resu = type(self)(self.parent(), name=name, latex_name=latex_name)
        for chart, func in self._express.items():
            resu._express[chart] = func.arctan()
        return resu

    def cosh(self):
        r"""
        Hyperbolic cosine of the scalar field.

        OUTPUT:

        - the scalar field `\cosh f`, where `f` is the current scalar field

        EXAMPLES::

            sage: M = Manifold(2, 'M', structure='topological')
            sage: X.<x,y> = M.chart()
            sage: f = M.scalar_field({X: x*y}, name='f', latex_name=r"\Phi")
            sage: g = cosh(f) ; g
            Scalar field cosh(f) on the 2-dimensional topological manifold M
            sage: latex(g)
            \cosh\left(\Phi\right)
            sage: g.display()
            cosh(f): M → ℝ
               (x, y) ↦ cosh(x*y)

        Some test::

            sage: cosh(M.zero_scalar_field()) == M.constant_scalar_field(1)
            True

        """
        name, latex_name = self._function_name("cosh", r"\cosh")
        resu = type(self)(self.parent(), name=name, latex_name=latex_name)
        for chart, func in self._express.items():
            resu._express[chart] = func.cosh()
        return resu

    def sinh(self):
        r"""
        Hyperbolic sine of the scalar field.

        OUTPUT:

        - the scalar field `\sinh f`, where `f` is the current scalar field

        EXAMPLES::

            sage: M = Manifold(2, 'M', structure='topological')
            sage: X.<x,y> = M.chart()
            sage: f = M.scalar_field({X: x*y}, name='f', latex_name=r"\Phi")
            sage: g = sinh(f) ; g
            Scalar field sinh(f) on the 2-dimensional topological manifold M
            sage: latex(g)
            \sinh\left(\Phi\right)
            sage: g.display()
            sinh(f): M → ℝ
               (x, y) ↦ sinh(x*y)

        Some test::

            sage: sinh(M.zero_scalar_field()) == M.zero_scalar_field()
            True

        """
        name, latex_name = self._function_name("sinh", r"\sinh")
        resu = type(self)(self.parent(), name=name, latex_name=latex_name)
        for chart, func in self._express.items():
            resu._express[chart] = func.sinh()
        return resu

    def tanh(self):
        r"""
        Hyperbolic tangent of the scalar field.

        OUTPUT:

        - the scalar field `\tanh f`, where `f` is the current scalar field

        EXAMPLES::

            sage: M = Manifold(2, 'M', structure='topological')
            sage: X.<x,y> = M.chart()
            sage: f = M.scalar_field({X: x*y}, name='f', latex_name=r"\Phi")
            sage: g = tanh(f) ; g
            Scalar field tanh(f) on the 2-dimensional topological manifold M
            sage: latex(g)
            \tanh\left(\Phi\right)
            sage: g.display()
            tanh(f): M → ℝ
               (x, y) ↦ sinh(x*y)/cosh(x*y)

        Some tests::

            sage: tanh(f) == sinh(f) / cosh(f)
            True
            sage: tanh(M.zero_scalar_field()) == M.zero_scalar_field()
            True

        """
        name, latex_name = self._function_name("tanh", r"\tanh")
        resu = type(self)(self.parent(), name=name, latex_name=latex_name)
        for chart, func in self._express.items():
            resu._express[chart] = func.tanh()
        return resu

    def arccosh(self):
        r"""
        Inverse hyperbolic cosine of the scalar field.

        OUTPUT:

        - the scalar field `\mathrm{arccosh}\, f`, where `f` is the current
          scalar field

        EXAMPLES::

            sage: M = Manifold(2, 'M', structure='topological')
            sage: X.<x,y> = M.chart()
            sage: f = M.scalar_field({X: x*y}, name='f', latex_name=r"\Phi")
            sage: g = arccosh(f) ; g
            Scalar field arccosh(f) on the 2-dimensional topological manifold M
            sage: latex(g)
            \,\mathrm{arccosh}\left(\Phi\right)
            sage: g.display()
            arccosh(f): M → ℝ
               (x, y) ↦ arccosh(x*y)

        The notation ``acosh`` can be used as well::

            sage: acosh(f)
            Scalar field arccosh(f) on the 2-dimensional topological manifold M
            sage: acosh(f) == g
            True

        Some tests::

            sage: cosh(g) == f
            True
            sage: arccosh(M.constant_scalar_field(1)) == M.zero_scalar_field()
            True

        """
        name, latex_name = self._function_name("arccosh", r"\,\mathrm{arccosh}")
        resu = type(self)(self.parent(), name=name, latex_name=latex_name)
        for chart, func in self._express.items():
            resu._express[chart] = func.arccosh()
        return resu

    def arcsinh(self):
        r"""
        Inverse hyperbolic sine of the scalar field.

        OUTPUT:

        - the scalar field `\mathrm{arcsinh}\, f`, where `f` is the current
          scalar field

        EXAMPLES::

            sage: M = Manifold(2, 'M', structure='topological')
            sage: X.<x,y> = M.chart()
            sage: f = M.scalar_field({X: x*y}, name='f', latex_name=r"\Phi")
            sage: g = arcsinh(f) ; g
            Scalar field arcsinh(f) on the 2-dimensional topological manifold M
            sage: latex(g)
            \,\mathrm{arcsinh}\left(\Phi\right)
            sage: g.display()
            arcsinh(f): M → ℝ
               (x, y) ↦ arcsinh(x*y)

        The notation ``asinh`` can be used as well::

            sage: asinh(f)
            Scalar field arcsinh(f) on the 2-dimensional topological manifold M
            sage: asinh(f) == g
            True

        Some tests::

            sage: sinh(g) == f
            True
            sage: arcsinh(M.zero_scalar_field()) == M.zero_scalar_field()
            True

        """
        name, latex_name = self._function_name("arcsinh", r"\,\mathrm{arcsinh}")
        resu = type(self)(self.parent(), name=name, latex_name=latex_name)
        for chart, func in self._express.items():
            resu._express[chart] = func.arcsinh()
        return resu

    def arctanh(self):
        r"""
        Inverse hyperbolic tangent of the scalar field.

        OUTPUT:

        - the scalar field `\mathrm{arctanh}\, f`, where `f` is the current
          scalar field

        EXAMPLES::

            sage: M = Manifold(2, 'M', structure='topological')
            sage: X.<x,y> = M.chart()
            sage: f = M.scalar_field({X: x*y}, name='f', latex_name=r"\Phi")
            sage: g = arctanh(f) ; g
            Scalar field arctanh(f) on the 2-dimensional topological manifold M
            sage: latex(g)
            \,\mathrm{arctanh}\left(\Phi\right)
            sage: g.display()
            arctanh(f): M → ℝ
               (x, y) ↦ arctanh(x*y)

        The notation ``atanh`` can be used as well::

            sage: atanh(f)
            Scalar field arctanh(f) on the 2-dimensional topological manifold M
            sage: atanh(f) == g
            True

        Some tests::

            sage: tanh(g) == f
            True
            sage: arctanh(M.zero_scalar_field()) == M.zero_scalar_field()
            True
            sage: arctanh(M.constant_scalar_field(1/2)) == M.constant_scalar_field(log(3)/2)
            True

        """
        name, latex_name = self._function_name("arctanh", r"\,\mathrm{arctanh}")
        resu = type(self)(self.parent(), name=name, latex_name=latex_name)
        for chart, func in self._express.items():
            resu._express[chart] = func.arctanh()
        return resu

    def __abs__(self):
        r"""
        Absolute value of the scalar field.

        OUTPUT:

        - the scalar field `\mathrm{Abs}\, f`, where `f` is the current
          scalar field

        EXAMPLES::

            sage: M = Manifold(2, 'M', structure='topological')
            sage: X.<x,y> = M.chart()
            sage: f = M.scalar_field({X: x*y}, name='f', latex_name=r"\Phi")
            sage: g = abs(f) ; g
<<<<<<< HEAD
            Scalar field Abs(f) on the 2-dimensional topological manifold M
            sage: latex(g)
            \,\mathrm{Abs}\left(\Phi\right)
            sage: g.display()
            Abs(f): M → ℝ
               (x, y) ↦ abs(x)*abs(y)

        """
        name, latex_name = self._function_name("Abs", r"\,\mathrm{Abs}")
=======
            Scalar field abs(f) on the 2-dimensional topological manifold M
            sage: latex(g)
            \,\mathrm{abs}\left(\Phi\right)
            sage: g.display()
            abs(f): M → ℝ
               (x, y) ↦ abs(x)*abs(y)

        """
        name, latex_name = self._function_name("abs", r"\,\mathrm{abs}")
>>>>>>> c349c87d
        resu = type(self)(self.parent(), name=name, latex_name=latex_name)
        for chart, func in self._express.items():
            resu._express[chart] = func.abs()
        return resu

    def set_calc_order(self, symbol, order, truncate=False):
        r"""
        Trigger a power series expansion with respect to a small parameter in
        computations involving the scalar field.

        This property is propagated by usual operations. The internal
        representation must be ``SR`` for this to take effect.

        If the small parameter is `\epsilon` and `f` is ``self``, the
        power series expansion to order `n` is

        .. MATH::

            f = f_0 + \epsilon f_1 + \epsilon^2 f_2 + \cdots + \epsilon^n f_n
                + O(\epsilon^{n+1}),

        where `f_0, f_1, \ldots, f_n` are `n+1` scalar fields that do not
        depend upon `\epsilon`.

        INPUT:

        - ``symbol`` -- symbolic variable (the "small parameter" `\epsilon`)
          with respect to which the coordinate expressions of ``self`` in
          various charts are expanded in power series (around the zero value of
          this variable)
        - ``order`` -- integer; the order `n` of the expansion, defined as the
          degree of the polynomial representing the truncated power series in
          ``symbol``

          .. WARNING::

             The order of the big `O` in the power series expansion is `n+1`,
             where `n` is ``order``.

        - ``truncate`` -- (default: ``False``) determines whether the
          coordinate expressions of ``self`` are replaced by their expansions
          to the given order

        EXAMPLES::

            sage: M = Manifold(2, 'M', structure='topological')
            sage: X.<x,y> = M.chart()
            sage: t = var('t')  # the small parameter
            sage: f = M.scalar_field(exp(-t*x))
            sage: f.expr()
            e^(-t*x)
            sage: f.set_calc_order(t, 2, truncate=True)
            sage: f.expr()
            1/2*t^2*x^2 - t*x + 1

        """
        for expr in self._express.values():
            expr._expansion_symbol = symbol
            expr._order = order
            if truncate:
                expr.simplify()
        self._del_derived()

    def set_immutable(self):
        r"""
        Set ``self`` and all restrictions of ``self`` immutable.

        EXAMPLES::

            sage: M = Manifold(2, 'M')
            sage: X.<x,y> = M.chart()
            sage: U = M.open_subset('U', coord_def={X: x^2+y^2<1})  # disk
            sage: V = M.open_subset('U', coord_def={X: x>0})  # half plane
            sage: f = M.scalar_field(x^2, name='f')
            sage: fU = f.restrict(U)
            sage: f.set_immutable()
            sage: fU.is_immutable()
            True
            sage: f.restrict(V).is_immutable()
            True

        """
        for rst in self._restrictions.values():
            rst.set_immutable()
        for func in self._express.values():
            func.set_immutable()
        super().set_immutable()

    @cached_method
    def __hash__(self):
        r"""
        Hash function.

        TESTS::

            sage: M = Manifold(2, 'M')
            sage: X.<x,y> = M.chart()
            sage: f = M.scalar_field(x^2, name='f')
            sage: f.set_immutable()
            sage: g = M.scalar_field(x^2, name='g')
            sage: g.set_immutable()

        Check whether equality implies equality of hash::

            sage: f == g
            True
            sage: hash(f) == hash(g)
            True

        Let us check that ``f`` can be used as a dictionary key::

            sage: {f: 1}[f]
            1

        """
        if self.is_mutable():
            raise ValueError('element must be immutable in order to be '
                             'hashable')
        return hash((type(self).__name__, self._domain))
<|MERGE_RESOLUTION|>--- conflicted
+++ resolved
@@ -3655,17 +3655,6 @@
             sage: X.<x,y> = M.chart()
             sage: f = M.scalar_field({X: x*y}, name='f', latex_name=r"\Phi")
             sage: g = abs(f) ; g
-<<<<<<< HEAD
-            Scalar field Abs(f) on the 2-dimensional topological manifold M
-            sage: latex(g)
-            \,\mathrm{Abs}\left(\Phi\right)
-            sage: g.display()
-            Abs(f): M → ℝ
-               (x, y) ↦ abs(x)*abs(y)
-
-        """
-        name, latex_name = self._function_name("Abs", r"\,\mathrm{Abs}")
-=======
             Scalar field abs(f) on the 2-dimensional topological manifold M
             sage: latex(g)
             \,\mathrm{abs}\left(\Phi\right)
@@ -3675,7 +3664,6 @@
 
         """
         name, latex_name = self._function_name("abs", r"\,\mathrm{abs}")
->>>>>>> c349c87d
         resu = type(self)(self.parent(), name=name, latex_name=latex_name)
         for chart, func in self._express.items():
             resu._express[chart] = func.abs()
