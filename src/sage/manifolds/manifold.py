r"""
Topological manifolds

Given a topological field `K` (in most applications, `K = \RR` or
`K = \CC`) and a non-negative integer `n`, a *topological manifold of
dimension* `n` *over K* is a topological space `M` such that

- `M` is a Hausdorff space,
- `M` is second countable,
- every point in `M` has a neighborhood homeomorphic to `K^n`

Topological manifolds are implemented via the class
:class:`TopologicalManifold`. Open subsets of topological manifolds
are also implemented via :class:`TopologicalManifold`, since they are
topological manifolds by themselves.

In the current setting, topological manifolds are mostly described by
means of charts (see :class:`~sage.manifolds.chart.Chart`).

:class:`TopologicalManifold` serves as a base class for more specific
manifold classes.

<<<<<<< HEAD
The user interface is provided by the generic function :func:`Manifold`,
with the argument ``type`` set to ``'topological'``.
=======
The user interface is provided by the generic function
:func:`~sage.manifolds.manifold.Manifold`, with
the argument ``type`` set to ``'topological'``.
>>>>>>> f31bed1d

.. RUBRIC:: Example 1: the 2-sphere as a topological manifold of dimension
  2 over `\RR`

One starts by declaring `S^2` as a 2-dimensional topological manifold::

    sage: M = Manifold(2, 'S^2', type='topological')
    sage: M
    2-dimensional topological manifold S^2

Since the base topological field has not been specified in the argument list
of ``Manifold``, `\RR` is assumed::

    sage: M.base_field()
    Real Field with 53 bits of precision
    sage: dim(M)
    2

Let us consider the complement of a point, the "North pole" say; this is an
open subset of `S^2`, which we call `U`::

    sage: U = M.open_subset('U'); U
    Open subset U of the 2-dimensional topological manifold S^2

A standard chart on `U` is provided by the stereographic projection from the
North pole to the equatorial plane::

    sage: stereoN.<x,y> = U.chart(); stereoN
    Chart (U, (x, y))

Thanks to the operator ``<x,y>`` on the left-hand side, the coordinates
declared in a chart (here `x` and `y`), are accessible by their names;
they are Sage's symbolic variables::

    sage: y
    y
    sage: type(y)
    <type 'sage.symbolic.expression.Expression'>

The South pole is the point of coordinates `(x,y)=(0,0)` in the above
chart::

    sage: S = U.point((0,0), chart=stereoN, name='S'); S
    Point S on the 2-dimensional topological manifold S^2

Let us call `V` the open subset that is the complement of the South pole and
let us introduce on it the chart induced by the stereographic projection from
the South pole to the equatorial plane::

    sage: V = M.open_subset('V'); V
    Open subset V of the 2-dimensional topological manifold S^2
    sage: stereoS.<u,v> = V.chart(); stereoS
    Chart (V, (u, v))

The North pole is the point of coordinates `(u,v)=(0,0)` in this chart::

    sage: N = V.point((0,0), chart=stereoS, name='N'); N
    Point N on the 2-dimensional topological manifold S^2

To fully construct the manifold, we declare that it is the union of `U`
and `V`::

    sage: M.declare_union(U,V)

and we provide the transition map between the charts ``stereoN`` =
`(U, (x, y))` and ``stereoS`` = `(V, (u, v))`, denoting by `W` the
intersection of `U` and `V` (`W` is the subset of `U` defined by
`x^2 + y^2 \neq 0`, as well as the subset of `V` defined by
`u^2 + v^2 \neq 0`)::

    sage: stereoN_to_S = stereoN.transition_map(stereoS, [x/(x^2+y^2), y/(x^2+y^2)],
    ....:                          intersection_name='W', restrictions1= x^2+y^2!=0,
    ....:                                                 restrictions2= u^2+v^2!=0)
    sage: stereoN_to_S
    Change of coordinates from Chart (W, (x, y)) to Chart (W, (u, v))
    sage: stereoN_to_S.display()
    u = x/(x^2 + y^2)
    v = y/(x^2 + y^2)

We give the name ``W`` to the Python variable representing `W = U \cap V`::

    sage: W = U.intersection(V)

The inverse of the transition map is computed by the method
:meth:`sage.manifolds.chart.CoordChange.inverse`::

    sage: stereoN_to_S.inverse()
    Change of coordinates from Chart (W, (u, v)) to Chart (W, (x, y))
    sage: stereoN_to_S.inverse().display()
    x = u/(u^2 + v^2)
    y = v/(u^2 + v^2)

At this stage, we have four open subsets on `S^2`::

    sage: M.list_of_subsets()
    [2-dimensional topological manifold S^2,
     Open subset U of the 2-dimensional topological manifold S^2,
     Open subset V of the 2-dimensional topological manifold S^2,
     Open subset W of the 2-dimensional topological manifold S^2]

`W` is the open subset that is the complement of the two poles::

    sage: N in W or S in W
    False

The North pole lies in `V` and the South pole in `U`::

    sage: N in V, N in U
    (True, False)
    sage: S in U, S in V
    (True, False)

The manifold's (user) atlas contains four charts, two of them
being restrictions of charts to a smaller domain::

    sage: M.atlas()
    [Chart (U, (x, y)), Chart (V, (u, v)),
     Chart (W, (x, y)), Chart (W, (u, v))]

Let us consider the point of coordinates (1,2) in the chart ``stereoN``::

    sage: p = M.point((1,2), chart=stereoN, name='p'); p
    Point p on the 2-dimensional topological manifold S^2
    sage: p.parent()
    2-dimensional topological manifold S^2
    sage: p in W
    True

The coordinates of `p` in the chart ``stereoS`` are computed by letting
the chart act on the point::

    sage: stereoS(p)
    (1/5, 2/5)

Given the definition of `p`, we have of course::

    sage: stereoN(p)
    (1, 2)

Similarly::

    sage: stereoS(N)
    (0, 0)
    sage: stereoN(S)
    (0, 0)

A continuous map `S^2\rightarrow \RR` (scalar field)::

    sage: f = M.scalar_field({stereoN: atan(x^2+y^2), stereoS: pi/2-atan(u^2+v^2)},
    ....:                    name='f')
    sage: f
    Scalar field f on the 2-dimensional topological manifold S^2
    sage: f.display()
    f: S^2 --> R
    on U: (x, y) |--> arctan(x^2 + y^2)
    on V: (u, v) |--> 1/2*pi - arctan(u^2 + v^2)
    sage: f(p)
    arctan(5)
    sage: f(N)
    1/2*pi
    sage: f(S)
    0
    sage: f.parent()
    Algebra of scalar fields on the 2-dimensional topological manifold S^2
    sage: f.parent().category()
    Category of commutative algebras over Symbolic Ring


.. RUBRIC:: Example 2: the Riemann sphere as a topological manifold of
  dimension 1 over `\CC`

We declare the Riemann sphere `\CC^*` as a 1-dimensional topological manifold
over `\CC`::

    sage: M = Manifold(1, 'C*', type='topological', field='complex'); M
    Complex 1-dimensional topological manifold C*

We introduce a first open subset, which is actually
`\CC = \CC^*\setminus\{\infty\}` if we interpret `\CC^*` as the
Alexandroff one-point compactification of `\CC`::

    sage: U = M.open_subset('U')

A natural chart on `U` is then nothing but the identity map of `\CC`, hence
we denote the associated coordinate by `z`::

    sage: Z.<z> = U.chart()

The origin of the complex plane is the point of coordinate `z = 0`::

    sage: O = U.point((0,), chart=Z, name='O'); O
    Point O on the Complex 1-dimensional topological manifold C*

Another open subset of `\CC^*` is `V = \CC^*\setminus\{O\}`::

    sage: V = M.open_subset('V')

We define a chart on `V` such that the point at infinity is the point of
coordinate 0 in this chart::

    sage: W.<w> = V.chart(); W
    Chart (V, (w,))
    sage: inf = M.point((0,), chart=W, name='inf', latex_name=r'\infty')
    sage: inf
    Point inf on the Complex 1-dimensional topological manifold C*

To fully construct the Riemann sphere, we declare that it is the union
of `U` and `V`::

    sage: M.declare_union(U,V)

and we provide the transition map between the two charts as `w = 1 / z`
on `A = U \cap V`::

    sage: Z_to_W = Z.transition_map(W, 1/z, intersection_name='A',
    ....:                           restrictions1= z!=0, restrictions2= w!=0)
    sage: Z_to_W
    Change of coordinates from Chart (A, (z,)) to Chart (A, (w,))
    sage: Z_to_W.display()
    w = 1/z
    sage: Z_to_W.inverse()
    Change of coordinates from Chart (A, (w,)) to Chart (A, (z,))
    sage: Z_to_W.inverse().display()
    z = 1/w

Let consider the complex number `i` as a point of the Riemann sphere::

    sage: i = M((I,), chart=Z, name='i'); i
    Point i on the Complex 1-dimensional topological manifold C*

Its coordinates w.r.t. the charts ``Z`` and ``W`` are::

    sage: Z(i)
    (I,)
    sage: W(i)
    (-I,)

and we have::

    sage: i in U
    True
    sage: i in V
    True

The following subsets and charts have been defined::

    sage: M.list_of_subsets()
    [Open subset A of the Complex 1-dimensional topological manifold C*,
     Complex 1-dimensional topological manifold C*,
     Open subset U of the Complex 1-dimensional topological manifold C*,
     Open subset V of the Complex 1-dimensional topological manifold C*]
    sage: M.atlas()
    [Chart (U, (z,)), Chart (V, (w,)), Chart (A, (z,)), Chart (A, (w,))]

A constant map `\CC^* \rightarrow \CC`::

    sage: f = M.constant_scalar_field(3+2*I, name='f'); f
    Scalar field f on the Complex 1-dimensional topological manifold C*
    sage: f.display()
    f: C* --> C
    on U: z |--> 2*I + 3
    on V: w |--> 2*I + 3
    sage: f(O)
    2*I + 3
    sage: f(i)
    2*I + 3
    sage: f(inf)
    2*I + 3
    sage: f.parent()
    Algebra of scalar fields on the Complex 1-dimensional topological
     manifold C*
    sage: f.parent().category()
    Category of commutative algebras over Symbolic Ring

AUTHORS:

- Eric Gourgoulhon (2015): initial version
- Travis Scrimshaw (2015): review tweaks

REFERENCES:

.. [Lee11] J.M. Lee : *Introduction to Topological Manifolds*,
   2nd ed., Springer (New York) (2011).
.. [Lee13] J.M. Lee : *Introduction to Smooth Manifolds*,
   2nd ed., Springer (New York) (2013)
.. [KN63] S. Kobayashi & K. Nomizu : *Foundations of Differential Geometry*,
   vol. 1, Interscience Publishers (New York) (1963).
.. [Huybrechts05] D. Huybrechts : *Complex Geometry*,
   Springer (Berlin) (2005).
"""

#*****************************************************************************
#       Copyright (C) 2015 Eric Gourgoulhon <eric.gourgoulhon@obspm.fr>
#       Copyright (C) 2015 Travis Scrimshaw <tscrimsh@umn.edu>
#
#  Distributed under the terms of the GNU General Public License (GPL)
#  as published by the Free Software Foundation; either version 2 of
#  the License, or (at your option) any later version.
#                  http://www.gnu.org/licenses/
#*****************************************************************************

from sage.categories.fields import Fields
from sage.categories.manifolds import Manifolds
from sage.categories.homset import Hom
from sage.rings.all import CC
from sage.rings.real_mpfr import RR, RealField_class
from sage.rings.complex_field import ComplexField_class
from sage.misc.prandom import getrandbits
from sage.manifolds.subset import TopologicalManifoldSubset
from sage.manifolds.scalarfield_algebra import ScalarFieldAlgebra

class TopologicalManifold(TopologicalManifoldSubset):
    r"""
    Topological manifold over a topological field `K`.

    Given a topological field `K` (in most applications, `K = \RR` or
    `K = \CC`) and a non-negative integer `n`, a *topological manifold of
    dimension* `n` *over K* is a topological space `M` such that

    - `M` is a Hausdorff space,
    - `M` is second countable, and
    - every point in `M` has a neighborhood homeomorphic to `K^n`.

    This is a Sage *parent* class, the corresponding *element*
    class being :class:`~sage.manifolds.point.TopologicalManifoldPoint`.

    INPUT:

    - ``n`` -- positive integer; dimension of the manifold
    - ``name`` -- string; name (symbol) given to the manifold
    - ``latex_name`` -- (default: ``None``) string; LaTeX symbol to
      denote the manifold; if none is provided, it is set to ``name``
    - ``field`` -- (default: ``'real'``) field `K` on which the manifold is
      defined; allowed values are

      - ``'real'`` or an object of type ``RealField`` (e.g., ``RR``) for
        a manifold over `\RR`
      - ``'complex'`` or an object of type ``ComplexField`` (e.g., ``CC``)
        for a manifold over `\CC`
      - an object in the category of topological fields (see
        :class:`~sage.categories.fields.Fields` and
        :class:`~sage.categories.topological_spaces.TopologicalSpaces`)
        for other types of manifolds

    - ``start_index`` -- (default: 0) integer; lower value of the range of
      indices used for "indexed objects" on the manifold, e.g., coordinates
      in a chart
    - ``category`` -- (default: ``None``) to specify the category; if ``None``,
      ``Manifolds(field)`` is assumed (see the category
      :class:`~sage.categories.manifolds.Manifolds`)
    - ``ambient_manifold`` -- (default: ``None``) if not ``None``, the created
      object is considered as an open subset of the topological manifold
      ``ambient_manifold``
    - ``unique_tag`` -- (default: ``None``) tag used to force the construction
      of a new object when all the other arguments have been used previously
      (without ``unique_tag``, the
      :class:`~sage.structure.unique_representation.UniqueRepresentation`
      behavior inherited from
      :class:`~sage.manifolds.subset.TopologicalManifoldSubset`
      would return the previously constructed object corresponding to these
      arguments).

    EXAMPLES:

    A 4-dimensional topological manifold (over `\RR`)::

        sage: M = Manifold(4, 'M', latex_name=r'\mathcal{M}', type='topological')
        sage: M
        4-dimensional topological manifold M
        sage: latex(M)
        \mathcal{M}
        sage: type(M)
        <class 'sage.manifolds.manifold.TopologicalManifold_with_category'>
        sage: M.base_field()
        Real Field with 53 bits of precision
        sage: dim(M)
        4

    The input parameter ``start_index`` defines the range of indices
    on the manifold::

        sage: M = Manifold(4, 'M', type='topological')
        sage: list(M.irange())
        [0, 1, 2, 3]
        sage: M = Manifold(4, 'M', type='topological', start_index=1)
        sage: list(M.irange())
        [1, 2, 3, 4]
        sage: list(Manifold(4, 'M', type='topological', start_index=-2).irange())
        [-2, -1, 0, 1]

    A complex manifold::

        sage: N = Manifold(3, 'N', type='topological', field='complex'); N
        Complex 3-dimensional topological manifold N

    A manifold over `\QQ`::

        sage: N = Manifold(6, 'N', type='topological', field=QQ); N
        6-dimensional topological manifold N over the Rational Field

    A manifold over `\QQ_5`, the field of 5-adic numbers::

        sage: N = Manifold(2, 'N', type='topological', field=Qp(5)); N
        2-dimensional topological manifold N over the 5-adic Field with capped
         relative precision 20

    A manifold is a Sage *parent* object, in the category of topological
    manifolds over a given topological field (see
    :class:`~sage.categories.manifolds.Manifolds`)::

        sage: isinstance(M, Parent)
        True
        sage: M.category()
        Category of manifolds over Real Field with 53 bits of precision
        sage: from sage.categories.manifolds import Manifolds
        sage: M.category() is Manifolds(RR)
        True
        sage: M.category() is Manifolds(M.base_field())
        True
        sage: M in Manifolds(RR)
        True
        sage: N in Manifolds(Qp(5))
        True

    The corresponding Sage *elements* are points::

        sage: X.<t, x, y, z> = M.chart()
        sage: p = M.an_element(); p
        Point on the 4-dimensional topological manifold M
        sage: p.parent()
        4-dimensional topological manifold M
        sage: M.is_parent_of(p)
        True
        sage: p in M
        True

    The manifold's points are instances of class
    :class:`~sage.manifolds.point.TopologicalManifoldPoint`::

        sage: isinstance(p, sage.manifolds.point.TopologicalManifoldPoint)
        True

    Since an open subset of a topological manifold `M` is itself a
    topological manifold, open subsets of `M` are instances of the class
    :class:`TopologicalManifold`::

        sage: U = M.open_subset('U'); U
        Open subset U of the 4-dimensional topological manifold M
        sage: isinstance(U, sage.manifolds.manifold.TopologicalManifold)
        True
        sage: U.base_field() == M.base_field()
        True
        sage: dim(U) == dim(M)
        True

    The manifold passes all the tests of the test suite relative to its
    category::

        sage: TestSuite(M).run()

    """
    def __init__(self, n, name, latex_name=None, field='real', start_index=0,
                 category=None, ambient_manifold=None, unique_tag=None):
        r"""
        Construct a topological manifold.

        TESTS::

            sage: M = Manifold(3, 'M', latex_name=r'\mathbb{M}',
            ....:              type='topological', start_index=1)
            sage: M
            3-dimensional topological manifold M
            sage: latex(M)
            \mathbb{M}
            sage: dim(M)
            3
            sage: X.<x,y,z> = M.chart()
            sage: TestSuite(M).run()

        """
        # Initialization of the attributes _dim, _field and _start_index:
        from sage.rings.integer import Integer
        if not isinstance(n, (int, Integer)):
            raise TypeError("the manifold dimension must be an integer")
        if n<1:
            raise ValueError("the manifold dimension must be strictly positive")
        self._dim = n
        if field == 'real':
            self._field = RR
            self._field_type = 'real'
        elif field == 'complex':
            self._field = CC
            self._field_type = 'complex'
        else:
            if field not in Fields():
                raise TypeError("the argument 'field' must be a field")
            self._field = field
            if isinstance(field, RealField_class):
                self._field_type = 'real'
            elif isinstance(field, ComplexField_class):
                self._field_type = 'complex'
            else:
                self._field_type = 'neither_real_nor_complex'
        if not isinstance(start_index, (int, Integer)):
            raise TypeError("the starting index must be an integer")
        self._sindex = start_index
        category = Manifolds(self._field).or_subcategory(category)
        if ambient_manifold is None:
            ambient_manifold = self
        elif not isinstance(ambient_manifold, TopologicalManifold):
            raise TypeError("the argument 'ambient_manifold' must be " +
                            "a topological manifold")
        # Initialization as a subset of the ambient manifold (possibly itself):
        TopologicalManifoldSubset.__init__(self, ambient_manifold, name,
                                      latex_name=latex_name, category=category)
        self._is_open = True
        self._open_covers = [[self]]  # list of open covers of self
        self._atlas = []  # list of charts defined on subsets of self
        self._top_charts = []  # list of charts defined on subsets of self
                        # that are not subcharts of charts on larger subsets
        self._def_chart = None  # default chart
        self._charts_by_coord = {} # dictionary of charts whose domain is self
                                   # (key: string formed by the coordinate
                                   #  symbols separated by a white space)
        self._coord_changes = {} # dictionary of transition maps (key: pair of
                                 # of charts)
        # List of charts that individually cover self, i.e. whose
        # domains are self (if non-empty, self is a coordinate domain):
        self._covering_charts = []
        # Algebra of scalar fields defined on self:
        self._scalar_field_algebra = None # to be set by self.scalar_field_algebra()
        # The zero scalar field:
        self._zero_scalar_field = self.scalar_field_algebra().zero()
        # The unit scalar field:
        self._one_scalar_field = self.scalar_field_algebra().one()
        # Dictionary of sets of morphisms to over manifolds (keys: codomains):
        self._homsets = {}  # to be populated by self._Hom_
        # The identity map on self:
        self._identity_map = Hom(self, self).one()

    def _repr_(self):
        r"""
        Return a string representation of the manifold.

        TESTS::

            sage: M = Manifold(3, 'M', type='topological')
            sage: M._repr_()
            '3-dimensional topological manifold M'
            sage: repr(M)  # indirect doctest
            '3-dimensional topological manifold M'
            sage: M  # indirect doctest
            3-dimensional topological manifold M
            sage: M = Manifold(3, 'M', type='topological', field='complex')
            sage: M._repr_()
            'Complex 3-dimensional topological manifold M'
            sage: M = Manifold(3, 'M', type='topological', field=QQ)
            sage: M._repr_()
            '3-dimensional topological manifold M over the Rational Field'

        If the manifold is actually an open subset of a larger manifold, the
        string representation is different::

            sage: U = M.open_subset('U')
            sage: U._repr_()
            'Open subset U of the 3-dimensional topological manifold M over the Rational Field'

        """
        if self._manifold is self:
            if self._field_type == 'real':
                return "{}-dimensional topological manifold {}".format(
                                                         self._dim, self._name)
            elif self._field_type == 'complex':
                return "Complex {}-dimensional topological manifold {}".format(
                                                         self._dim, self._name)
            return "{}-dimensional topological manifold {} over the {}".format(
                                            self._dim, self._name, self._field)
        else:
            return "Open subset {} of the {}".format(self._name, self._manifold)

    def _latex_(self):
        r"""
        Return a LaTeX representation of the manifold.

        TESTS::

            sage: M = Manifold(3, 'M', type='topological')
            sage: M._latex_()
            'M'
            sage: latex(M)
            M
            sage: M = Manifold(3, 'M', latex_name=r'\mathcal{M}',
            ....:              type='topological')
            sage: M._latex_()
            '\\mathcal{M}'
            sage: latex(M)
            \mathcal{M}

        """
        return self._latex_name

    def _an_element_(self):
        r"""
        Construct some point on the manifold.

        EXAMPLES::

            sage: M = Manifold(2, 'M', type='topological')
            sage: X.<x,y> = M.chart()
            sage: p = M._an_element_(); p
            Point on the 2-dimensional topological manifold M
            sage: p.coord()
            (0, 0)
            sage: U = M.open_subset('U', coord_def={X: y>1}); U
            Open subset U of the 2-dimensional topological manifold M
            sage: p = U._an_element_(); p
            Point on the 2-dimensional topological manifold M
            sage: p in U
            True
            sage: p.coord()
            (0, 2)
            sage: V = U.open_subset('V', coord_def={X.restrict(U): x<-pi})
            sage: p = V._an_element_(); p
            Point on the 2-dimensional topological manifold M
            sage: p in V
            True
            sage: p.coord()
            (-pi - 1, 2)

        """
        from sage.rings.infinity import Infinity
        if self._def_chart is None:
            return self.element_class(self)
        # Attempt to construct a point in the domain of the default chart
        chart = self._def_chart
        if self._field_type == 'real':
            coords = []
            for coord_range in chart._bounds:
                xmin = coord_range[0][0]
                xmax = coord_range[1][0]
                if xmin == -Infinity:
                    if xmax == Infinity:
                        x = 0
                    else:
                        x = xmax - 1
                else:
                    if xmax == Infinity:
                        x = xmin + 1
                    else:
                        x = (xmin + xmax)/2
                coords.append(x)
        else:
            coords = self._dim*[0]
        if not chart.valid_coordinates(*coords):
            # Attempt to construct a point in the domain of other charts
            if self._field_type == 'real':
                for ch in self._atlas:
                    if ch is self._def_chart:
                        continue # since this case has already been attempted
                    coords = []
                    for coord_range in ch._bounds:
                        xmin = coord_range[0][0]
                        xmax = coord_range[1][0]
                        if xmin == -Infinity:
                            if xmax == Infinity:
                                x = 0
                            else:
                                x = xmax - 1
                        else:
                            if xmax == Infinity:
                                x = xmin + 1
                            else:
                                x = (xmin + xmax)/2
                        coords.append(x)
                    if ch.valid_coordinates(*coords):
                        chart = ch
                        break
                else:
                    # A generic element with specific coordinates could not be
                    # automatically generated, due to too complex cooordinate
                    # conditions. An element without any coordinate set is
                    # returned instead:
                    return self.element_class(self)
            else:
                # Case of manifolds over a field different from R
                for ch in self._atlas:
                    if ch is self._def_chart:
                        continue # since this case has already been attempted
                    if ch.valid_coordinates(*coords):
                        chart = ch
                        break
                else:
                    return self.element_class(self)
        # The point is constructed with check_coords=False since the check
        # has just been performed above:
        return self.element_class(self, coords=coords, chart=chart,
                                  check_coords=False)

    def __contains__(self, point):
        r"""
        Check whether a point is contained in the manifold.

        EXAMPLES::

            sage: M = Manifold(2, 'M', type='topological')
            sage: X.<x,y> = M.chart()
            sage: p = M.point((1,2), chart=X)
            sage: M.__contains__(p)
            True
            sage: p in M  # indirect doctest
            True
            sage: U = M.open_subset('U', coord_def={X: x>0})
            sage: U.__contains__(p)
            True
            sage: p in U  # indirect doctest
            True
            sage: V = U.open_subset('V', coord_def={X.restrict(U): y<0})
            sage: V.__contains__(p)
            False
            sage: p in V  # indirect doctest
            False

        """
        # for efficiency, a quick test first:
        if point._subset is self:
            return True
        if point._subset.is_subset(self):
            return True
        for chart in self._atlas:
            if chart in point._coordinates:
                if chart.valid_coordinates( *(point._coordinates[chart]) ):
                    return True
        for chart in point._coordinates:
            for schart in chart._subcharts:
                if schart in self._atlas and schart.valid_coordinates(
                                          *(point._coordinates[chart]) ):
                    return True
        return False

    def dimension(self):
        r"""
        Return the dimension of the manifold over its base field.

        EXAMPLE::

            sage: M = Manifold(2, 'M', type='topological')
            sage: M.dimension()
            2

        A shortcut is ``dim()``::

            sage: M.dim()
            2

        The Sage global function ``dim`` can also be used::

            sage: dim(M)
            2

        """
        return self._dim

    dim = dimension

    def base_field(self):
        r"""
        Return the field on which the manifold is defined.

        OUTPUT:

        - a topological field

        EXAMPLES::

            sage: M = Manifold(3, 'M', type='topological')
            sage: M.base_field()
            Real Field with 53 bits of precision
            sage: M = Manifold(3, 'M', type='topological', field='complex')
            sage: M.base_field()
            Complex Field with 53 bits of precision
            sage: M = Manifold(3, 'M', type='topological', field=QQ)
            sage: M.base_field()
            Rational Field

        """
        return self._field

    def base_field_type(self):
        r"""
        Return the type of topological field on which the manifold is defined.

        OUTPUT:

        - a string describing the field, with three possible values:

          - ``'real'`` for the real field `\RR`
          - ``'complex'`` for the complex field `\CC`
          - ``'neither_real_nor_complex'`` for a field different from `\RR` and
            `\CC`

        EXAMPLES::

            sage: M = Manifold(3, 'M', type='topological')
            sage: M.base_field_type()
            'real'
            sage: M = Manifold(3, 'M', type='topological', field='complex')
            sage: M.base_field_type()
            'complex'
            sage: M = Manifold(3, 'M', type='topological', field=QQ)
            sage: M.base_field_type()
            'neither_real_nor_complex'

        """
        return self._field_type

    def start_index(self):
        r"""
        Return the first value of the index range used on the manifold.

        This is the parameter ``start_index`` passed at the construction of
        the manifold.

        OUTPUT:

        - the integer `i_0` such that all indices of indexed objects on the
          manifold range from `i_0` to `i_0 + n - 1`, where `n` is the
          manifold's dimension.

        EXAMPLES::

            sage: M = Manifold(3, 'M', type='topological')
            sage: M.start_index()
            0
            sage: M = Manifold(3, 'M', type='topological', start_index=1)
            sage: M.start_index()
            1

        """
        return self._sindex

    def irange(self, start=None):
        r"""
        Single index generator.

        INPUT:

        - ``start`` -- (default: ``None``) initial value `i_0` of the index; if
          none is provided, the value returned by :meth:`start_index()` is
          assumed.

        OUTPUT:

        - an iterable index, starting from `i_0` and ending at
          `i_0 + n - 1`, where `n` is the manifold's dimension.

        EXAMPLES:

        Index range on a 4-dimensional manifold::

            sage: M = Manifold(4, 'M', type='topological')
            sage: for i in M.irange():
            ....:     print i,
            ....:
            0 1 2 3
            sage: for i in M.irange(2):
            ....:     print i,
            ....:
            2 3
            sage: list(M.irange())
            [0, 1, 2, 3]

        Index range on a 4-dimensional manifold with starting index=1::

            sage: M = Manifold(4, 'M', type='topological', start_index=1)
            sage: for i in M.irange():
            ....:     print i,
            ....:
            1 2 3 4
            sage: for i in M.irange(2):
            ....:    print i,
            ....:
            2 3 4

        In general, one has always::

            sage: M.irange().next() == M.start_index()
            True

        """
        si = self._sindex
        imax = self._dim + si
        if start is None:
            i = si
        else:
            i = start
        while i < imax:
            yield i
            i += 1

    def index_generator(self, nb_indices):
        r"""
        Generator of index series.

        INPUT:

        - ``nb_indices`` -- number of indices in a series

        OUTPUT:

        - an iterable index series for a generic component with the specified
          number of indices

        EXAMPLES:

        Indices on a 2-dimensional manifold::

            sage: M = Manifold(2, 'M', type='topological', start_index=1)
            sage: for ind in M.index_generator(2):
            ....:     print ind
            ....:
            (1, 1)
            (1, 2)
            (2, 1)
            (2, 2)

        Loops can be nested::

            sage: for ind1 in M.index_generator(2):
            ....:     print ind1, " : ",
            ....:     for ind2 in M.index_generator(2):
            ....:         print ind2,
            ....:     print ""
            ....:
            (1, 1)  :  (1, 1) (1, 2) (2, 1) (2, 2)
            (1, 2)  :  (1, 1) (1, 2) (2, 1) (2, 2)
            (2, 1)  :  (1, 1) (1, 2) (2, 1) (2, 2)
            (2, 2)  :  (1, 1) (1, 2) (2, 1) (2, 2)

        """
        si = self._sindex
        imax = self._dim - 1 + si
        ind = [si for k in range(nb_indices)]
        ind_end = [si for k in range(nb_indices)]
        ind_end[0] = imax+1
        while ind != ind_end:
            yield tuple(ind)
            ret = 1
            for pos in range(nb_indices-1,-1,-1):
                if ind[pos] != imax:
                    ind[pos] += ret
                    ret = 0
                elif ret == 1:
                    if pos == 0:
                        ind[pos] = imax + 1 # end point reached
                    else:
                        ind[pos] = si
                        ret = 1

    def atlas(self):
        r"""
        Return the list of charts that have been defined on the manifold.

        EXAMPLES:

        Let us consider `\RR^2` as a 2-dimensional manifold::

            sage: M = Manifold(2, 'R^2', type='topological')

        Immediately after the manifold creation, the atlas is empty, since no
        chart has been defined yet::

            sage: M.atlas()
            []

        Let us introduce the chart of Cartesian coordinates::

            sage: c_cart.<x,y> = M.chart()
            sage: M.atlas()
            [Chart (R^2, (x, y))]

        The complement of the half line `\{y=0,\;  x\geq 0\}`::

            sage: U = M.open_subset('U', coord_def={c_cart: (y!=0,x<0)})
            sage: U.atlas()
            [Chart (U, (x, y))]
            sage: M.atlas()
            [Chart (R^2, (x, y)), Chart (U, (x, y))]

        Spherical (polar) coordinates on `U`::

            sage: c_spher.<r, ph> = U.chart(r'r:(0,+oo) ph:(0,2*pi):\phi')
            sage: U.atlas()
            [Chart (U, (x, y)), Chart (U, (r, ph))]
            sage: M.atlas()
            [Chart (R^2, (x, y)), Chart (U, (x, y)), Chart (U, (r, ph))]

        .. SEEALSO::

            :meth:`top_charts`

        """
        return self._atlas

    def top_charts(self):
        r"""
        Return the list of charts defined on subsets of the current manifold
        that are not subcharts of charts on larger subsets.

        OUTPUT:

        - list of charts defined on open subsets of the manifold but not on
          larger subsets

        EXAMPLES:

        Charts on a 2-dimensional manifold::

            sage: M = Manifold(2, 'M', type='topological')
            sage: X.<x,y> = M.chart()
            sage: U = M.open_subset('U', coord_def={X: x>0})
            sage: Y.<u,v> = U.chart()
            sage: M.top_charts()
            [Chart (M, (x, y)), Chart (U, (u, v))]

        Note that the (user) atlas contains one more chart: ``(U, (x,y))``,
        which is not a "top" chart::

            sage: M.atlas()
            [Chart (M, (x, y)), Chart (U, (x, y)), Chart (U, (u, v))]

        .. SEEALSO::

            :meth:`atlas` for the complete list of charts defined on the
            manifold.

        """
        return self._top_charts

    def default_chart(self):
        r"""
        Return the default chart defined on the manifold.

        Unless changed via :meth:`set_default_chart`, the *default chart*
        is the first one defined on a subset of the manifold (possibly itself).

        OUTPUT:

        - instance of :class:`~sage.manifolds.chart.Chart`
          representing the default chart.

        EXAMPLES:

        Default chart on a 2-dimensional manifold and on some subsets::

            sage: M = Manifold(2, 'M', type='topological')
            sage: M.chart('x y')
            Chart (M, (x, y))
            sage: M.chart('u v')
            Chart (M, (u, v))
            sage: M.default_chart()
            Chart (M, (x, y))
            sage: A = M.open_subset('A')
            sage: A.chart('t z')
            Chart (A, (t, z))
            sage: A.default_chart()
            Chart (A, (t, z))

        """
        return self._def_chart

    def set_default_chart(self, chart):
        r"""
        Changing the default chart on ``self``.

        INPUT:

        - ``chart`` -- a chart (must be defined on some subset ``self``)

        EXAMPLES:

        Charts on a 2-dimensional manifold::

            sage: M = Manifold(2, 'M', type='topological')
            sage: c_xy.<x,y> = M.chart()
            sage: c_uv.<u,v> = M.chart()
            sage: M.default_chart()
            Chart (M, (x, y))
            sage: M.set_default_chart(c_uv)
            sage: M.default_chart()
            Chart (M, (u, v))

        """
        from chart import Chart
        if not isinstance(chart, Chart):
            raise TypeError("{} is not a chart".format(chart))
        if chart._domain is not self:
            if self.is_manifestly_coordinate_domain():
                raise TypeError("the chart domain must coincide with " +
                                "the {}".format(self))
            if chart not in self._atlas:
                raise ValueError("the chart must be defined on the " +
                                 "{}".format(self))
        self._def_chart = chart

    def coord_change(self, chart1, chart2):
        r"""
        Return the change of coordinates (transition map) between two charts
        defined on the manifold.

        The change of coordinates must have been defined previously, for
        instance by the method
        :meth:`~sage.manifolds.chart.Chart.transition_map`.

        INPUT:

        - ``chart1`` -- chart 1
        - ``chart2`` -- chart 2

        OUTPUT:

        - instance of :class:`~sage.manifolds.chart.CoordChange`
          representing the transition map from chart 1 to chart 2

        EXAMPLES:

        Change of coordinates on a 2-dimensional manifold::

            sage: M = Manifold(2, 'M', type='topological')
            sage: c_xy.<x,y> = M.chart()
            sage: c_uv.<u,v> = M.chart()
            sage: c_xy.transition_map(c_uv, (x+y, x-y)) # defines the coord. change
            Change of coordinates from Chart (M, (x, y)) to Chart (M, (u, v))
            sage: M.coord_change(c_xy, c_uv) # returns the coord. change defined above
            Change of coordinates from Chart (M, (x, y)) to Chart (M, (u, v))

        """
        if (chart1, chart2) not in self._coord_changes:
            raise TypeError("the change of coordinates from " +
                            "{} to {}".format(chart1, chart2) + " has not " +
                            "been defined on the {}".format(self))
        return self._coord_changes[(chart1, chart2)]

    def coord_changes(self):
        r"""
        Return the changes of coordinates (transition maps) defined on
        subsets of the manifold.

        OUTPUT:

        - dictionary of changes of coordinates, with pairs of charts as keys

        EXAMPLES:

        Various changes of coordinates on a 2-dimensional manifold::

            sage: M = Manifold(2, 'M', type='topological')
            sage: c_xy.<x,y> = M.chart()
            sage: c_uv.<u,v> = M.chart()
            sage: xy_to_uv = c_xy.transition_map(c_uv, [x+y, x-y])
            sage: M.coord_changes()
            {(Chart (M, (x, y)),
              Chart (M, (u, v))): Change of coordinates from Chart (M, (x, y)) to Chart (M, (u, v))}
            sage: uv_to_xy = xy_to_uv.inverse()
            sage: M.coord_changes()  # random (dictionary output)
            {(Chart (M, (u, v)),
              Chart (M, (x, y))): Change of coordinates from Chart (M, (u, v)) to Chart (M, (x, y)),
             (Chart (M, (x, y)),
              Chart (M, (u, v))): Change of coordinates from Chart (M, (x, y)) to Chart (M, (u, v))}
            sage: c_rs.<r,s> = M.chart()
            sage: uv_to_rs = c_uv.transition_map(c_rs, [-u+2*v, 3*u-v])
            sage: M.coord_changes()  # random (dictionary output)
            {(Chart (M, (u, v)),
              Chart (M, (r, s))): Change of coordinates from Chart (M, (u, v)) to Chart (M, (r, s)),
             (Chart (M, (u, v)),
              Chart (M, (x, y))): Change of coordinates from Chart (M, (u, v)) to Chart (M, (x, y)),
             (Chart (M, (x, y)),
              Chart (M, (u, v))): Change of coordinates from Chart (M, (x, y)) to Chart (M, (u, v))}
            sage: xy_to_rs = uv_to_rs * xy_to_uv
            sage: M.coord_changes()  # random (dictionary output)
            {(Chart (M, (u, v)),
              Chart (M, (r, s))): Change of coordinates from Chart (M, (u, v)) to Chart (M, (r, s)),
             (Chart (M, (u, v)),
              Chart (M, (x, y))): Change of coordinates from Chart (M, (u, v)) to Chart (M, (x, y)),
             (Chart (M, (x, y)),
              Chart (M, (u, v))): Change of coordinates from Chart (M, (x, y)) to Chart (M, (u, v)),
             (Chart (M, (x, y)),
              Chart (M, (r, s))): Change of coordinates from Chart (M, (x, y)) to Chart (M, (r, s))}

        """
        return self._coord_changes

    def is_manifestly_coordinate_domain(self):
        r"""
        Return ``True`` if the manifold is known to be the domain of some
        coordinate chart and ``False`` otherwise.

        If ``False`` is returned, either the manifold cannot be the domain of
        some coordinate chart or no such chart has been declared yet.

        EXAMPLES::

            sage: M = Manifold(2, 'M', type='topological')
            sage: U = M.open_subset('U')
            sage: X.<x,y> = U.chart()
            sage: U.is_manifestly_coordinate_domain()
            True
            sage: M.is_manifestly_coordinate_domain()
            False
            sage: Y.<u,v> = M.chart()
            sage: M.is_manifestly_coordinate_domain()
            True

        """
        return not self._covering_charts == []

    def open_subset(self, name, latex_name=None, coord_def={}):
        r"""
        Create an open subset of the manifold.

        An open subset is a set that is (i) included in the manifold and (ii)
        open with respect to the manifold's topology. It is a topological
        manifold by itself. Hence the returned object is an instance of
        :class:`TopologicalManifold`.

        INPUT:

        - ``name`` -- name given to the open subset
        - ``latex_name`` --  (default: ``None``) LaTeX symbol to denote the
          subset; if none is provided, it is set to ``name``
        - ``coord_def`` -- (default: {}) definition of the subset in
          terms of coordinates; ``coord_def`` must a be dictionary with keys
          charts on the manifold and values the symbolic expressions formed by
          the coordinates to define the subset.

        OUTPUT:

        - the open subset, as an instance of :class:`TopologicalManifold`.

        EXAMPLES:

        Creating an open subset of a 2-dimensional manifold::

            sage: M = Manifold(2, 'M', type='topological')
            sage: A = M.open_subset('A'); A
            Open subset A of the 2-dimensional topological manifold M

        As an open subset of a topological manifold, ``A`` is itself a
        topological manifold, on the same topological field and of the same
        dimension as ``M``::

            sage: isinstance(A, sage.manifolds.manifold.TopologicalManifold)
            True
            sage: A.base_field() == M.base_field()
            True
            sage: dim(A) == dim(M)
            True

        Creating an open subset of ``A``::

            sage: B = A.open_subset('B'); B
            Open subset B of the 2-dimensional topological manifold M

        We have then::

            sage: A.subsets()  # random (set output)
            {Open subset B of the 2-dimensional topological manifold M,
             Open subset A of the 2-dimensional topological manifold M}
            sage: B.is_subset(A)
            True
            sage: B.is_subset(M)
            True

        Defining an open subset by some coordinate restrictions: the open
        unit disk in `\RR^2`::

            sage: M = Manifold(2, 'R^2', type='topological')
            sage: c_cart.<x,y> = M.chart() # Cartesian coordinates on R^2
            sage: U = M.open_subset('U', coord_def={c_cart: x^2+y^2<1}); U
            Open subset U of the 2-dimensional topological manifold R^2

        Since the argument ``coord_def`` has been set, ``U`` is automatically
        provided with a chart, which is the restriction of the Cartesian one
        to ``U``::

            sage: U.atlas()
            [Chart (U, (x, y))]

        Therefore, one can immediately check whether a point belongs to U::

            sage: M.point((0,0)) in U
            True
            sage: M.point((1/2,1/3)) in U
            True
            sage: M.point((1,2)) in U
            False

        """
        resu = TopologicalManifold(self._dim, name, latex_name=latex_name,
                           field=self._field, start_index=self._sindex,
                           category=self.category(),
                           ambient_manifold=self._manifold)
        #!# NB: the above could have been
        # resu = type(self).__base__(...)
        # instead of resu = TopologicalManifold(...)
        # to allow for open_subset() of derived classes to call first this
        # version,
        # but, because of the category framework, it could NOT have been
        # resu = type(self)(...)
        # cf. the discussion in
        # https://groups.google.com/forum/#!topic/sage-devel/jHlFxhMDf3Y
        resu._supersets.update(self._supersets)
        for sd in self._supersets:
            sd._subsets.add(resu)
        self._top_subsets.add(resu)
        # Charts on the result from the coordinate definition:
        for chart, restrictions in coord_def.iteritems():
            if chart not in self._atlas:
                raise ValueError("the {} does not belong to ".format(chart) +
                                 "the atlas of {}".format(self))
            chart.restrict(resu, restrictions)
        # Transition maps on the result inferred from those of self:
        for chart1 in coord_def:
            for chart2 in coord_def:
                if chart2 != chart1 and (chart1, chart2) in self._coord_changes:
                    self._coord_changes[(chart1, chart2)].restrict(resu)
        return resu

    def chart(self, coordinates='', names=None):
        r"""
        Define a chart, the domain of which is the manifold.

        A *chart* is a pair `(U, \varphi)`, where `U` is the current
        manifold and `\varphi: U \rightarrow V \subset K^n`
        is a homeomorphism from `U` to an open subset `V` of `K^n`, `K`
        being the field on which the manifold is defined.

        The components `(x^1, \ldots, x^n)` of `\varphi`, defined by
        `\varphi(p) = (x^1(p), \ldots, x^n(p)) \in K^n` for any point
        `p \in U`, are called the *coordinates* of the chart `(U, \varphi)`.

        See :class:`~sage.manifolds.chart.Chart` for a complete
        documentation.

        INPUT:

        - ``coordinates`` --  (default: '' (empty string)) single string
          defining the coordinate symbols and ranges: the coordinates are
          separated by ' ' (space) and each coordinate has at most three fields,
          separated by ':':

          1. The coordinate symbol (a letter or a few letters)
          2. (optional, only for manifolds over `\RR`) The interval `I`
             defining the coordinate range: if not
             provided, the coordinate is assumed to span all `\RR`; otherwise
             `I` must be provided in the form (a,b) (or equivalently ]a,b[)
             The bounds a and b can be +/-Infinity, Inf, infinity, inf or oo.
             For *singular* coordinates, non-open intervals such as [a,b] and
             (a,b] (or equivalently ]a,b]) are allowed.
             Note that the interval declaration must not contain any space
             character.
          3. (optional) The LaTeX spelling of the coordinate; if not provided
             the coordinate symbol given in the first field will be used.

          The order of the fields 2 and 3 does not matter and each of them can
          be omitted.
          If it contains any LaTeX expression, the string ``coordinates`` must
          be declared with the prefix 'r' (for "raw") to allow for a proper
          treatment of the backslash character (see examples below).
          If no interval range and no LaTeX spelling is to be provided for any
          coordinate, the argument ``coordinates`` can be omitted when the
          shortcut operator ``<,>`` is used via Sage preparser (see examples
          below)
        - ``names`` -- (default: ``None``) unused argument, except if
          ``coordinates`` is not provided; it must then be a tuple containing
          the coordinate symbols (this is guaranteed if the shortcut operator
          ``<,>`` is used).

        OUTPUT:

        - the created chart, as an instance of
          :class:`~sage.manifolds.chart.Chart` or of the subclass
          :class:`~sage.manifolds.chart.RealChart` for manifolds over `\RR`.

        EXAMPLES:

        Chart on a 2-dimensional manifold::

            sage: M = Manifold(2, 'M', type='topological')
            sage: U = M.open_subset('U')
            sage: X = U.chart('x y'); X
            Chart (U, (x, y))
            sage: X[0]
            x
            sage: X[1]
            y
            sage: X[:]
            (x, y)

        The declared coordinates are not known at the global level::

            sage: y
            Traceback (most recent call last):
            ...
            NameError: name 'y' is not defined

        They can be recovered by the operator ``[:]`` applied to the chart::

            sage: (x, y) = X[:]
            sage: y
            y
            sage: type(y)
            <type 'sage.symbolic.expression.Expression'>

        But a shorter way to proceed is to use the operator ``<,>`` in the
        left-hand side of the chart declaration (there is then no need to
        pass the string 'x y' to chart())::

            sage: M = Manifold(2, 'M', type='topological')
            sage: U = M.open_subset('U')
            sage: X.<x,y> = U.chart(); X
            Chart (U, (x, y))

        Indeed, the declared coordinates are then known at the global level::

            sage: y
            y
            sage: (x,y) == X[:]
            True

        Actually the instruction ``X.<x,y> = U.chart()`` is
        equivalent to the combination of the two instructions
        ``X = U.chart('x y')`` and ``(x,y) = X[:]``.

        See the documentation of class
        :class:`~sage.manifolds.chart.Chart` for more examples,
        especially regarding the coordinates ranges and restrictions.

        """
        from sage.manifolds.chart import Chart, RealChart
        if self._field_type == 'real':
            return RealChart(self, coordinates=coordinates, names=names)
        return Chart(self, coordinates=coordinates, names=names)

    def get_chart(self, coordinates, domain=None):
        r"""
        Get a chart from its coordinates.

        The chart must have been previously created by the method
        :meth:`chart`.

        INPUT:

        - ``coordinates`` --  single string composed of the coordinate symbols
          separated by a space
        - ``domain`` -- (default: ``None``) string containing the name of the
          chart's domain, which must be a subset of the current manifold; if
          ``None``, the current manifold is assumed.

        OUTPUT:

        - instance of
          :class:`~sage.manifolds.chart.Chart` (or of the subclass
          :class:`~sage.manifolds.chart.RealChart`) representing the chart
          corresponding to the above specifications.

        EXAMPLES::

            sage: M = Manifold(2, 'M', type='topological')
            sage: X.<x,y> = M.chart()
            sage: M.get_chart('x y')
            Chart (M, (x, y))
            sage: M.get_chart('x y') is X
            True
            sage: U = M.open_subset('U', coord_def={X: (y!=0,x<0)})
            sage: Y.<r, ph> = U.chart(r'r:(0,+oo) ph:(0,2*pi):\phi')
            sage: M.atlas()
            [Chart (M, (x, y)), Chart (U, (x, y)), Chart (U, (r, ph))]
            sage: M.get_chart('x y', domain='U')
            Chart (U, (x, y))
            sage: M.get_chart('x y', domain='U') is X.restrict(U)
            True
            sage: U.get_chart('r ph')
            Chart (U, (r, ph))
            sage: M.get_chart('r ph', domain='U')
            Chart (U, (r, ph))
            sage: M.get_chart('r ph', domain='U') is Y
            True

        """
        if domain is None:
            dom = self
        else:
            dom = self.get_subset(domain)
        try:
            return dom._charts_by_coord[coordinates]
        except KeyError:
            raise KeyError("the coordinates '{}' ".format(coordinates) +
                           "do not correspond to any chart with " +
                           "the {} as domain".format(dom))

    def scalar_field_algebra(self):
        r"""
        Return the algebra of scalar fields defined the manifold.

        See :class:`~sage.manifolds.scalarfield_algebra.ScalarFieldAlgebra`
        for a complete documentation.

        OUTPUT:

        - instance of
          :class:`~sage.manifolds.scalarfield_algebra.ScalarFieldAlgebra`
          representing the algebra `C^0(U)` of all scalar fields defined
          on `U` = ``self``.

        EXAMPLE:

        Scalar algebra of a 3-dimensional open subset::

            sage: M = Manifold(3, 'M', type='topological')
            sage: U = M.open_subset('U')
            sage: CU = U.scalar_field_algebra() ; CU
            Algebra of scalar fields on the Open subset U of the 3-dimensional topological manifold M
            sage: CU.category()
            Category of commutative algebras over Symbolic Ring
            sage: CU.zero()
            Scalar field zero on the Open subset U of the 3-dimensional topological manifold M

        """
        if self._scalar_field_algebra is None:
            self._scalar_field_algebra = ScalarFieldAlgebra(self)
        return self._scalar_field_algebra

    def scalar_field(self, coord_expression=None, chart=None, name=None,
                     latex_name=None):
        r"""
        Define a scalar field on the manifold.

        See :class:`~sage.manifolds.scalarfield.ScalarField` (or
        :class:`~sage.manifolds.differentiable.scalarfield.DiffScalarField`
        if the manifold is differentiable) for a complete documentation.

        INPUT:

        - ``coord_expression`` -- (default: ``None``) coordinate expression(s)
          of the scalar field; this can be either

          - a single coordinate expression; if the argument ``chart`` is
            ``'all'``, this expression is set to all the charts defined
            on the open set; otherwise, the expression is set in the
            specific chart provided by the argument ``chart``
          - a dictionary of coordinate expressions, with the charts as keys.

          If ``coord_expression`` is ``None`` or does not fully specified the
          scalar field, other coordinate expressions can be added subsequently
          by means of the methods
          :meth:`~sage.manifolds.scalarfield.ScalarField.add_expr`,
          :meth:`~sage.manifolds.scalarfield.ScalarField.add_expr_by_continuation`,
          or :meth:`~sage.manifolds.scalarfield.ScalarField.set_expr`
        - ``chart`` -- (default: ``None``) chart defining the coordinates used
          in ``coord_expression`` when the latter is a single coordinate
          expression; if none is provided (default), the default chart of the
          open set is assumed. If ``chart=='all'``, ``coord_expression`` is
          assumed to be independent of the chart (constant scalar field).
        - ``name`` -- (default: ``None``) name given to the scalar field
        - ``latex_name`` -- (default: ``None``) LaTeX symbol to denote the scalar
          field; if none is provided, the LaTeX symbol is set to ``name``

        OUTPUT:

        - instance of :class:`~sage.manifolds.scalarfield.ScalarField`
          (or of the subclass
          :class:`~sage.manifolds.differentiable.scalarfield.DiffScalarField`
          if the manifold is differentiable) representing the defined scalar
          field.

        EXAMPLES:

        A scalar field defined by its coordinate expression in the open
        set's default chart::

            sage: M = Manifold(3, 'M', type='topological')
            sage: U = M.open_subset('U')
            sage: c_xyz.<x,y,z> = U.chart()
            sage: f = U.scalar_field(sin(x)*cos(y) + z, name='F'); f
            Scalar field F on the Open subset U of the 3-dimensional topological manifold M
            sage: f.display()
            F: U --> R
               (x, y, z) |--> cos(y)*sin(x) + z
            sage: f.parent()
            Algebra of scalar fields on the Open subset U of the 3-dimensional topological manifold M
            sage: f in U.scalar_field_algebra()
            True

        Equivalent definition with the chart specified::

            sage: f = U.scalar_field(sin(x)*cos(y) + z, chart=c_xyz, name='F')
            sage: f.display()
            F: U --> R
               (x, y, z) |--> cos(y)*sin(x) + z

        Equivalent definition with a dictionary of coordinate expression(s)::

            sage: f = U.scalar_field({c_xyz: sin(x)*cos(y) + z}, name='F')
            sage: f.display()
            F: U --> R
               (x, y, z) |--> cos(y)*sin(x) + z

        See the documentation of class
        :class:`~sage.manifolds.scalarfield.ScalarField` for more
        examples.

        .. SEEALSO::

            :meth:`constant_scalar_field`, :meth:`zero_scalar_field`,
            :meth:`one_scalar_field`

        """
        if isinstance(coord_expression, dict):
            # check validity of entry
            for chart in coord_expression:
                if not chart._domain.is_subset(self):
                    raise ValueError("the {} is not defined ".format(chart) +
                                     "on some subset of the " + str(self))
        alg = self.scalar_field_algebra()
        return alg.element_class(alg, coord_expression=coord_expression,
                                 name=name, latex_name=latex_name, chart=chart)

    def constant_scalar_field(self, value, name=None, latex_name=None):
        r"""
        Define a constant scalar field on the manifold.

        INPUT:

        - ``value`` -- constant value of the scalar field, either a numerical
          value or a symbolic expression not involving any chart coordinates
        - ``name`` -- (default: ``None``) name given to the scalar field
        - ``latex_name`` -- (default: ``None``) LaTeX symbol to denote the
          scalar field; if none is provided, the LaTeX symbol is set to ``name``

        OUTPUT:

        - instance of :class:`~sage.manifolds.scalarfield.ScalarField`
          representing the scalar field whose constant value is ``value``

        EXAMPLES:

        A constant scalar field on the 2-sphere::

            sage: M = Manifold(2, 'M', type='topological') # the 2-dimensional sphere S^2
            sage: U = M.open_subset('U') # complement of the North pole
            sage: c_xy.<x,y> = U.chart() # stereographic coordinates from the North pole
            sage: V = M.open_subset('V') # complement of the South pole
            sage: c_uv.<u,v> = V.chart() # stereographic coordinates from the South pole
            sage: M.declare_union(U,V)   # S^2 is the union of U and V
            sage: xy_to_uv = c_xy.transition_map(c_uv, (x/(x^2+y^2), y/(x^2+y^2)),
            ....:                                intersection_name='W',
            ....:                                restrictions1= x^2+y^2!=0,
            ....:                                restrictions2= u^2+v^2!=0)
            sage: uv_to_xy = xy_to_uv.inverse()
            sage: f = M.constant_scalar_field(-1) ; f
            Scalar field on the 2-dimensional topological manifold M
            sage: f.display()
            M --> R
            on U: (x, y) |--> -1
            on V: (u, v) |--> -1

        We have::

            sage: f.restrict(U) == U.constant_scalar_field(-1)
            True
            sage: M.constant_scalar_field(0) is M.zero_scalar_field()
            True

        .. SEEALSO::

            :meth:`zero_scalar_field`, :meth:`one_scalar_field`
        """
        if value == 0:
            return self.zero_scalar_field()
        alg = self.scalar_field_algebra()
        return alg.element_class(alg, coord_expression=value, name=name,
                                 latex_name=latex_name, chart='all')

    def zero_scalar_field(self):
        r"""
        Return the zero scalar field defined on the manifold.

        OUTPUT:

        - instance of :class:`~sage.manifolds.scalarfield.ScalarField`
          representing the constant scalar field with value 0.

        EXAMPLE::

            sage: M = Manifold(2, 'M', type='topological')
            sage: X.<x,y> = M.chart()
            sage: f = M.zero_scalar_field() ; f
            Scalar field zero on the 2-dimensional topological manifold M
            sage: f.display()
            zero: M --> R
               (x, y) |--> 0
            sage: f.parent()
            Algebra of scalar fields on the 2-dimensional topological manifold M
            sage: f is M.scalar_field_algebra().zero()
            True

        """
        return self._zero_scalar_field

    def one_scalar_field(self):
        r"""
        Return the constant scalar field with value the unit element of the
        manifold's base field.

        OUTPUT:

        - instance of :class:`~sage.manifolds.scalarfield.ScalarField`
          representing the constant scalar field with value the unit element
          of the manifold's base field.

        EXAMPLE::

            sage: M = Manifold(2, 'M', type='topological')
            sage: X.<x,y> = M.chart()
            sage: f = M.one_scalar_field(); f
            Scalar field 1 on the 2-dimensional topological manifold M
            sage: f.display()
            1: M --> R
               (x, y) |--> 1
            sage: f.parent()
            Algebra of scalar fields on the 2-dimensional topological manifold M
            sage: f is M.scalar_field_algebra().one()
            True

        """
        return self._one_scalar_field

    def _Hom_(self, other, category=None):
        r"""
        Construct the set of morphisms (i.e. continuous maps)
        ``self`` --> ``other``.

        INPUT:

        - ``other`` -- an open subset of some topological manifold over the
          same field as ``self``
        - ``category`` -- (default: ``None``) not used here (to ensure
          compatibility with generic hook ``_Hom_``)

        OUTPUT:

        - the homset Hom(U,V), where U is ``self`` and V is ``other``

        See class
        :class:`~sage.manifolds.manifold_homset.TopologicalManifoldHomset`
        for more documentation.

        TESTS::

            sage: M = Manifold(2, 'M', type='topological')
            sage: N = Manifold(3, 'N', type='topological')
            sage: H = M._Hom_(N); H
            Set of Morphisms from 2-dimensional topological manifold M to
             3-dimensional topological manifold N in Category of manifolds over
             Real Field with 53 bits of precision

        The result is cached::

            sage: H is Hom(M, N)
            True

        """
        from sage.manifolds.manifold_homset import TopologicalManifoldHomset
        if other not in self._homsets:
            self._homsets[other] = TopologicalManifoldHomset(self, other)
        return self._homsets[other]

    def continuous_map(self, codomain, coord_functions=None, chart1=None,
                       chart2=None, name=None, latex_name=None):
        r"""
        Define a continuous map between the current topological manifold
        and another topological manifold over the same topological field.

        See :class:`~sage.manifolds.continuous_map.ContinuousMap` for a
        complete documentation.

        INPUT:

        - ``codomain`` -- the map's codomain (must be an instance
          of :class:`TopologicalManifold`)
        - ``coord_functions`` -- (default: ``None``) if not ``None``, must be
          either

          - (i) a dictionary of
            the coordinate expressions (as lists (or tuples) of the
            coordinates of the image expressed in terms of the coordinates of
            the considered point) with the pairs of charts (chart1, chart2)
            as keys (chart1 being a chart on ``self`` and chart2 a chart on
            ``codomain``)
          - (ii) a single coordinate expression in a given pair of charts, the
            latter being provided by the arguments ``chart1`` and ``chart2``

          In both cases, if the dimension of the codomain is 1, a single
          coordinate expression can be passed instead of a tuple with a single
          element
        - ``chart1`` -- (default: ``None``; used only in case (ii) above) chart
          on the current manifold defining the start coordinates involved in
          ``coord_functions`` for case (ii); if none is provided, the
          coordinates are assumed to refer to the manifold's default chart
        - ``chart2`` -- (default: ``None``; used only in case (ii) above) chart
          on ``codomain`` defining the target coordinates involved in
          ``coord_functions`` for case (ii); if none is provided, the
          coordinates are assumed to refer to the default chart of ``codomain``
        - ``name`` -- (default: ``None``) name given to the continuous
          map
        - ``latex_name`` -- (default: ``None``) LaTeX symbol to denote the
          continuous map; if none is provided, the LaTeX symbol is set to
          ``name``

        OUTPUT:

        - the continuous map, as an instance of
          :class:`~sage.manifolds.continuous_map.ContinuousMap`

        EXAMPLES:

        A continuous map between an open subset of `S^2` covered by regular
        spherical coordinates and `\RR^3`::

            sage: M = Manifold(2, 'S^2', type='topological')
            sage: U = M.open_subset('U')
            sage: c_spher.<th,ph> = U.chart(r'th:(0,pi):\theta ph:(0,2*pi):\phi')
            sage: N = Manifold(3, 'R^3', latex_name=r'\RR^3', type='topological')
            sage: c_cart.<x,y,z> = N.chart()  # Cartesian coord. on R^3
            sage: Phi = U.continuous_map(N, (sin(th)*cos(ph), sin(th)*sin(ph), cos(th)),
            ....:                        name='Phi', latex_name=r'\Phi')
            sage: Phi
            Continuous map Phi from the Open subset U of the 2-dimensional topological manifold S^2 to the 3-dimensional topological manifold R^3

        The same definition, but with a dictionary with pairs of charts as
        keys (case (i) above)::

            sage: Phi1 = U.continuous_map(N,
            ....:        {(c_spher, c_cart): (sin(th)*cos(ph), sin(th)*sin(ph), cos(th))},
            ....:        name='Phi', latex_name=r'\Phi')
            sage: Phi1 == Phi
            True

        The continuous map acting on a point::

            sage: p = U.point((pi/2, pi)) ; p
            Point on the 2-dimensional topological manifold S^2
            sage: Phi(p)
            Point on the 3-dimensional topological manifold R^3
            sage: Phi(p).coord(c_cart)
            (-1, 0, 0)
            sage: Phi1(p) == Phi(p)
            True

        See the documentation of class
        :class:`~sage.manifolds.continuous_map.ContinuousMap` for more
        examples.

        """
        homset = Hom(self, codomain)
        if coord_functions is None:
            coord_functions = {}
        if not isinstance(coord_functions, dict):
            # Turn coord_functions into a dictionary:
            if chart1 is None:
                chart1 = self._def_chart
            elif chart1 not in self._atlas:
                raise ValueError("{} is not a chart ".format(chart1) +
                                 "defined on the {}".format(self))
            if chart2 is None:
                chart2 = codomain._def_chart
            elif chart2 not in codomain._atlas:
                raise ValueError("{} is not a chart ".format(chart2) +
                                 " defined on the {}".format(codomain))
            coord_functions = {(chart1, chart2): coord_functions}
        return homset(coord_functions, name=name, latex_name=latex_name)

    def homeomorphism(self, codomain, coord_functions=None, chart1=None,
                       chart2=None, name=None, latex_name=None):
        r"""
        Define a homeomorphism between the current manifold and another one.

        See :class:`~sage.manifolds.continuous_map.ContinuousMap` for a
        complete documentation.

        INPUT:

        - ``codomain`` -- codomain of the homeomorphism (must be an instance
          of :class:`TopologicalManifold`)
        - ``coord_functions`` -- (default: ``None``) if not ``None``, must be
          either

          - (i) a dictionary of
            the coordinate expressions (as lists (or tuples) of the
            coordinates of the image expressed in terms of the coordinates of
            the considered point) with the pairs of charts (chart1, chart2)
            as keys (chart1 being a chart on ``self`` and chart2 a chart on
            ``codomain``)
          - (ii) a single coordinate expression in a given pair of charts, the
            latter being provided by the arguments ``chart1`` and ``chart2``

          In both cases, if the dimension of the codomain is 1, a single
          coordinate expression can be passed instead of a tuple with
          a single element
        - ``chart1`` -- (default: ``None``; used only in case (ii) above) chart
          on the current manifold defining the start coordinates involved in
          ``coord_functions`` for case (ii); if none is provided, the
          coordinates are assumed to refer to the manifold's default chart
        - ``chart2`` -- (default: ``None``; used only in case (ii) above) chart
          on ``codomain`` defining the target coordinates involved in
          ``coord_functions`` for case (ii); if none is provided, the
          coordinates are assumed to refer to the default chart of ``codomain``
        - ``name`` -- (default: ``None``) name given to the homeomorphism
        - ``latex_name`` -- (default: ``None``) LaTeX symbol to denote the
          homeomorphism; if none is provided, the LaTeX symbol is set to
          ``name``

        OUTPUT:

        - the homeomorphism, as an instance of
          :class:`~sage.manifolds.continuous_map.ContinuousMap`

        EXAMPLE:

        Homeomorphism between the open unit disk in `\RR^2` and `\RR^2`::

            sage: forget()  # for doctests only
            sage: M = Manifold(2, 'M', type='topological')  # the open unit disk
            sage: c_xy.<x,y> = M.chart('x:(-1,1) y:(-1,1)')  # Cartesian coord on M
            sage: c_xy.add_restrictions(x^2+y^2<1)
            sage: N = Manifold(2, 'N', type='topological')  # R^2
            sage: c_XY.<X,Y> = N.chart()  # canonical coordinates on R^2
            sage: Phi = M.homeomorphism(N, [x/sqrt(1-x^2-y^2), y/sqrt(1-x^2-y^2)],
            ....:                       name='Phi', latex_name=r'\Phi')
            sage: Phi
            Homeomorphism Phi from the 2-dimensional topological manifold M to
             the 2-dimensional topological manifold N
            sage: Phi.display()
            Phi: M --> N
               (x, y) |--> (X, Y) = (x/sqrt(-x^2 - y^2 + 1), y/sqrt(-x^2 - y^2 + 1))

        The inverse homeomorphism::

            sage: Phi^(-1)
            Homeomorphism Phi^(-1) from the 2-dimensional topological
             manifold N to the 2-dimensional topological manifold M
            sage: (Phi^(-1)).display()
            Phi^(-1): N --> M
               (X, Y) |--> (x, y) = (X/sqrt(X^2 + Y^2 + 1), Y/sqrt(X^2 + Y^2 + 1))

        See the documentation of class
        :class:`~sage.manifolds.continuous_map.ContinuousMap` for more
        examples.

        """
        homset = Hom(self, codomain)
        if coord_functions is None:
            coord_functions = {}
        if not isinstance(coord_functions, dict):
            # Turn coord_functions into a dictionary:
            if chart1 is None:
                chart1 = self._def_chart
            elif chart1 not in self._atlas:
                raise ValueError("{} is not a chart ".format(chart1) +
                                 "defined on the {}".format(self))
            if chart2 is None:
                chart2 = codomain._def_chart
            elif chart2 not in codomain._atlas:
                raise ValueError("{} is not a chart ".format(chart2) +
                                 " defined on the {}".format(codomain))
            coord_functions = {(chart1, chart2): coord_functions}
        return homset(coord_functions, name=name, latex_name=latex_name,
                      is_isomorphism=True)

    def identity_map(self):
        r"""
        Identity map of the manifold.

        The identity map of a topological manifold `M` is the trivial
        homeomorphism

        .. MATH::

            \begin{array}{cccc}
            \mathrm{Id}_M: & M & \longrightarrow & M \\
                & p & \longmapsto & p
            \end{array}

        See :class:`~sage.manifolds.continuous_map.ContinuousMap` for a
        complete documentation.

        OUTPUT:

        - the identity map, as an instance of
          :class:`~sage.manifolds.continuous_map.ContinuousMap`

        EXAMPLE:

        Identity map of a complex manifold::

            sage: M = Manifold(2, 'M', type='topological', field='complex')
            sage: X.<x,y> = M.chart()
            sage: id = M.identity_map(); id
            Identity map Id_M of the Complex 2-dimensional topological manifold M
            sage: id.parent()
            Set of Morphisms from Complex 2-dimensional topological manifold M
             to Complex 2-dimensional topological manifold M in Category of
             manifolds over Complex Field with 53 bits of precision
            sage: id.display()
            Id_M: M --> M
               (x, y) |--> (x, y)

        The identity map acting on a point::

            sage: p = M((1+I, 3-I), name='p'); p
            Point p on the Complex 2-dimensional topological manifold M
            sage: id(p)
            Point p on the Complex 2-dimensional topological manifold M
            sage: id(p) == p
            True

        """
        return self._identity_map


def Manifold(dim, name, latex_name=None, field='real', type='smooth',
             start_index=0, **extra_kwds):
    r"""
    Construct a manifold of a given type over a topological field `K`.

    INPUT:

    - ``dim`` -- positive integer; dimension of the manifold
    - ``name`` -- string; name (symbol) given to the manifold
    - ``latex_name`` -- (default: ``None``) string; LaTeX symbol to
      denote the manifold; if none is provided, it is set to ``name``
    - ``field`` -- (default: ``'real'``) field `K` on which the
      manifold is defined; allowed values are

      - ``'real'`` or an object of type ``RealField`` (e.g. ``RR``) for a
        manifold over `\RR`
      - ``'complex'`` or an object of type ``ComplexField`` (e.g. ``CC``) for
        a manifold over `\CC`
      - an object in the category of topological fields (see
        :class:`~sage.categories.fields.Fields` and
        :class:`~sage.categories.topological_spaces.TopologicalSpaces`)
        for other types of manifolds

    - ``type`` -- (default: ``'smooth'``) to specify the type of manifold;
      allowed values are

      - ``'topological'`` or ``'top'`` for a topological manifold
      - ``'differentiable'`` or ``'diff'`` for a differentiable manifold
      - ``'smooth'`` for a smooth manifold
      - ``'analytic'`` for an analytic manifold

    - ``start_index`` -- (default: 0) integer; lower value of the range of
      indices used for "indexed objects" on the manifold, e.g. coordinates
      in a chart
    - ``extra_kwds`` -- keywords meaningful only for some specific types of
      manifolds

    OUTPUT:

    - a manifold of the specified type, as an instance of
      :class:`~sage.manifolds.manifold.TopologicalManifold` or one of its
      subclasses, e.g.
      :class:`~sage.manifolds.differentiable.manifold.DifferentiableManifold`

    EXAMPLES:

    A 3-dimensional real topological manifold::

        sage: M = Manifold(3, 'M', type='topological'); M
        3-dimensional topological manifold M

    Given the default value of the parameter ``field``, the above is
    equivalent to::

        sage: M = Manifold(3, 'M', type='topological', field='real'); M
        3-dimensional topological manifold M

    A complex topological manifold::

        sage: M = Manifold(3, 'M', type='topological', field='complex'); M
        Complex 3-dimensional topological manifold M

    A topological manifold over `\QQ`::

        sage: M = Manifold(3, 'M', type='topological', field=QQ); M
        3-dimensional topological manifold M over the Rational Field

    A 3-dimensional real differentiable manifold of class `C^4`::

        sage: M = Manifold(3, 'M', field='real', type='differentiable',
        ....:              diff_degree=4); M
        3-dimensional differentiable manifold M

    Since the default value of the parameter ``field`` is ``'real'``, the above
    is equivalent to::

        sage: M = Manifold(3, 'M', type='differentiable', diff_degree=4); M
        3-dimensional differentiable manifold M
        sage: M.base_field_type()
        'real'

    A 3-dimensional real smooth manifold::

        sage: M = Manifold(3, 'M', type='differentiable', diff_degree=+oo); M
        3-dimensional differentiable manifold M

    Instead of ``type='differentiable', diff_degree=+oo``, it suffices to
    use ``type='smooth'`` to get the same result::

        sage: M = Manifold(3, 'M', type='smooth'); M
        3-dimensional differentiable manifold M
        sage: M.diff_degree()
        +Infinity

    Actually, since ``'smooth'`` is the default value of the parameter ``type``,
    the creation of a real smooth manifold can be shorten to::

        sage: M = Manifold(3, 'M'); M
        3-dimensional differentiable manifold M
        sage: M.diff_degree()
        +Infinity

    For a complex smooth manifold, we have to set the parameter ``field``::

        sage: M = Manifold(3, 'M', field='complex'); M
        3-dimensional complex manifold M
        sage: M.diff_degree()
        +Infinity

    See the documentation of classes
    :class:`~sage.manifolds.manifold.TopologicalManifold` and
    :class:`~sage.manifolds.differentiable.manifold.DifferentiableManifold`
    for more detailed examples.

    .. RUBRIC:: Uniqueness of manifold objects

    Suppose we construct a manifold named `M`::

        sage: M = Manifold(2, 'M', type='topological')
        sage: X.<x,y> = M.chart()

    At some point, we change our mind and would like to restart with a new
    manifold, using the same name `M` and keeping the previous manifold for
    reference::

        sage: M_old = M  # for reference
        sage: M = Manifold(2, 'M', type='topological')

    This results in a brand new object::

        sage: M.atlas()
        []

    The object ``M_old`` is intact::

        sage: M_old.atlas()
        [Chart (M, (x, y))]

    Both objects have the same display::

        sage: M
        2-dimensional topological manifold M
        sage: M_old
        2-dimensional topological manifold M

    but they are different::

        sage: M != M_old
        True

    Let us introduce a chart on ``M``, using the same coordinate symbols as
    for ``M_old``::

        sage: X.<x,y> = M.chart()

    The charts are displayed in the same way::

        sage: M.atlas()
        [Chart (M, (x, y))]
        sage: M_old.atlas()
        [Chart (M, (x, y))]

    but they are actually different::

        sage: M.atlas()[0] != M_old.atlas()[0]
        True

    Moreover, the two manifolds ``M`` and ``M_old`` are still considered
    distinct::

        sage: M != M_old
        True

    This reflects the fact that the equality of manifold objects holds only
    for identical objects, i.e. one has ``M1 == M2`` if, and only if,
    ``M1 is M2``. Actually, the manifold classes inherit from
    :class:`~sage.misc.fast_methods.WithEqualityById`::

        sage: isinstance(M, sage.misc.fast_methods.WithEqualityById)
        True

    """
<<<<<<< HEAD
    from time import time
    type_ = type  # in case the built-in function type is to be restored...
    if type_ in ['topological', 'top']:
        return TopologicalManifold(dim, name, latex_name=latex_name,
                                   field=field, start_index=start_index,
                                   unique_tag=getrandbits(128)*time())
=======
    from sage.rings.infinity import infinity
    from sage.manifolds.differentiable.manifold import DifferentiableManifold
    type_ = type  # in case the built-in function type is to be restored...
    if type_ in ['topological', 'top']:
        return TopologicalManifold(dim, name, latex_name=latex_name,
                                   field=field, start_index=start_index)
    elif type_ == 'differentiable':
        return DifferentiableManifold(dim, name, latex_name=latex_name,
                                      field=field, start_index=start_index,
                                      **extra_kwds)
    elif type_ == 'smooth':
        if 'diff_degree' in extra_kwds:
            diff_degree = extra_kwds['diff_degree']
            if diff_degree != infinity:
                raise ValueError("the degree of differentiability of a " +
                                 "smooth manifold cannot differ from " +
                                 "+infinity")
        return DifferentiableManifold(dim, name, latex_name=latex_name,
                                      field=field, start_index=start_index)
>>>>>>> f31bed1d
    raise NotImplementedError("manifolds of type {} are not ".format(type_) +
                              "implemented")<|MERGE_RESOLUTION|>--- conflicted
+++ resolved
@@ -20,14 +20,9 @@
 :class:`TopologicalManifold` serves as a base class for more specific
 manifold classes.
 
-<<<<<<< HEAD
-The user interface is provided by the generic function :func:`Manifold`,
-with the argument ``type`` set to ``'topological'``.
-=======
 The user interface is provided by the generic function
 :func:`~sage.manifolds.manifold.Manifold`, with
 the argument ``type`` set to ``'topological'``.
->>>>>>> f31bed1d
 
 .. RUBRIC:: Example 1: the 2-sphere as a topological manifold of dimension
   2 over `\RR`
@@ -2240,23 +2235,18 @@
         True
 
     """
-<<<<<<< HEAD
     from time import time
+    from sage.rings.infinity import infinity
+    from sage.manifolds.differentiable.manifold import DifferentiableManifold
     type_ = type  # in case the built-in function type is to be restored...
     if type_ in ['topological', 'top']:
         return TopologicalManifold(dim, name, latex_name=latex_name,
                                    field=field, start_index=start_index,
                                    unique_tag=getrandbits(128)*time())
-=======
-    from sage.rings.infinity import infinity
-    from sage.manifolds.differentiable.manifold import DifferentiableManifold
-    type_ = type  # in case the built-in function type is to be restored...
-    if type_ in ['topological', 'top']:
-        return TopologicalManifold(dim, name, latex_name=latex_name,
-                                   field=field, start_index=start_index)
     elif type_ == 'differentiable':
         return DifferentiableManifold(dim, name, latex_name=latex_name,
                                       field=field, start_index=start_index,
+                                      unique_tag=getrandbits(128)*time(),
                                       **extra_kwds)
     elif type_ == 'smooth':
         if 'diff_degree' in extra_kwds:
@@ -2266,7 +2256,7 @@
                                  "smooth manifold cannot differ from " +
                                  "+infinity")
         return DifferentiableManifold(dim, name, latex_name=latex_name,
-                                      field=field, start_index=start_index)
->>>>>>> f31bed1d
+                                      field=field, start_index=start_index,
+                                      unique_tag=getrandbits(128)*time())
     raise NotImplementedError("manifolds of type {} are not ".format(type_) +
                               "implemented")