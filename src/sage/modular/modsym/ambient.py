--- conflicted
+++ resolved
@@ -396,7 +396,7 @@
     def _compute_dual_hecke_matrix(self, n):
         return self.hecke_matrix(n).transpose()
 
-    def _compute_hecke_matrix_prime(self, p):
+    def _compute_hecke_matrix_prime(self, p, rows=None):
         """
         Compute and return the matrix of the p-th Hecke operator.
 
@@ -460,15 +460,13 @@
             sage: m._compute_hecke_matrix_prime(3).charpoly('x')
             x^6 + 3*x^4 - 19*x^3 + 24*x^2 - 9*x
         """
+        # note -- p doesn't have to be prime despite the function name
         p = int(p)
-<<<<<<< HEAD
-=======
         # NOTE -- it is actually NOT necessary that p be prime.
         if isinstance(rows, list):
             rows = tuple(rows)
->>>>>>> 1895be34
-        try:
-            return self._hecke_matrices[p]
+        try:
+            return self._hecke_matrices[(p,rows)]
         except AttributeError:
             self._hecke_matrices = {}
         except KeyError:
@@ -481,6 +479,8 @@
             H = heilbronn.HeilbronnMerel(p)
 
         B = self.manin_basis()
+        if not rows is None:
+            B = [B[i] for i in rows]
         cols = []
         N = self.level()
         mod2term = self._mod2term
@@ -507,7 +507,7 @@
             tm = misc.verbose("done matrix multiply",tm)
             Tp = Tp.dense_matrix()
             misc.verbose("done making Hecke operator matrix dense",tm)
-        self._hecke_matrices[p] = Tp
+        self._hecke_matrices[(p,rows)] = Tp
         return Tp
 
 
@@ -1345,7 +1345,7 @@
             raise NotImplementedError
 
 
-    def _compute_hecke_matrix_prime(self, p):
+    def _compute_hecke_matrix_prime(self, p, rows=None):
         """
         Compute and return the matrix of the p-th Hecke operator.
         EXAMPLES:
@@ -1353,9 +1353,11 @@
             sage: m._compute_hecke_matrix_prime(2).charpoly('x')
             x^5 + x^4 - 8*x^3 - 12*x^2
         """
-        assert arith.is_prime(p), "p must be prime."
-        try:
-            return self._hecke_matrices[p]
+        # note -- p doesn't have to be prime.
+        if isinstance(rows, list):
+            rows = tuple(rows)
+        try:
+            return self._hecke_matrices[(p,rows)]
         except AttributeError:
             self._hecke_matrices = {}
         except KeyError:
@@ -1365,6 +1367,9 @@
         H = heilbronn.HeilbronnCremona(p)
         ##H = heilbronn.HeilbronnMerel(p)
         B = self.manin_basis()
+        if not rows is None:
+            B = [B[i] for i in rows]
+
         cols = []
         N = self.level()
         P1 = self.p1list()
@@ -1406,7 +1411,8 @@
             tm = misc.verbose("done multiplying",tm)
             Tp = Tp.dense_matrix()
             misc.verbose("done making hecke operator dense",tm)
-        self._hecke_matrices[p] = Tp
+        if rows is None:
+            self._hecke_matrices[(p,rows)] = Tp
         return Tp
 
     def boundary_space(self):
