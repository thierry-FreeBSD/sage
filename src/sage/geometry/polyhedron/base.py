r"""
Base class for polyhedra
"""

# ****************************************************************************
#       Copyright (C) 2008-2012 Marshall Hampton <hamptonio@gmail.com>
#       Copyright (C) 2011-2015 Volker Braun <vbraun.name@gmail.com>
#       Copyright (C) 2012-2018 Frederic Chapoton
#       Copyright (C) 2013      Andrey Novoseltsev
#       Copyright (C) 2014-2017 Moritz Firsching
#       Copyright (C) 2014-2019 Thierry Monteil
#       Copyright (C) 2015      Nathann Cohen
#       Copyright (C) 2015-2017 Jeroen Demeyer
#       Copyright (C) 2015-2017 Vincent Delecroix
#       Copyright (C) 2015-2018 Dima Pasechnik
#       Copyright (C) 2015-2020 Jean-Philippe Labbe <labbe at math.huji.ac.il>
#       Copyright (C) 2015-2021 Matthias Koeppe
#       Copyright (C) 2016-2019 Daniel Krenn
#       Copyright (C) 2017      Marcelo Forets
#       Copyright (C) 2017-2018 Mark Bell
#       Copyright (C) 2019      Julian Ritter
#       Copyright (C) 2019-2020 Laith Rastanawi
#       Copyright (C) 2019-2020 Sophia Elia
#       Copyright (C) 2019-2021 Jonathan Kliem <jonathan.kliem@fu-berlin.de>
#
# This program is free software: you can redistribute it and/or modify
# it under the terms of the GNU General Public License as published by
# the Free Software Foundation, either version 2 of the License, or
# (at your option) any later version.
#                  https://www.gnu.org/licenses/
# ****************************************************************************

from sage.structure.element import coerce_binop, is_Vector, is_Matrix
from sage.cpython.string import bytes_to_str

from sage.misc.cachefunc import cached_method

from sage.rings.integer_ring import ZZ
from sage.rings.qqbar import AA
from sage.rings.rational_field import QQ
from sage.rings.real_double import RDF
from sage.modules.free_module_element import vector
from sage.modules.vector_space_morphism import linear_transformation
from sage.matrix.constructor import matrix
from sage.geometry.convex_set import AffineHullProjectionData

from .constructor import Polyhedron
from .base4 import Polyhedron_base4

#########################################################################
# Notes if you want to implement your own backend:
#
#  * derive from Polyhedron_base
#
#  * you must implement _init_from_Vrepresentation and
#    _init_from_Hrepresentation
#
#  * You might want to override _init_empty_polyhedron
#
#  * You may implement _init_from_Vrepresentation_and_Hrepresentation
#
#  * You can of course also override any other method for which you
#    have a faster implementation.
#########################################################################


#########################################################################
def is_Polyhedron(X):
    """
    Test whether ``X`` is a Polyhedron.

    INPUT:

    - ``X`` -- anything.

    OUTPUT:

    Boolean.

    EXAMPLES::

        sage: p = polytopes.hypercube(2)
        sage: from sage.geometry.polyhedron.base import is_Polyhedron
        sage: is_Polyhedron(p)
        True
        sage: is_Polyhedron(123456)
        False
    """
    return isinstance(X, Polyhedron_base)


#########################################################################
class Polyhedron_base(Polyhedron_base4):
    """
    Base class for Polyhedron objects

    INPUT:

    - ``parent`` -- the parent, an instance of
      :class:`~sage.geometry.polyhedron.parent.Polyhedra`.

    - ``Vrep`` -- a list ``[vertices, rays, lines]`` or ``None``. The
      V-representation of the polyhedron. If ``None``, the polyhedron
      is determined by the H-representation.

    - ``Hrep`` -- a list ``[ieqs, eqns]`` or ``None``. The
      H-representation of the polyhedron. If ``None``, the polyhedron
      is determined by the V-representation.

    - ``Vrep_minimal`` (optional) -- see below

    - ``Hrep_minimal`` (optional) -- see below

    - ``pref_rep`` -- string (default: ``None``);
       one of``Vrep`` or ``Hrep`` to pick this in case the backend
       cannot initialize from complete double description

    - ``mutable`` -- ignored

    If both ``Vrep`` and ``Hrep`` are provided, then
    ``Vrep_minimal`` and ``Hrep_minimal`` must be set to ``True``.

    TESTS::

        sage: p = Polyhedron()
        sage: TestSuite(p).run()

    ::

        sage: p = Polyhedron(vertices=[(1,0), (0,1)], rays=[(1,1)], base_ring=ZZ)
        sage: TestSuite(p).run()

    ::

        sage: p=polytopes.flow_polytope(digraphs.DeBruijn(3,2))                                     # optional - sage.graphs
        sage: TestSuite(p).run()                                                                    # optional - sage.graphs

    ::

        sage: TestSuite(Polyhedron([[]])).run()
        sage: TestSuite(Polyhedron([[0]])).run()
        sage: TestSuite(Polyhedron([[1]])).run()

    ::

        sage: P = polytopes.permutahedron(3) * Polyhedron(rays=[[0,0,1],[0,1,1],[1,2,3]])           # optional - sage.combinat
        sage: TestSuite(P).run()                                                                    # optional - sage.combinat

    ::

        sage: P = polytopes.permutahedron(3)*Polyhedron(rays=[[0,0,1],[0,1,1]], lines=[[1,0,0]])    # optional - sage.combinat
        sage: TestSuite(P).run()                                                                    # optional - sage.combinat

    ::

        sage: M = random_matrix(ZZ, 5, 5, distribution='uniform')
        sage: while True:
        ....:     M = random_matrix(ZZ, 5, 5, distribution='uniform')
        ....:     if M.rank() != 5:
        ....:         break
        ....:
        sage: P = Polyhedron(M)
        sage: TestSuite(P).run()
    """

    def _test_basic_properties(self, tester=None, **options):
        """
        Run some basic tests to see, that some general assertion on polyhedra hold.

        TESTS::

            sage: polytopes.cross_polytope(3)._test_basic_properties()
        """
        if tester is None:
            tester = self._tester(**options)

        tester.assertEqual(self.n_vertices() + self.n_rays() + self.n_lines(), self.n_Vrepresentation())
        tester.assertEqual(self.n_inequalities() + self.n_equations(), self.n_Hrepresentation())
        if self.n_vertices():
            # Depending on the backend, this does not hold for the empty polyhedron.
            tester.assertEqual(self.dim() + self.n_equations(), self.ambient_dim())

        tester.assertTrue(all(len(v[::]) == self.ambient_dim() for v in self.Vrep_generator()))
        tester.assertTrue(all(len(h[::]) == self.ambient_dim() + 1 for h in self.Hrep_generator()))

        if self.n_vertices() + self.n_rays() < 40:
            tester.assertEqual(self, Polyhedron(vertices=self.vertices(), rays=self.rays(), lines=self.lines(), ambient_dim=self.ambient_dim()))
        if self.n_inequalities() < 40:
            tester.assertEqual(self, Polyhedron(ieqs=self.inequalities(), eqns=self.equations(), ambient_dim=self.ambient_dim()))

    def plot(self,
             point=None, line=None, polygon=None,  # None means unspecified by the user
             wireframe='blue', fill='green',
             position=None,
             orthonormal=True,  # whether to use orthonormal projections
             **kwds):
        """
        Return a graphical representation.

        INPUT:

        - ``point``, ``line``, ``polygon`` -- Parameters to pass to
          point (0d), line (1d), and polygon (2d) plot commands.
          Allowed values are:

          * A Python dictionary to be passed as keywords to the plot
            commands.

          * A string or triple of numbers: The color. This is
            equivalent to passing the dictionary ``{'color':...}``.

          * ``False``: Switches off the drawing of the corresponding
            graphics object

        - ``wireframe``, ``fill`` -- Similar to ``point``, ``line``,
          and ``polygon``, but ``fill`` is used for the graphics
          objects in the dimension of the polytope (or of dimension 2
          for higher dimensional polytopes) and ``wireframe`` is used
          for all lower-dimensional graphics objects
          (default: 'green' for ``fill`` and 'blue' for ``wireframe``)

        - ``position`` -- positive number; the position to take the projection
          point in Schlegel diagrams.

        - ``orthonormal`` -- Boolean (default: True); whether to use
          orthonormal projections.

        - ``**kwds`` -- optional keyword parameters that are passed to
          all graphics objects.

        OUTPUT:

        A (multipart) graphics object.

        EXAMPLES::

            sage: square = polytopes.hypercube(2)
            sage: point = Polyhedron([[1,1]])
            sage: line = Polyhedron([[1,1],[2,1]])
            sage: cube = polytopes.hypercube(3)
            sage: hypercube = polytopes.hypercube(4)

        By default, the wireframe is rendered in blue and the fill in green::

            sage: square.plot()  # optional - sage.plot
            Graphics object consisting of 6 graphics primitives
            sage: point.plot()  # optional - sage.plot
            Graphics object consisting of 1 graphics primitive
            sage: line.plot()  # optional - sage.plot
            Graphics object consisting of 2 graphics primitives
            sage: cube.plot()  # optional - sage.plot
            Graphics3d Object
            sage: hypercube.plot()  # optional - sage.plot
            Graphics3d Object

        Draw the lines in red and nothing else::

            sage: square.plot(point=False, line='red', polygon=False)  # optional - sage.plot
            Graphics object consisting of 4 graphics primitives
            sage: point.plot(point=False, line='red', polygon=False)  # optional - sage.plot
            Graphics object consisting of 0 graphics primitives
            sage: line.plot(point=False, line='red', polygon=False)  # optional - sage.plot
            Graphics object consisting of 1 graphics primitive
            sage: cube.plot(point=False, line='red', polygon=False)  # optional - sage.plot
            Graphics3d Object
            sage: hypercube.plot(point=False, line='red', polygon=False)  # optional - sage.plot
            Graphics3d Object

        Draw points in red, no lines, and a blue polygon::

            sage: square.plot(point={'color':'red'}, line=False, polygon=(0,0,1))  # optional - sage.plot
            Graphics object consisting of 2 graphics primitives
            sage: point.plot(point={'color':'red'}, line=False, polygon=(0,0,1))  # optional - sage.plot
            Graphics object consisting of 1 graphics primitive
            sage: line.plot(point={'color':'red'}, line=False, polygon=(0,0,1))  # optional - sage.plot
            Graphics object consisting of 1 graphics primitive
            sage: cube.plot(point={'color':'red'}, line=False, polygon=(0,0,1))  # optional - sage.plot
            Graphics3d Object
            sage: hypercube.plot(point={'color':'red'}, line=False, polygon=(0,0,1))  # optional - sage.plot
            Graphics3d Object

        If we instead use the ``fill`` and ``wireframe`` options, the
        coloring depends on the dimension of the object::

            sage: square.plot(fill='green', wireframe='red')  # optional - sage.plot
            Graphics object consisting of 6 graphics primitives
            sage: point.plot(fill='green', wireframe='red')  # optional - sage.plot
            Graphics object consisting of 1 graphics primitive
            sage: line.plot(fill='green', wireframe='red')  # optional - sage.plot
            Graphics object consisting of 2 graphics primitives
            sage: cube.plot(fill='green', wireframe='red')  # optional - sage.plot
            Graphics3d Object
            sage: hypercube.plot(fill='green', wireframe='red')  # optional - sage.plot
            Graphics3d Object

        It is possible to draw polyhedra up to dimension 4, no matter what the
        ambient dimension is::

            sage: hcube = polytopes.hypercube(5)
            sage: facet = hcube.facets()[0].as_polyhedron();facet
            A 4-dimensional polyhedron in ZZ^5 defined as the convex hull of 16 vertices
            sage: facet.plot()  # optional - sage.plot
            Graphics3d Object

        TESTS::

            sage: for p in square.plot():  # optional - sage.plot
            ....:     print("{} {}".format(p.options()['rgbcolor'], p))
            blue Point set defined by 4 point(s)
            blue Line defined by 2 points
            blue Line defined by 2 points
            blue Line defined by 2 points
            blue Line defined by 2 points
            green Polygon defined by 4 points

            sage: for p in line.plot():  # optional - sage.plot
            ....:     print("{} {}".format(p.options()['rgbcolor'], p))
            blue Point set defined by 2 point(s)
            green Line defined by 2 points

            sage: for p in point.plot():  # optional - sage.plot
            ....:     print("{} {}".format(p.options()['rgbcolor'], p))
            green Point set defined by 1 point(s)

        Draw the lines in red and nothing else::

            sage: for p in square.plot(point=False, line='red', polygon=False):  # optional - sage.plot
            ....:     print("{} {}".format(p.options()['rgbcolor'], p))
            red Line defined by 2 points
            red Line defined by 2 points
            red Line defined by 2 points
            red Line defined by 2 points

        Draw vertices in red, no lines, and a blue polygon::

            sage: for p in square.plot(point={'color':'red'}, line=False, polygon=(0,0,1)):  # optional - sage.plot
            ....:     print("{} {}".format(p.options()['rgbcolor'], p))
            red Point set defined by 4 point(s)
            (0, 0, 1) Polygon defined by 4 points

            sage: for p in line.plot(point={'color':'red'}, line=False, polygon=(0,0,1)):  # optional - sage.plot
            ....:     print("{} {}".format(p.options()['rgbcolor'], p))
            red Point set defined by 2 point(s)

            sage: for p in point.plot(point={'color':'red'}, line=False, polygon=(0,0,1)):  # optional - sage.plot
            ....:     print("{} {}".format(p.options()['rgbcolor'], p))
            red Point set defined by 1 point(s)

        Draw in red without wireframe::

            sage: for p in square.plot(wireframe=False, fill="red"):  # optional - sage.plot
            ....:     print("{} {}".format(p.options()['rgbcolor'], p))
            red Polygon defined by 4 points

            sage: for p in line.plot(wireframe=False, fill="red"):  # optional - sage.plot
            ....:     print("{} {}".format(p.options()['rgbcolor'], p))
            red Line defined by 2 points

            sage: for p in point.plot(wireframe=False, fill="red"):  # optional - sage.plot
            ....:     print("{} {}".format(p.options()['rgbcolor'], p))
            red Point set defined by 1 point(s)

        We try to draw the polytope in 2 or 3 dimensions::

            sage: type(Polyhedron(ieqs=[(1,)]).plot())  # optional - sage.plot
            <class 'sage.plot.graphics.Graphics'>
            sage: type(polytopes.hypercube(1).plot())  # optional - sage.plot
            <class 'sage.plot.graphics.Graphics'>
            sage: type(polytopes.hypercube(2).plot())  # optional - sage.plot
            <class 'sage.plot.graphics.Graphics'>
            sage: type(polytopes.hypercube(3).plot())  # optional - sage.plot
            <class 'sage.plot.plot3d.base.Graphics3dGroup'>

        In 4d a projection to 3d is used::

            sage: type(polytopes.hypercube(4).plot())  # optional - sage.plot
            <class 'sage.plot.plot3d.base.Graphics3dGroup'>
            sage: type(polytopes.hypercube(5).plot())  # optional - sage.plot
            Traceback (most recent call last):
            ...
            NotImplementedError: plotting of 5-dimensional polyhedra not implemented

        If the polyhedron is not full-dimensional, the :meth:`affine_hull_projection` is used if necessary::

            sage: type(Polyhedron([(0,), (1,)]).plot())  # optional - sage.plot
            <class 'sage.plot.graphics.Graphics'>
            sage: type(Polyhedron([(0,0), (1,1)]).plot())  # optional - sage.plot
            <class 'sage.plot.graphics.Graphics'>
            sage: type(Polyhedron([(0,0,0), (1,1,1)]).plot())  # optional - sage.plot
            <class 'sage.plot.plot3d.base.Graphics3dGroup'>
            sage: type(Polyhedron([(0,0,0,0), (1,1,1,1)]).plot())  # optional - sage.plot
            <class 'sage.plot.graphics.Graphics'>
            sage: type(Polyhedron([(0,0,0,0,0), (1,1,1,1,1)]).plot())  # optional - sage.plot
            <class 'sage.plot.graphics.Graphics'>
            sage: type(Polyhedron([(0,0,0,0), (1,1,1,1), (1,0,0,0)]).plot())  # optional - sage.plot
            <class 'sage.plot.graphics.Graphics'>

        TESTS:

        Check that :trac:`30015` is fixed::

            sage: fcube = polytopes.hypercube(4)
            sage: tfcube = fcube.face_truncation(fcube.faces(0)[0])
            sage: sp = tfcube.schlegel_projection()
            sage: for face in tfcube.faces(2):
            ....:     vertices = face.ambient_Vrepresentation()
            ....:     indices = [sp.coord_index_of(vector(x)) for x in vertices]
            ....:     projected_vertices = [sp.transformed_coords[i] for i in indices]
            ....:     assert Polyhedron(projected_vertices).dim() == 2
        """
        def merge_options(*opts):
            merged = dict()
            for i in range(len(opts)):
                opt = opts[i]
                if opt is None:
                    continue
                elif opt is False:
                    return False
                elif isinstance(opt, (str, list, tuple)):
                    merged['color'] = opt
                else:
                    merged.update(opt)
            return merged

        d = min(self.dim(), 2)
        opts = [wireframe] * d + [fill] + [False] * (2-d)
        # The point/line/polygon options take precedence over wireframe/fill
        opts = [merge_options(opt1, opt2, kwds)
                for opt1, opt2 in zip(opts, [point, line, polygon])]

        def project(polyhedron, ortho):
            if polyhedron.ambient_dim() <= 3:
                return polyhedron.projection()
            elif polyhedron.dim() <= 3:
                if ortho:
                    return polyhedron.affine_hull_projection(orthonormal=True, extend=True).projection()
                else:
                    return polyhedron.affine_hull_projection().projection()
            elif polyhedron.dimension() == 4:
                # For 4d-polyhedron, we can use schlegel projections:
                return polyhedron.schlegel_projection(position=position)
            else:
                return polyhedron.projection()

        projection = project(self, orthonormal)
        try:
            plot_method = projection.plot
        except AttributeError:
            raise NotImplementedError('plotting of {0}-dimensional polyhedra not implemented'
                                          .format(self.ambient_dim()))
        return plot_method(*opts)

    def show(self, **kwds):
        """
        Display graphics immediately

        This method attempts to display the graphics immediately,
        without waiting for the currently running code (if any) to
        return to the command line. Be careful, calling it from within
        a loop will potentially launch a large number of external
        viewer programs.

        INPUT:

        - ``kwds`` -- optional keyword arguments. See :meth:`plot` for
          the description of available options.

        OUTPUT:

        This method does not return anything. Use :meth:`plot` if you
        want to generate a graphics object that can be saved or
        further transformed.

        EXAMPLES::

            sage: square = polytopes.hypercube(2)
            sage: square.show(point='red')         # optional - sage.plot
        """
        self.plot(**kwds).show()

    def tikz(self, view=[0, 0, 1], angle=0, scale=1,
             edge_color='blue!95!black', facet_color='blue!95!black',
             opacity=0.8, vertex_color='green', axis=False):
        r"""
        Return a string ``tikz_pic`` consisting of a tikz picture of ``self``
        according to a projection ``view`` and an angle ``angle``
        obtained via the threejs viewer.

        INPUT:

        - ``view`` - list (default: [0,0,1]) representing the rotation axis (see note below).
        - ``angle`` - integer (default: 0) angle of rotation in degree from 0 to 360 (see note
          below).
        - ``scale`` - integer (default: 1) specifying the scaling of the tikz picture.
        - ``edge_color`` - string (default: 'blue!95!black') representing colors which tikz
          recognize.
        - ``facet_color`` - string (default: 'blue!95!black') representing colors which tikz
          recognize.
        - ``vertex_color`` - string (default: 'green') representing colors which tikz
          recognize.
        - ``opacity`` - real number (default: 0.8) between 0 and 1 giving the opacity of
          the front facets.
        - ``axis`` - Boolean (default: False) draw the axes at the origin or not.

        OUTPUT:

        - LatexExpr -- containing the TikZ picture.

        .. NOTE::

            This is a wrapper of a method of the projection object
            `self.projection()`. See :meth:`~sage.geometry.polyhedron.plot.Projection.tikz`
            for more detail.

            The inputs ``view`` and ``angle`` can be obtained by visualizing it
            using ``.show(aspect_ratio=1)``. This will open an interactive view
            in your default browser, where you can rotate the polytope. Once
            the desired view angle is found, click on the information icon in
            the lower right-hand corner and select *Get Viewpoint*. This will
            copy a string of the form '[x,y,z],angle' to your local clipboard.
            Go back to Sage and type ``Img = P.tikz([x,y,z],angle)``.

            The inputs ``view`` and ``angle`` can also be obtained from the
            viewer Jmol::

                1) Right click on the image
                2) Select ``Console``
                3) Select the tab ``State``
                4) Scroll to the line ``moveto``

            It reads something like::

                moveto 0.0 {x y z angle} Scale

            The ``view`` is then [x,y,z] and ``angle`` is angle.
            The following number is the scale.

            Jmol performs a rotation of ``angle`` degrees along the
            vector [x,y,z] and show the result from the z-axis.


        EXAMPLES::

            sage: co = polytopes.cuboctahedron()
            sage: Img = co.tikz([0,0,1], 0)
            sage: print('\n'.join(Img.splitlines()[:9]))
            \begin{tikzpicture}%
                [x={(1.000000cm, 0.000000cm)},
                y={(0.000000cm, 1.000000cm)},
                z={(0.000000cm, 0.000000cm)},
                scale=1.000000,
                back/.style={loosely dotted, thin},
                edge/.style={color=blue!95!black, thick},
                facet/.style={fill=blue!95!black,fill opacity=0.800000},
                vertex/.style={inner sep=1pt,circle,draw=green!25!black,fill=green!75!black,thick}]
            sage: print('\n'.join(Img.splitlines()[12:21]))
            %% with the command: ._tikz_3d_in_3d and parameters:
            %% view = [0, 0, 1]
            %% angle = 0
            %% scale = 1
            %% edge_color = blue!95!black
            %% facet_color = blue!95!black
            %% opacity = 0.8
            %% vertex_color = green
            %% axis = False
            sage: print('\n'.join(Img.splitlines()[22:26]))
            %% Coordinate of the vertices:
            %%
            \coordinate (-1.00000, -1.00000, 0.00000) at (-1.00000, -1.00000, 0.00000);
            \coordinate (-1.00000, 0.00000, -1.00000) at (-1.00000, 0.00000, -1.00000);
        """
        return self.projection().tikz(view, angle, scale,
                                      edge_color, facet_color,
                                      opacity, vertex_color, axis)

    def _rich_repr_(self, display_manager, **kwds):
        r"""
        Rich Output Magic Method

        See :mod:`sage.repl.rich_output` for details.

        EXAMPLES::

            sage: from sage.repl.rich_output import get_display_manager
            sage: dm = get_display_manager()
            sage: polytopes.hypercube(2)._rich_repr_(dm)
            OutputPlainText container

        The ``supplemental_plot`` preference lets us control whether
        this object is shown as text or picture+text::

            sage: dm.preferences.supplemental_plot
            'never'
            sage: del dm.preferences.supplemental_plot
            sage: polytopes.hypercube(3)
            A 3-dimensional polyhedron in ZZ^3 defined as the convex hull of 8 vertices (use the .plot() method to plot)
            sage: dm.preferences.supplemental_plot = 'never'
        """
        prefs = display_manager.preferences
        is_small = (self.ambient_dim() <= 2)
        can_plot = (prefs.supplemental_plot != 'never')
        plot_graph = can_plot and (prefs.supplemental_plot == 'always' or is_small)
        # Under certain circumstances we display the plot as graphics
        if plot_graph:
            plot_kwds = dict(kwds)
            plot_kwds.setdefault('title', repr(self))
            output = self.plot(**plot_kwds)._rich_repr_(display_manager)
            if output is not None:
                return output
        # create text for non-graphical output
        if can_plot:
            text = '{0} (use the .plot() method to plot)'.format(repr(self))
        else:
            text = repr(self)
        # latex() produces huge tikz environment, override
        tp = display_manager.types
        if (prefs.text == 'latex' and tp.OutputLatex in display_manager.supported_output()):
            return tp.OutputLatex(r'\text{{{0}}}'.format(text))
        return tp.OutputPlainText(text)

    def cdd_Hrepresentation(self):
        r"""
        Write the inequalities/equations data of the polyhedron in
        cdd's H-representation format.

        .. SEEALSO::

            :meth:`write_cdd_Hrepresentation` -- export the polyhedron as a
            H-representation to a file.

        OUTPUT: a string

        EXAMPLES::

            sage: p = polytopes.hypercube(2)
            sage: print(p.cdd_Hrepresentation())
            H-representation
            begin
             4 3 rational
             1 -1 0
             1 0 -1
             1 1 0
             1 0 1
            end
            <BLANKLINE>

            sage: triangle = Polyhedron(vertices=[[1,0], [0,1], [1,1]], base_ring=AA)   # optional - sage.rings.number_field
            sage: triangle.base_ring()                                                  # optional - sage.rings.number_field
            Algebraic Real Field
            sage: triangle.cdd_Hrepresentation()                                        # optional - sage.rings.number_field
            Traceback (most recent call last):
            ...
            TypeError: the base ring must be ZZ, QQ, or RDF
        """
        from .cdd_file_format import cdd_Hrepresentation
        try:
            cdd_type = self._cdd_type
        except AttributeError:
            if self.base_ring() is ZZ or self.base_ring() is QQ:
                cdd_type = 'rational'
            elif self.base_ring() is RDF:
                cdd_type = 'real'
            else:
                raise TypeError('the base ring must be ZZ, QQ, or RDF')
        return cdd_Hrepresentation(cdd_type,
                                   list(self.inequality_generator()),
                                   list(self.equation_generator()))

    def write_cdd_Hrepresentation(self, filename):
        r"""
        Export the polyhedron as a H-representation to a file.

        INPUT:

        - ``filename`` -- the output file.

        .. SEEALSO::

            :meth:`cdd_Hrepresentation` -- return the H-representation of the
            polyhedron as a string.

        EXAMPLES::

            sage: from sage.misc.temporary_file import tmp_filename
            sage: filename = tmp_filename(ext='.ext')
            sage: polytopes.cube().write_cdd_Hrepresentation(filename)
        """
        with open(filename, 'w') as f:
            f.write(self.cdd_Hrepresentation())

    def cdd_Vrepresentation(self):
        r"""
        Write the vertices/rays/lines data of the polyhedron in cdd's
        V-representation format.

        .. SEEALSO::

            :meth:`write_cdd_Vrepresentation` -- export the polyhedron as a
            V-representation to a file.

        OUTPUT: a string

        EXAMPLES::

            sage: q = Polyhedron(vertices = [[1,1],[0,0],[1,0],[0,1]])
            sage: print(q.cdd_Vrepresentation())
            V-representation
            begin
             4 3 rational
             1 0 0
             1 0 1
             1 1 0
             1 1 1
            end
        """
        from .cdd_file_format import cdd_Vrepresentation
        try:
            cdd_type = self._cdd_type
        except AttributeError:
            if self.base_ring() is ZZ or self.base_ring() is QQ:
                cdd_type = 'rational'
            elif self.base_ring() is RDF:
                cdd_type = 'real'
            else:
                raise TypeError('the base ring must be ZZ, QQ, or RDF')
        return cdd_Vrepresentation(cdd_type,
                                   list(self.vertex_generator()),
                                   list(self.ray_generator()),
                                   list(self.line_generator()))

    def write_cdd_Vrepresentation(self, filename):
        r"""
        Export the polyhedron as a V-representation to a file.

        INPUT:

        - ``filename`` -- the output file.

        .. SEEALSO::

            :meth:`cdd_Vrepresentation` -- return the V-representation of the
            polyhedron as a string.

        EXAMPLES::

            sage: from sage.misc.temporary_file import tmp_filename
            sage: filename = tmp_filename(ext='.ext')
            sage: polytopes.cube().write_cdd_Vrepresentation(filename)
        """
        with open(filename, 'w') as f:
            f.write(self.cdd_Vrepresentation())

    def to_linear_program(self, solver=None, return_variable=False, base_ring=None):
        r"""
        Return a linear optimization problem over the polyhedron in the form of
        a :class:`MixedIntegerLinearProgram`.

        INPUT:

        - ``solver`` -- select a solver (MIP backend). See the documentation
          of for :class:`MixedIntegerLinearProgram`. Set to ``None`` by default.

        - ``return_variable`` -- (default: ``False``) If ``True``, return a tuple
          ``(p, x)``, where ``p`` is the :class:`MixedIntegerLinearProgram` object
          and ``x`` is the vector-valued MIP variable in this problem, indexed
          from 0.  If ``False``, only return ``p``.

        - ``base_ring`` -- select a field over which the linear program should be
          set up.  Use ``RDF`` to request a fast inexact (floating point) solver
          even if ``self`` is exact.

        Note that the :class:`MixedIntegerLinearProgram` object will have the
        null function as an objective to be maximized.

        .. SEEALSO::

            :meth:`~MixedIntegerLinearProgram.polyhedron` -- return the
            polyhedron associated with a :class:`MixedIntegerLinearProgram`
            object.

        EXAMPLES:

        Exact rational linear program::

            sage: p = polytopes.cube()
            sage: p.to_linear_program()
            Linear Program (no objective, 3 variables, 6 constraints)
            sage: lp, x = p.to_linear_program(return_variable=True)
            sage: lp.set_objective(2*x[0] + 1*x[1] + 39*x[2])
            sage: lp.solve()
            42
            sage: lp.get_values(x[0], x[1], x[2])
            [1, 1, 1]

        Floating-point linear program::

            sage: lp, x = p.to_linear_program(return_variable=True, base_ring=RDF)
            sage: lp.set_objective(2*x[0] + 1*x[1] + 39*x[2])
            sage: lp.solve()
            42.0

        Irrational algebraic linear program over an embedded number field::

            sage: p = polytopes.icosahedron()                                           # optional - sage.rings.number_field
            sage: lp, x = p.to_linear_program(return_variable=True)                     # optional - sage.rings.number_field
            sage: lp.set_objective(x[0] + x[1] + x[2])                                  # optional - sage.rings.number_field
            sage: lp.solve()                                                            # optional - sage.rings.number_field
            1/4*sqrt5 + 3/4

        Same example with floating point::

            sage: lp, x = p.to_linear_program(return_variable=True, base_ring=RDF)      # optional - sage.rings.number_field
            sage: lp.set_objective(x[0] + x[1] + x[2])                                  # optional - sage.rings.number_field
            sage: lp.solve()                                               # tol 1e-5   # optional - sage.rings.number_field
            1.3090169943749475

        Same example with a specific floating point solver::

            sage: lp, x = p.to_linear_program(return_variable=True, solver='GLPK')      # optional - sage.rings.number_field
            sage: lp.set_objective(x[0] + x[1] + x[2])                                  # optional - sage.rings.number_field
            sage: lp.solve()                                               # tol 1e-8   # optional - sage.rings.number_field
            1.3090169943749475

        Irrational algebraic linear program over `AA`::

            sage: p = polytopes.icosahedron(base_ring=AA)                               # optional - sage.rings.number_field
            sage: lp, x = p.to_linear_program(return_variable=True)                     # optional - sage.rings.number_field
            sage: lp.set_objective(x[0] + x[1] + x[2])                                  # optional - sage.rings.number_field
            sage: lp.solve()                                               # long time  # optional - sage.rings.number_field
            1.309016994374948?

        TESTS::

            sage: p = polytopes.flow_polytope(digraphs.DeBruijn(3,2)); p                # optional - sage.graphs
            A 19-dimensional polyhedron in QQ^27
             defined as the convex hull of 1 vertex and 148 rays
            sage: p.to_linear_program().polyhedron() == p                               # optional - sage.graphs
            True

            sage: p = polytopes.icosahedron()                                           # optional - sage.rings.number_field
            sage: p.to_linear_program(solver='PPL')                                     # optional - sage.rings.number_field
            Traceback (most recent call last):
            ...
            TypeError: The PPL backend only supports rational data.

        Test that equations are handled correctly (:trac:`24154`)::

            sage: p = Polyhedron(vertices=[[19]])
            sage: lp, x = p.to_linear_program(return_variable=True)
            sage: lp.set_objective(x[0])
            sage: lp.solve()
            19
        """
        if base_ring is None:
            base_ring = self.base_ring()
        base_ring = base_ring.fraction_field()
        from sage.numerical.mip import MixedIntegerLinearProgram
        p = MixedIntegerLinearProgram(solver=solver, base_ring=base_ring)
        x = p.new_variable(real=True, nonnegative=False)

        for ineqn in self.inequalities_list():
            b = -ineqn.pop(0)
            p.add_constraint(p.sum([x[i]*ineqn[i] for i in range(len(ineqn))]) >= b)

        for eqn in self.equations_list():
            b = -eqn.pop(0)
            p.add_constraint(p.sum([x[i]*eqn[i] for i in range(len(eqn))]) == b)

        if return_variable:
            return p, x
        else:
            return p

    def boundary_complex(self):
        """
        Return the simplicial complex given by the boundary faces of ``self``,
        if it is simplicial.

        OUTPUT:

        A (spherical) simplicial complex

        EXAMPLES:

        The boundary complex of the octahedron::

            sage: oc = polytopes.octahedron()
            sage: sc_oc = oc.boundary_complex()
            sage: fl_oc = oc.face_lattice()
            sage: fl_sc = sc_oc.face_poset()
            sage: [len(x) for x in fl_oc.level_sets()]
            [1, 6, 12, 8, 1]
            sage: [len(x) for x in fl_sc.level_sets()]
            [6, 12, 8]
            sage: sc_oc.euler_characteristic()
            2
            sage: sc_oc.homology()
            {0: 0, 1: 0, 2: Z}

        The polyhedron should be simplicial::

            sage: c = polytopes.cube()
            sage: c.boundary_complex()
            Traceback (most recent call last):
            ...
            NotImplementedError: this function is only implemented for simplicial polytopes

        TESTS::

            sage: p = Polyhedron(rays=[[1,1]])
            sage: p.boundary_complex()
            Traceback (most recent call last):
            ...
            ValueError: self should be compact
        """
        from sage.topology.simplicial_complex import SimplicialComplex
        if not self.is_compact():
            raise ValueError("self should be compact")

        if self.is_simplicial():
            inc_mat_cols = self.incidence_matrix().columns()
            ineq_indices = [inc_mat_cols[i].nonzero_positions()
                            for i in range(self.n_Hrepresentation())
                            if self.Hrepresentation()[i].is_inequality()]
            return SimplicialComplex(ineq_indices, maximality_check=False)
        else:
            raise NotImplementedError("this function is only implemented for simplicial polytopes")

    @cached_method
<<<<<<< HEAD
    def facet_adjacency_matrix(self):
        """
        Return the adjacency matrix for the facets and hyperplanes.

        EXAMPLES::

            sage: s4 = polytopes.simplex(4, project=True)
            sage: s4.facet_adjacency_matrix()
            [0 1 1 1 1]
            [1 0 1 1 1]
            [1 1 0 1 1]
            [1 1 1 0 1]
            [1 1 1 1 0]

        The facet adjacency matrix has base ring integers. This way one can express various
        counting questions::

            sage: P = polytopes.cube()
            sage: Q = P.stack(P.faces(2)[0])
            sage: M = Q.facet_adjacency_matrix()
            sage: sum(M)
            (4, 4, 4, 4, 3, 3, 3, 3, 4)

        TESTS:

        Check that :trac:`28828` is fixed::

                sage: s4.facet_adjacency_matrix().is_immutable()
                True
        """
        return self._facet_adjacency_matrix()

    @cached_method
    def incidence_matrix(self):
        """
        Return the incidence matrix.

        .. NOTE::

            The columns correspond to inequalities/equations in the
            order :meth:`Hrepresentation`, the rows correspond to
            vertices/rays/lines in the order
            :meth:`Vrepresentation`.

        .. SEEALSO::

            :meth:`slack_matrix`.

        EXAMPLES::

            sage: p = polytopes.cuboctahedron()
            sage: p.incidence_matrix()
            [0 0 1 1 0 1 0 0 0 0 1 0 0 0]
            [0 0 0 1 0 0 1 0 1 0 1 0 0 0]
            [0 0 1 1 1 0 0 1 0 0 0 0 0 0]
            [1 0 0 1 1 0 1 0 0 0 0 0 0 0]
            [0 0 0 0 0 1 0 0 1 1 1 0 0 0]
            [0 0 1 0 0 1 0 1 0 0 0 1 0 0]
            [1 0 0 0 0 0 1 0 1 0 0 0 1 0]
            [1 0 0 0 1 0 0 1 0 0 0 0 0 1]
            [0 1 0 0 0 1 0 0 0 1 0 1 0 0]
            [0 1 0 0 0 0 0 0 1 1 0 0 1 0]
            [0 1 0 0 0 0 0 1 0 0 0 1 0 1]
            [1 1 0 0 0 0 0 0 0 0 0 0 1 1]
            sage: v = p.Vrepresentation(0)
            sage: v
            A vertex at (-1, -1, 0)
            sage: h = p.Hrepresentation(2)
            sage: h
            An inequality (1, 1, -1) x + 2 >= 0
            sage: h.eval(v)        # evaluation (1, 1, -1) * (-1/2, -1/2, 0) + 1
            0
            sage: h*v              # same as h.eval(v)
            0
            sage: p.incidence_matrix() [0,2]   # this entry is (v,h)
            1
            sage: h.contains(v)
            True
            sage: p.incidence_matrix() [2,0]   # note: not symmetric
            0

        The incidence matrix depends on the ambient dimension::

            sage: simplex = polytopes.simplex(); simplex
            A 3-dimensional polyhedron in ZZ^4 defined as the convex hull of 4 vertices
            sage: simplex.incidence_matrix()
            [1 1 1 1 0]
            [1 1 1 0 1]
            [1 1 0 1 1]
            [1 0 1 1 1]
            sage: simplex = simplex.affine_hull_projection(); simplex
            A 3-dimensional polyhedron in ZZ^3 defined as the convex hull of 4 vertices
            sage: simplex.incidence_matrix()
            [1 1 1 0]
            [1 1 0 1]
            [1 0 1 1]
            [0 1 1 1]

        An incidence matrix does not determine a unique
        polyhedron::

            sage: P = Polyhedron(vertices=[[0,1],[1,1],[1,0]])
            sage: P.incidence_matrix()
            [1 1 0]
            [1 0 1]
            [0 1 1]

            sage: Q = Polyhedron(vertices=[[0,1], [1,0]], rays=[[1,1]])
            sage: Q.incidence_matrix()
            [1 1 0]
            [1 0 1]
            [0 1 1]


        An example of two polyhedra with isomorphic face lattices
        but different incidence matrices::

            sage: Q.incidence_matrix()
            [1 1 0]
            [1 0 1]
            [0 1 1]

            sage: R = Polyhedron(vertices=[[0,1], [1,0]], rays=[[1,3/2], [3/2,1]])
            sage: R.incidence_matrix()
            [1 1 0]
            [1 0 1]
            [0 1 0]
            [0 0 1]

        The incidence matrix has base ring integers. This way one can express various
        counting questions::

            sage: P = polytopes.twenty_four_cell()
            sage: M = P.incidence_matrix()
            sage: sum(sum(x) for x in M) == P.flag_f_vector(0,3)
            True

        TESTS:

        Check that :trac:`28828` is fixed::

            sage: R.incidence_matrix().is_immutable()
            True

        Test that this method works for inexact base ring
        (``cdd`` sets the cache already)::

            sage: P = polytopes.dodecahedron(exact=False)
            sage: M = P.incidence_matrix.cache
            sage: P.incidence_matrix.clear_cache()
            sage: M == P.incidence_matrix()
            True
        """
        if self.base_ring() in (ZZ, QQ):
            # Much faster for integers or rationals.
            incidence_matrix = self.slack_matrix().zero_pattern_matrix(ZZ)
            incidence_matrix.set_immutable()
            return incidence_matrix

        incidence_matrix = matrix(ZZ, self.n_Vrepresentation(),
                                  self.n_Hrepresentation(), 0)

        Vvectors_vertices = tuple((v.vector(), v.index())
                                  for v in self.Vrep_generator()
                                  if v.is_vertex())
        Vvectors_rays_lines = tuple((v.vector(), v.index())
                                    for v in self.Vrep_generator()
                                    if not v.is_vertex())

        # Determine ``is_zero`` to save lots of time.
        if self.base_ring().is_exact():
            def is_zero(x):
                return not x
        else:
            is_zero = self._is_zero

        for H in self.Hrep_generator():
            Hconst = H.b()
            Hvec = H.A()
            Hindex = H.index()
            for Vvec, Vindex in Vvectors_vertices:
                if is_zero(Hvec*Vvec + Hconst):
                    incidence_matrix[Vindex, Hindex] = 1

            # A ray or line is considered incident with a hyperplane,
            # if it is orthogonal to the normal vector of the hyperplane.
            for Vvec, Vindex in Vvectors_rays_lines:
                if is_zero(Hvec*Vvec):
                    incidence_matrix[Vindex, Hindex] = 1

        incidence_matrix.set_immutable()
        return incidence_matrix

    @cached_method
    def slack_matrix(self):
        r"""
        Return the slack matrix.

        The entries correspond to the evaluation of the Hrepresentation
        elements on the  Vrepresentation elements.

        .. NOTE::

            The columns correspond to inequalities/equations in the
            order :meth:`Hrepresentation`, the rows correspond to
            vertices/rays/lines in the order
            :meth:`Vrepresentation`.

        .. SEEALSO::

            :meth:`incidence_matrix`.

        EXAMPLES::

            sage: P = polytopes.cube()
            sage: P.slack_matrix()
            [0 2 2 2 0 0]
            [0 0 2 2 0 2]
            [0 0 0 2 2 2]
            [0 2 0 2 2 0]
            [2 2 0 0 2 0]
            [2 2 2 0 0 0]
            [2 0 2 0 0 2]
            [2 0 0 0 2 2]

            sage: P = polytopes.cube(intervals='zero_one')
            sage: P.slack_matrix()
            [0 1 1 1 0 0]
            [0 0 1 1 0 1]
            [0 0 0 1 1 1]
            [0 1 0 1 1 0]
            [1 1 0 0 1 0]
            [1 1 1 0 0 0]
            [1 0 1 0 0 1]
            [1 0 0 0 1 1]

            sage: P = polytopes.dodecahedron().faces(2)[0].as_polyhedron()                          # optional - sage.rings.number_field
            sage: P.slack_matrix()                                                                  # optional - sage.rings.number_field
            [1/2*sqrt5 - 1/2               0               0               1 1/2*sqrt5 - 1/2               0]
            [              0               0 1/2*sqrt5 - 1/2 1/2*sqrt5 - 1/2               1               0]
            [              0 1/2*sqrt5 - 1/2               1               0 1/2*sqrt5 - 1/2               0]
            [              1 1/2*sqrt5 - 1/2               0 1/2*sqrt5 - 1/2               0               0]
            [1/2*sqrt5 - 1/2               1 1/2*sqrt5 - 1/2               0               0               0]

            sage: P = Polyhedron(rays=[[1, 0], [0, 1]])
            sage: P.slack_matrix()
            [0 0]
            [0 1]
            [1 0]

        TESTS::

            sage: Polyhedron().slack_matrix()
            []
            sage: Polyhedron(base_ring=QuadraticField(2)).slack_matrix().base_ring()                # optional - sage.rings.number_field
            Number Field in a with defining polynomial x^2 - 2 with a = 1.41...
        """
        if not self.n_Vrepresentation() or not self.n_Hrepresentation():
            slack_matrix = matrix(self.base_ring(), self.n_Vrepresentation(),
                                  self.n_Hrepresentation(), 0)
        else:
            Vrep_matrix = matrix(self.base_ring(), self.Vrepresentation())
            Hrep_matrix = matrix(self.base_ring(), self.Hrepresentation())

            # Getting homogeneous coordinates of the Vrepresentation.
            hom_helper = matrix(self.base_ring(), [1 if v.is_vertex() else 0 for v in self.Vrepresentation()])
            hom_Vrep = hom_helper.stack(Vrep_matrix.transpose())

            slack_matrix = (Hrep_matrix * hom_Vrep).transpose()

        slack_matrix.set_immutable()
        return slack_matrix

    @cached_method
=======
>>>>>>> ff8c7efb
    def center(self):
        """
        Return the average of the vertices.

        .. SEEALSO::

            :meth:`sage.geometry.polyhedron.base1.Polyhedron_base1.representative_point`.

        OUTPUT:

        The center of the polyhedron. All rays and lines are
        ignored. Raises a ``ZeroDivisionError`` for the empty
        polytope.

        EXAMPLES::

            sage: p = polytopes.hypercube(3)
            sage: p = p + vector([1,0,0])
            sage: p.center()
            (1, 0, 0)
        """
        if self.dim() == 0:
            return self.vertices()[0].vector()
        else:
            vertex_sum = vector(self.base_ring(), [0]*self.ambient_dim())
            for v in self.vertex_generator():
                vertex_sum += v.vector()
            vertex_sum.set_immutable()
            return vertex_sum / self.n_vertices()

    @cached_method(do_pickle=True)
    def centroid(self, engine='auto', **kwds):
        r"""
        Return the center of the mass of the polytope.

        The mass is taken with respect to the induced Lebesgue measure,
        see :meth:`volume`.

        If the polyhedron is not compact, a ``NotImplementedError`` is
        raised.

        INPUT:

        - ``engine`` -- either 'auto' (default), 'internal',
          'TOPCOM', or 'normaliz'.  The 'internal' and 'TOPCOM' instruct
          this package to always use its own triangulation algorithms
          or TOPCOM's algorithms, respectively. By default ('auto'),
          TOPCOM is used if it is available and internal routines otherwise.

        - ``**kwds`` -- keyword arguments that are passed to the
          triangulation engine (see :meth:`triangulate`).

        OUTPUT: The centroid as vector.

        ALGORITHM:

        We triangulate the polytope and find the barycenter of the simplices.
        We add the individual barycenters weighted by the fraction of the total
        mass.

        EXAMPLES::

            sage: P = polytopes.hypercube(2).pyramid()
            sage: P.centroid()
            (1/4, 0, 0)

            sage: P = polytopes.associahedron(['A',2])
            sage: P.centroid()
            (2/21, 2/21)

            sage: P = polytopes.permutahedron(4, backend='normaliz')  # optional - pynormaliz
            sage: P.centroid()                                        # optional - pynormaliz
            (5/2, 5/2, 5/2, 5/2)

        The method is not implemented for unbounded polyhedra::

            sage: P = Polyhedron(vertices=[(0,0)],rays=[(1,0),(0,1)])
            sage: P.centroid()
            Traceback (most recent call last):
            ...
            NotImplementedError: the polyhedron is not compact

        The centroid of an empty polyhedron is not defined::

            sage: Polyhedron().centroid()
            Traceback (most recent call last):
            ...
            ZeroDivisionError: rational division by zero

        TESTS::

            sage: Polyhedron(vertices=[[0,1]]).centroid()
            (0, 1)
        """
        if not self.is_compact():
            raise NotImplementedError("the polyhedron is not compact")
        if self.n_vertices() == self.dim() + 1:
            # The centroid of a simplex is its center.
            return self.center()

        triangulation = self.triangulate(engine=engine, **kwds)

        if self.ambient_dim() == self.dim():
            pc = triangulation.point_configuration()
        else:
            from sage.geometry.triangulation.point_configuration import PointConfiguration
            A, b = self.affine_hull_projection(as_affine_map=True, orthogonal=True, orthonormal=True, extend=True)
            pc = PointConfiguration((A(v.vector()) for v in self.Vrep_generator()))

        barycenters = [sum(self.Vrepresentation(i).vector() for i in simplex)/(self.dim() + 1) for simplex in triangulation]
        volumes = [pc.volume(simplex) for simplex in triangulation]

        centroid = sum(volumes[i]*barycenters[i] for i in range(len(volumes)))/sum(volumes)
        if self.ambient_dim() != self.dim():
            # By the affine hull projection, the centroid has base ring ``AA``,
            # we try return the centroid in a reasonable ring.
            try:
                return centroid.change_ring(self.base_ring().fraction_field())
            except ValueError:
                pass
        return centroid

    @cached_method
    def radius_square(self):
        """
        Return the square of the maximal distance from the
        :meth:`center` to a vertex. All rays and lines are ignored.

        OUTPUT:

        The square of the radius, which is in :meth:`base_ring`.

        EXAMPLES::

            sage: p = polytopes.permutahedron(4, project = False)
            sage: p.radius_square()
            5
        """
        vertices = [v.vector() - self.center() for v in self.vertex_generator()]
        return max(v.dot_product(v) for v in vertices)

    def radius(self):
        """
        Return the maximal distance from the center to a vertex. All
        rays and lines are ignored.

        OUTPUT:

        The radius for a rational polyhedron is, in general, not
        rational.  use :meth:`radius_square` if you need a rational
        distance measure.

        EXAMPLES::

            sage: p = polytopes.hypercube(4)
            sage: p.radius()
            2
        """
        return self.radius_square().sqrt()

    def is_inscribed(self, certificate=False):
        """
        This function tests whether the vertices of the polyhedron are
        inscribed on a sphere.

        The polyhedron is expected to be compact and full-dimensional.
        A full-dimensional compact polytope is inscribed if there exists
        a point in space which is equidistant to all its vertices.

        ALGORITHM:

        The function first computes the circumsphere of a full-dimensional
        simplex with vertices of ``self``. It is found by lifting the points on a
        paraboloid to find the hyperplane on which the circumsphere is lifted.
        Then, it checks if all other vertices are equidistant to the
        circumcenter of that simplex.

        INPUT:

        - ``certificate`` -- (default: ``False``) boolean; specifies whether to
          return the circumcenter, if found.

        OUTPUT:

        If ``certificate`` is true, returns a tuple containing:

        1. Boolean.
        2. The circumcenter of the polytope or None.

        If ``certificate`` is false:

        - a Boolean.

        EXAMPLES::

            sage: q = Polyhedron(vertices = [[1,1,1,1],[-1,-1,1,1],[1,-1,-1,1],
            ....:                            [-1,1,-1,1],[1,1,1,-1],[-1,-1,1,-1],
            ....:                            [1,-1,-1,-1],[-1,1,-1,-1],[0,0,10/13,-24/13],
            ....:                            [0,0,-10/13,-24/13]])
            sage: q.is_inscribed(certificate=True)
            (True, (0, 0, 0, 0))

            sage: cube = polytopes.cube()
            sage: cube.is_inscribed()
            True

            sage: translated_cube = Polyhedron(vertices=[v.vector() + vector([1,2,3])
            ....:                                        for v in cube.vertices()])
            sage: translated_cube.is_inscribed(certificate=True)
            (True, (1, 2, 3))

            sage: truncated_cube = cube.face_truncation(cube.faces(0)[0])
            sage: truncated_cube.is_inscribed()
            False

        The method is not implemented for non-full-dimensional polytope or
        unbounded polyhedra::

            sage: square = Polyhedron(vertices=[[1,0,0],[0,1,0],[1,1,0],[0,0,0]])
            sage: square.is_inscribed()
            Traceback (most recent call last):
            ...
            NotImplementedError: this function is implemented for full-dimensional polyhedra only

            sage: p = Polyhedron(vertices=[(0,0)],rays=[(1,0),(0,1)])
            sage: p.is_inscribed()
            Traceback (most recent call last):
            ...
            NotImplementedError: this function is not implemented for unbounded polyhedra

        TESTS:

        We check that :trac:`28464` is fixed::

            sage: P = Polyhedron(vertices=[(-130658298093891402635075/416049251842505144482473,
            ....: 177469511761879509172000/1248147755527515433447419,
            ....: 485550543257132133136169/2496295511055030866894838,
            ....: 2010744967797898733758669/2496295511055030866894838),
            ....: (-146945725603929909850/706333405676769433081,
            ....: -84939725782618445000/706333405676769433081,
            ....: 560600045283000988081/1412666811353538866162,
            ....: 969778382942371268081/1412666811353538866162),
            ....: (-46275018824497300/140422338198040641,
            ....: -5747688262110000/46807446066013547, 1939357556329/7033601552658,
            ....: 1939357556329/7033601552658), (-17300/59929, -10000/59929, 39929/119858,
            ....: 39929/119858), (-4700/32209, -10000/32209, 12209/64418, 12209/64418),
            ....: (QQ(0), QQ(0), QQ(0), QQ(1)), (QQ(0), QQ(0), 1/2, 1/2), (300/10027,
            ....: -10000/30081, 10081/60162, 10081/60162), (112393975400/1900567733649,
            ....: 117311600000/633522577883, 43678681/95197362, 43678681/95197362),
            ....: (6109749955400/133380598418321, 37106807920000/133380598418321,
            ....: 2677964249/6680888498, 2677964249/6680888498),
            ....: (29197890764005600/402876806828660641,
            ....: -2150510776960000/402876806828660641,
            ....: 398575785274740641/805753613657321282,
            ....: 398575785274740641/805753613657321282),
            ....: (5576946899441759759983005325/110078073300232813237456943251,
            ....: -29071211718677797926570478000/110078073300232813237456943251,
            ....: 59439312069347378584317232001/220156146600465626474913886502,
            ....: 181346577228466312205473034501/220156146600465626474913886502),
            ....: (150040732779124914266530235300/6774574358246204311268446913881,
            ....: -2813827375989039189507000218000/6774574358246204311268446913881,
            ....: 1260217414021285074925933133881/13549148716492408622536893827762,
            ....: 3232518047094242684574253773881/13549148716492408622536893827762),
            ....: (3816349407976279597850158016285000/88842127448735433741180809504357161,
            ....: 27965821247423216557301387453968000/88842127448735433741180809504357161,
            ....: 68546256000224819256028677086357161/177684254897470867482361619008714322,
            ....: 86062257922545755787315412690197161/177684254897470867482361619008714322)])
            sage: P.is_inscribed()
            True

            sage: P = Polyhedron(vertices=[[0, -1, 0, 0],
            ....:                          [0, 0, -1, 0],
            ....:                          [0, 0, 0, -1],
            ....:                          [0, 0, +1, 0],
            ....:                          [0, 0, 0, +1],
            ....:                          [+1, 0, 0, 0]])
            sage: P.is_inscribed()
            True

        We check that :trac:`29125` is fixed::

            sage: P = Polyhedron(vertices=[[-2,-1], [-2,1], [0,-1], [0,1]], backend='field')
            sage: P.is_inscribed()
            True
            sage: V = P.Vrepresentation()
            sage: H = P.Hrepresentation()
            sage: parent = P.parent()
            sage: for V1 in Permutations(V):                                    # optional - sage.combinat
            ....:     P1 = parent._element_constructor_(
            ....:         [V1, [], []], [H, []], Vrep_minimal=True, Hrep_minimal=True)
            ....:     assert P1.is_inscribed()
        """

        if not self.is_compact():
            raise NotImplementedError("this function is not implemented for unbounded polyhedra")

        if not self.is_full_dimensional():
            raise NotImplementedError("this function is implemented for full-dimensional polyhedra only")

        dimension = self.dimension()
        vertices = self.vertices()

        # We obtain vertices that are an affine basis of the affine hull.
        affine_basis = self.an_affine_basis()
        raw_data = []
        for vertex in affine_basis:
            vertex_vector = vertex.vector()
            raw_data += [[sum(i**2 for i in vertex_vector)] +
                         [i for i in vertex_vector] + [1]]
        matrix_data = matrix(raw_data)

        # The determinant "a" should not be zero because
        # the vertices in ``affine_basis`` are an affine basis.
        a = matrix_data.matrix_from_columns(range(1, dimension+2)).determinant()

        minors = [(-1)**(i)*matrix_data.matrix_from_columns([j for j in range(dimension+2) if j != i]).determinant()
                  for i in range(1, dimension+1)]
        c = (-1)**(dimension+1)*matrix_data.matrix_from_columns(range(dimension+1)).determinant()

        circumcenter = vector([minors[i]/(2*a) for i in range(dimension)])
        squared_circumradius = (sum(m**2 for m in minors) - 4 * a * c) / (4*a**2)

        # Checking if the circumcenter has the correct sign
        if not all(sum(i**2 for i in v.vector() - circumcenter) == squared_circumradius
                   for v in vertices if v in affine_basis):
            circumcenter = - circumcenter

        is_inscribed = all(sum(i**2 for i in v.vector() - circumcenter) == squared_circumradius
                           for v in vertices if v not in affine_basis)

        if certificate:
            if is_inscribed:
                return (True, circumcenter)
            else:
                return (False, None)
        else:
            return is_inscribed

    def hyperplane_arrangement(self):
        """
        Return the hyperplane arrangement defined by the equations and
        inequalities.

        OUTPUT:

        A :class:`hyperplane arrangement
        <sage.geometry.hyperplane_arrangement.arrangement.HyperplaneArrangementElement>`
        consisting of the hyperplanes defined by the
        :meth:`Hrepresentation`.
        If the polytope is full-dimensional, this is the hyperplane
        arrangement spanned by the facets of the polyhedron.

        EXAMPLES::

            sage: p = polytopes.hypercube(2)
            sage: p.hyperplane_arrangement()
            Arrangement <-t0 + 1 | -t1 + 1 | t1 + 1 | t0 + 1>
        """
        names = tuple('t' + str(i) for i in range(self.ambient_dim()))
        from sage.geometry.hyperplane_arrangement.arrangement import HyperplaneArrangements
        field = self.base_ring().fraction_field()
        H = HyperplaneArrangements(field, names)
        return H(self)

    @cached_method
    def gale_transform(self):
        """
        Return the Gale transform of a polytope as described in the
        reference below.

        OUTPUT:

        A list of vectors, the Gale transform.  The dimension is the
        dimension of the affine dependencies of the vertices of the
        polytope.

        EXAMPLES:

        This is from the reference, for a triangular prism::

            sage: p = Polyhedron(vertices = [[0,0],[0,1],[1,0]])
            sage: p2 = p.prism()
            sage: p2.gale_transform()
            ((-1, 0), (0, -1), (1, 1), (-1, -1), (1, 0), (0, 1))

        REFERENCES:

            Lectures in Geometric Combinatorics, R.R.Thomas, 2006, AMS Press.

        .. SEEALSO::

            :func`~sage.geometry.polyhedron.library.gale_transform_to_polyhedron`.

        TESTS::

            sage: P = Polyhedron(rays=[[1,0,0]])
            sage: P.gale_transform()
            Traceback (most recent call last):
            ...
            ValueError: not a polytope

        Check that :trac:`29073` is fixed::

            sage: P = polytopes.icosahedron(exact=False)
            sage: sum(P.gale_transform()).norm() < 1e-15
            True
        """
        if not self.is_compact():
            raise ValueError('not a polytope')

        A = matrix(self.n_vertices(),
                   [[1]+x for x in self.vertex_generator()])
        A = A.transpose()
        A_ker = A.right_kernel_matrix(basis='computed')
        return tuple(A_ker.columns())

    def _test_gale_transform(self, tester=None, **options):
        """
        Run tests on the method :meth:`.gale_transform` and its inverse
        :meth:`~sage.geometry.polyhedron.library.gale_transform_to_polytope`.

        TESTS::

            sage: polytopes.cross_polytope(3)._test_gale_transform()
        """
        if tester is None:
            tester = self._tester(**options)

        if not self.is_compact():
            with tester.assertRaises(ValueError):
                self.gale_transform()
            return

        # Check :trac:`29073`.
        if not self.base_ring().is_exact() and self.ambient_dim() > 0:
            g = self.gale_transform()
            tester.assertTrue(sum(g).norm() < 1e-10 or sum(g).norm()/matrix(g).norm() < 1e-13)
            return

        # Prevent very long doctests.
        if self.n_vertices() + self.n_rays() > 50 or self.n_facets() > 50:
            return

        if not self.is_empty():
            # ``gale_transform_to_polytope`` needs at least one vertex to work.
            from sage.geometry.polyhedron.library import gale_transform_to_polytope
            g = self.gale_transform()
            P = gale_transform_to_polytope(g, base_ring=self.base_ring(), backend=self.backend())

            try:
                import sage.graphs.graph
            except ImportError:
                pass
            else:
                tester.assertTrue(self.is_combinatorially_isomorphic(P))

    @cached_method
    def normal_fan(self, direction='inner'):
        r"""
        Return the normal fan of a compact full-dimensional rational polyhedron.

        This returns the inner normal fan of ``self``. For the outer normal fan,
        use ``direction='outer'``.

        INPUT:

        - ``direction`` -- either ``'inner'`` (default) or ``'outer'``; if
          set to ``'inner'``, use the inner normal vectors to span the cones of
          the fan, if set to ``'outer'``, use the outer normal vectors.

        OUTPUT:

        A complete fan of the ambient space as a
        :class:`~sage.geometry.fan.RationalPolyhedralFan`.

        .. SEEALSO::

            :meth:`face_fan`.

        EXAMPLES::

            sage: S = Polyhedron(vertices = [[0, 0], [1, 0], [0, 1]])
            sage: S.normal_fan()
            Rational polyhedral fan in 2-d lattice N

            sage: C = polytopes.hypercube(4)
            sage: NF = C.normal_fan(); NF
            Rational polyhedral fan in 4-d lattice N

        Currently, it is only possible to get the normal fan of a bounded rational polytope::

            sage: P = Polyhedron(rays = [[1, 0], [0, 1]])
            sage: P.normal_fan()
            Traceback (most recent call last):
            ...
            NotImplementedError: the normal fan is only supported for polytopes (compact polyhedra).

            sage: Q = Polyhedron(vertices = [[1, 0, 0], [0, 1, 0], [0, 0, 1]])
            sage: Q.normal_fan()
            Traceback (most recent call last):
            ...
            ValueError: the normal fan is only defined for full-dimensional polytopes

            sage: R = Polyhedron(vertices=[[0, 0], [AA(sqrt(2)), 0], [0, AA(sqrt(2))]])   # optional - sage.rings.number_field
            sage: R.normal_fan()                                                          # optional - sage.rings.number_field
            Traceback (most recent call last):
            ...
            NotImplementedError: normal fan handles only polytopes over the rationals

            sage: P = Polyhedron(vertices=[[0,0],[2,0],[0,2],[2,1],[1,2]])
            sage: P.normal_fan(direction=None)
            Traceback (most recent call last):
            ...
            TypeError: the direction should be 'inner' or 'outer'

            sage: inner_nf = P.normal_fan()
            sage: inner_nf.rays()
            N( 1,  0),
            N( 0, -1),
            N( 0,  1),
            N(-1,  0),
            N(-1, -1)
            in 2-d lattice N

            sage: outer_nf = P.normal_fan(direction='outer')
            sage: outer_nf.rays()
            N( 1,  0),
            N( 1,  1),
            N( 0,  1),
            N(-1,  0),
            N( 0, -1)
            in 2-d lattice N

        REFERENCES:

        For more information, see Chapter 7 of [Zie2007]_.
        """
        from sage.geometry.fan import NormalFan

        if not QQ.has_coerce_map_from(self.base_ring()):
            raise NotImplementedError('normal fan handles only polytopes over the rationals')
        if direction == 'inner':
            return NormalFan(self)
        elif direction == 'outer':
            return NormalFan(-self)
        else:
            raise TypeError("the direction should be 'inner' or 'outer'")

    @cached_method
    def face_fan(self):
        r"""
        Return the face fan of a compact rational polyhedron.

        OUTPUT:

        A fan of the ambient space as a
        :class:`~sage.geometry.fan.RationalPolyhedralFan`.

        .. SEEALSO::

            :meth:`normal_fan`.

        EXAMPLES::

            sage: T = polytopes.cuboctahedron()
            sage: T.face_fan()
            Rational polyhedral fan in 3-d lattice M

        The polytope should contain the origin in the interior::

            sage: P = Polyhedron(vertices = [[1/2, 1], [1, 1/2]])
            sage: P.face_fan()
            Traceback (most recent call last):
            ...
            ValueError: face fans are defined only for polytopes containing the origin as an interior point!

            sage: Q = Polyhedron(vertices = [[-1, 1/2], [1, -1/2]])
            sage: Q.contains([0,0])
            True
            sage: FF = Q.face_fan(); FF
            Rational polyhedral fan in 2-d lattice M

        The polytope has to have rational coordinates::

            sage: S = polytopes.dodecahedron()                                # optional - sage.rings.number_field
            sage: S.face_fan()                                                # optional - sage.rings.number_field
            Traceback (most recent call last):
            ...
            NotImplementedError: face fan handles only polytopes over the rationals

        REFERENCES:

        For more information, see Chapter 7 of [Zie2007]_.
        """
        from sage.geometry.fan import FaceFan

        if not QQ.has_coerce_map_from(self.base_ring()):
            raise NotImplementedError('face fan handles only polytopes over the rationals')

        return FaceFan(self)

    def _triangulate_normaliz(self):
        r"""
        Gives a triangulation of the polyhedron using normaliz

        OUTPUT:

        A tuple of pairs ``(simplex,simplex_volume)`` used in the
        triangulation.

        .. NOTE::

            This function depends on Normaliz (i.e. the ``pynormaliz`` optional
            package). See the Normaliz documentation for further details.

        TESTS::

            sage: K = Polyhedron(vertices=[[1,1]], rays=[[1,0],[1,2]])
            sage: K._triangulate_normaliz()
            Traceback (most recent call last):
            ...
            TypeError: the polyhedron's backend should be 'normaliz'
        """
        raise TypeError("the polyhedron's backend should be 'normaliz'")

    def triangulate(self, engine='auto', connected=True, fine=False, regular=None, star=None):
        r"""
        Return a triangulation of the polytope.

        INPUT:

        - ``engine`` -- either 'auto' (default), 'internal',
          'TOPCOM', or 'normaliz'.  The 'internal' and 'TOPCOM' instruct
          this package to always use its own triangulation algorithms
          or TOPCOM's algorithms, respectively. By default ('auto'),
          TOPCOM is used if it is available and internal routines otherwise.

        The remaining keyword parameters are passed through to the
        :class:`~sage.geometry.triangulation.point_configuration.PointConfiguration`
        constructor:

        - ``connected`` -- boolean (default: ``True``). Whether the
          triangulations should be connected to the regular
          triangulations via bistellar flips. These are much easier to
          compute than all triangulations.

        - ``fine`` -- boolean (default: ``False``). Whether the
          triangulations must be fine, that is, make use of all points
          of the configuration.

        - ``regular`` -- boolean or ``None`` (default:
          ``None``). Whether the triangulations must be regular. A
          regular triangulation is one that is induced by a
          piecewise-linear convex support function. In other words,
          the shadows of the faces of a polyhedron in one higher
          dimension.

          * ``True``: Only regular triangulations.

          * ``False``: Only non-regular triangulations.

          * ``None`` (default): Both kinds of triangulation.

        - ``star`` -- either ``None`` (default) or a point. Whether
          the triangulations must be star. A triangulation is star if
          all maximal simplices contain a common point. The central
          point can be specified by its index (an integer) in the
          given points or by its coordinates (anything iterable.)

        OUTPUT:

        A triangulation of the convex hull of the vertices as a
        :class:`~sage.geometry.triangulation.point_configuration.Triangulation`. The
        indices in the triangulation correspond to the
        :meth:`Vrepresentation` objects.

        EXAMPLES::

            sage: cube = polytopes.hypercube(3)
            sage: triangulation = cube.triangulate(
            ....:    engine='internal') # to make doctest independent of TOPCOM
            sage: triangulation
            (<0,1,2,7>, <0,1,5,7>, <0,2,3,7>, <0,3,4,7>, <0,4,5,7>, <1,5,6,7>)
            sage: simplex_indices = triangulation[0]; simplex_indices
            (0, 1, 2, 7)
            sage: simplex_vertices = [ cube.Vrepresentation(i) for i in simplex_indices ]
            sage: simplex_vertices
            [A vertex at (1, -1, -1),
             A vertex at (1, 1, -1),
             A vertex at (1, 1, 1),
             A vertex at (-1, 1, 1)]
            sage: Polyhedron(simplex_vertices)
            A 3-dimensional polyhedron in ZZ^3 defined as the convex hull of 4 vertices

        It is possible to use ``'normaliz'`` as an engine. For this, the
        polyhedron should have the backend set to normaliz::

            sage: P = Polyhedron(vertices=[[0,0,1],[1,0,1],[0,1,1],[1,1,1]],backend='normaliz')  # optional - pynormaliz
            sage: P.triangulate(engine='normaliz')  # optional - pynormaliz
            (<0,1,2>, <1,2,3>)

            sage: P = Polyhedron(vertices=[[0,0,1],[1,0,1],[0,1,1],[1,1,1]])
            sage: P.triangulate(engine='normaliz')
            Traceback (most recent call last):
            ...
            TypeError: the polyhedron's backend should be 'normaliz'

        The normaliz engine can triangulate pointed cones::

            sage: C1 = Polyhedron(rays=[[0,0,1],[1,0,1],[0,1,1],[1,1,1]],backend='normaliz')  # optional - pynormaliz
            sage: C1.triangulate(engine='normaliz')  # optional - pynormaliz
            (<0,1,2>, <1,2,3>)
            sage: C2 = Polyhedron(rays=[[1,0,1],[0,0,1],[0,1,1],[1,1,10/9]],backend='normaliz')  # optional - pynormaliz
            sage: C2.triangulate(engine='normaliz')  # optional - pynormaliz
            (<0,1,2>, <1,2,3>)

        They can also be affine cones::

            sage: K = Polyhedron(vertices=[[1,1,1]],rays=[[1,0,0],[0,1,0],[1,1,-1],[1,1,1]], backend='normaliz')  # optional - pynormaliz
            sage: K.triangulate(engine='normaliz')  # optional - pynormaliz
            (<0,1,2>, <0,1,3>)
        """
        if self.lines():
            raise NotImplementedError('triangulation of polyhedra with lines is not supported')
        if len(self.vertices_list()) >= 2 and self.rays_list():
            raise NotImplementedError('triangulation of non-compact polyhedra that are not cones is not supported')
        if not self.is_compact() and engine != 'normaliz':
            raise NotImplementedError("triangulation of pointed polyhedra requires 'normaliz'")
        from sage.geometry.triangulation.point_configuration import PointConfiguration
        if self.is_compact():
            pc = PointConfiguration((v.vector() for v in self.vertex_generator()),
                                    connected=connected, fine=fine, regular=regular, star=star)
            # If the engine is not normaliz, we pass directly to the
            # PointConfiguration module.
            if engine != 'normaliz':
                pc.set_engine(engine)
                return pc.triangulate()
            else:
                return pc(self._triangulate_normaliz())
        else:  # From above, we have a pointed cone and the engine is normaliz
            try:
                pc = PointConfiguration((v.vector() for v in self.ray_generator()),
                                        connected=connected, fine=fine, regular=regular, star=star)
                return pc(self._triangulate_normaliz())
            except AssertionError:
                # PointConfiguration is not adapted to inhomogeneous cones
                # This is a hack. TODO: Implement the necessary things in
                # PointConfiguration to accept such cases.
                c = self.representative_point()
                normed_v = ((1/(r.vector()*c))*r.vector() for r in self.ray_generator())
                pc = PointConfiguration(normed_v, connected=connected, fine=fine, regular=regular, star=star)
                return pc(self._triangulate_normaliz())

    @coerce_binop
    def minkowski_sum(self, other):
        r"""
        Return the Minkowski sum.

        Minkowski addition of two subsets of a vector space is defined
        as

        .. MATH::

            X \oplus Y =
            \cup_{y\in Y} (X+y) =
            \cup_{x\in X, y\in Y} (x+y)

        See :meth:`minkowski_difference` for a partial inverse operation.

        INPUT:

        - ``other`` -- a :class:`Polyhedron_base`

        OUTPUT:

        The Minkowski sum of ``self`` and ``other``

        EXAMPLES::

            sage: X = polytopes.hypercube(3)
            sage: Y = Polyhedron(vertices=[(0,0,0), (0,0,1/2), (0,1/2,0), (1/2,0,0)])
            sage: X+Y
            A 3-dimensional polyhedron in QQ^3 defined as the convex hull of 13 vertices

            sage: four_cube = polytopes.hypercube(4)
            sage: four_simplex = Polyhedron(vertices = [[0, 0, 0, 1], [0, 0, 1, 0], [0, 1, 0, 0], [1, 0, 0, 0]])
            sage: four_cube + four_simplex
            A 4-dimensional polyhedron in ZZ^4 defined as the convex hull of 36 vertices
            sage: four_cube.minkowski_sum(four_simplex) == four_cube + four_simplex
            True

            sage: poly_spam = Polyhedron([[3,4,5,2],[1,0,0,1],[0,0,0,0],[0,4,3,2],[-3,-3,-3,-3]], base_ring=ZZ)
            sage: poly_eggs = Polyhedron([[5,4,5,4],[-4,5,-4,5],[4,-5,4,-5],[0,0,0,0]], base_ring=QQ)
            sage: poly_spam + poly_spam + poly_eggs
            A 4-dimensional polyhedron in QQ^4 defined as the convex hull of 12 vertices
        """
        new_vertices = []
        for v1 in self.vertex_generator():
            for v2 in other.vertex_generator():
                new_vertices.append(list(v1() + v2()))
        if new_vertices != []:
            new_rays = self.rays() + other.rays()
            new_lines = self.lines() + other.lines()
            return self.parent().element_class(self.parent(), [new_vertices, new_rays, new_lines], None)
        else:
            return self.parent().element_class(self.parent(), None, None)

    _add_ = minkowski_sum

    @coerce_binop
    def minkowski_difference(self, other):
        r"""
        Return the Minkowski difference.

        Minkowski subtraction can equivalently be defined via
        Minkowski addition (see :meth:`minkowski_sum`) or as
        set-theoretic intersection via

        .. MATH::

            X \ominus Y =
            (X^c \oplus Y)^c =
            \cap_{y\in Y} (X-y)

        where superscript-"c" means the complement in the ambient
        vector space. The Minkowski difference of convex sets is
        convex, and the difference of polyhedra is again a
        polyhedron. We only consider the case of polyhedra in the
        following. Note that it is not quite the inverse of
        addition. In fact:

        * `(X+Y)-Y = X` for any polyhedra `X`, `Y`.

        * `(X-Y)+Y \subseteq X`

        * `(X-Y)+Y = X` if and only if Y is a Minkowski summand of X.

        INPUT:

        - ``other`` -- a :class:`Polyhedron_base`

        OUTPUT:

        The Minkowski difference of ``self`` and ``other``. Also known
        as Minkowski subtraction of ``other`` from ``self``.

        EXAMPLES::

            sage: X = polytopes.hypercube(3)
            sage: Y = Polyhedron(vertices=[(0,0,0), (0,0,1), (0,1,0), (1,0,0)]) / 2
            sage: (X+Y)-Y == X
            True
            sage: (X-Y)+Y < X
            True

        The polyhedra need not be full-dimensional::

            sage: X2 = Polyhedron(vertices=[(-1,-1,0),(1,-1,0),(-1,1,0),(1,1,0)])
            sage: Y2 = Polyhedron(vertices=[(0,0,0), (0,1,0), (1,0,0)]) / 2
            sage: (X2+Y2)-Y2 == X2
            True
            sage: (X2-Y2)+Y2 < X2
            True

        Minus sign is really an alias for :meth:`minkowski_difference`
        ::

            sage: four_cube = polytopes.hypercube(4)
            sage: four_simplex = Polyhedron(vertices = [[0, 0, 0, 1], [0, 0, 1, 0], [0, 1, 0, 0], [1, 0, 0, 0]])
            sage: four_cube - four_simplex
            A 4-dimensional polyhedron in QQ^4 defined as the convex hull of 16 vertices
            sage: four_cube.minkowski_difference(four_simplex) == four_cube - four_simplex
            True

        Coercion of the base ring works::

            sage: poly_spam = Polyhedron([[3,4,5,2],[1,0,0,1],[0,0,0,0],[0,4,3,2],[-3,-3,-3,-3]], base_ring=ZZ)
            sage: poly_eggs = Polyhedron([[5,4,5,4],[-4,5,-4,5],[4,-5,4,-5],[0,0,0,0]], base_ring=QQ) / 100
            sage: poly_spam - poly_eggs
            A 4-dimensional polyhedron in QQ^4 defined as the convex hull of 5 vertices

        TESTS::

            sage: X = polytopes.hypercube(2)
            sage: Y = Polyhedron(vertices=[(1,1)])
            sage: (X-Y).Vrepresentation()
            (A vertex at (0, -2), A vertex at (0, 0), A vertex at (-2, 0), A vertex at (-2, -2))

            sage: Y = Polyhedron(vertices=[(1,1), (0,0)])
            sage: (X-Y).Vrepresentation()
            (A vertex at (0, -1), A vertex at (0, 0), A vertex at (-1, 0), A vertex at (-1, -1))

            sage: X = X + Y   # now Y is a Minkowski summand of X
            sage: (X+Y)-Y == X
            True
            sage: (X-Y)+Y == X
            True

        Testing that :trac:`28506` is fixed::

            sage: Q = Polyhedron([[1,0],[0,1]])
            sage: S = Polyhedron([[0,0],[1,2]])
            sage: S.minkowski_difference(Q)
            A 1-dimensional polyhedron in QQ^2 defined as the convex hull of 2 vertices
        """
        if other.is_empty():
            return self.parent().universe()   # empty intersection = everything
        if not other.is_compact():
            raise NotImplementedError('only subtracting compact polyhedra is implemented')
        new_eqns = []
        for eq in self.equations():
            values = [ eq.A() * v.vector() for v in other.vertices() ]
            eq = list(eq)
            eq[0] += min(values)   # shift constant term
            new_eqns.append(eq)
        P = self.parent()
        new_ieqs = []
        for ieq in self.inequalities():
            values = [ ieq.A() * v.vector() for v in other.vertices() ]
            ieq = list(ieq)
            ieq[0] += min(values)   # shift constant term
            new_ieqs.append(ieq)

        # Some vertices might need fractions.
        P = self.parent().change_ring(self.base_ring().fraction_field())
        return P.element_class(P, None, [new_ieqs, new_eqns])

    def __sub__(self, other):
        r"""
        Implement minus binary operation

        Polyhedra are not a ring with respect to dilatation and
        Minkowski sum, for example `X\oplus(-1)*Y \not= X\ominus Y`.

        INPUT:

        - ``other`` -- a translation vector or a polyhedron

        OUTPUT:

        Either translation by the negative of the given vector or
        Minkowski subtraction by the given polyhedron.

        EXAMPLES::

            sage: X = polytopes.hypercube(2)
            sage: v = vector([1,1])
            sage: (X - v/2).Vrepresentation()
            (A vertex at (-3/2, -3/2), A vertex at (-3/2, 1/2),
             A vertex at (1/2, -3/2), A vertex at (1/2, 1/2))
            sage: (X-v)+v == X
            True

            sage: Y = Polyhedron(vertices=[(1/2,0),(0,1/2)])
            sage: (X-Y).Vrepresentation()
            (A vertex at (1/2, -1), A vertex at (1/2, 1/2),
             A vertex at (-1, 1/2), A vertex at (-1, -1))
            sage: (X+Y)-Y == X
            True
        """
        if is_Polyhedron(other):
            return self.minkowski_difference(other)
        return self + (-other)

    def is_minkowski_summand(self, Y):
        r"""
        Test whether ``Y`` is a Minkowski summand.

        See :meth:`minkowski_sum`.

        OUTPUT:

        Boolean. Whether there exists another polyhedron `Z` such that
        ``self`` can be written as `Y\oplus Z`.

        EXAMPLES::

            sage: A = polytopes.hypercube(2)
            sage: B = Polyhedron(vertices=[(0,1), (1/2,1)])
            sage: C = Polyhedron(vertices=[(1,1)])
            sage: A.is_minkowski_summand(B)
            True
            sage: A.is_minkowski_summand(C)
            True
            sage: B.is_minkowski_summand(C)
            True
            sage: B.is_minkowski_summand(A)
            False
            sage: C.is_minkowski_summand(A)
            False
            sage: C.is_minkowski_summand(B)
            False
        """
        return self.minkowski_difference(Y).minkowski_sum(Y) == self

    def translation(self, displacement):
        """
        Return the translated polyhedron.

        INPUT:

        - ``displacement`` -- a displacement vector or a list/tuple of
          coordinates that determines a displacement vector

        OUTPUT:

        The translated polyhedron.

        EXAMPLES::

            sage: P = Polyhedron([[0,0],[1,0],[0,1]], base_ring=ZZ)
            sage: P.translation([2,1])
            A 2-dimensional polyhedron in ZZ^2 defined as the convex hull of 3 vertices
            sage: P.translation( vector(QQ,[2,1]) )
            A 2-dimensional polyhedron in QQ^2 defined as the convex hull of 3 vertices

        TESTS::

            sage: P = Polyhedron([[0,0],[1,0],[0,1]], base_ring=ZZ, backend='field')
            sage: P.translation([2,1]).backend()
            'field'

        Check that precomputed data is set up correctly::

            sage: P = polytopes.permutahedron(4)*Polyhedron(lines=[[1]])
            sage: Q = P.change_ring(P.base_ring(), backend='field')
            sage: P + vector([1,2,3,4,5]) == Q + vector([1,2,3,4,5])
            True
            sage: P + vector([1,2,3,4,5/2]) == Q + vector([1,2,3,4,5/2])
            True
        """
        Vrep, Hrep, parent = self._translation_double_description(displacement)

        pref_rep = 'Vrep' if self.n_vertices() + self.n_rays() <= self.n_inequalities() else 'Hrep'

        return parent.element_class(parent, Vrep, Hrep,
                                    Vrep_minimal=True, Hrep_minimal=True, pref_rep=pref_rep)

    def _translation_double_description(self, displacement):
        r"""
        Return the input parameters for the translation.

        INPUT:

        - ``displacement`` -- a displacement vector or a list/tuple of
          coordinates that determines a displacement vector

        OUTPUT: Tuple of consisting of new Vrepresentation, Hrepresentation and parent.

        .. SEEALSO::

            :meth:`translation`

        EXAMPLES::

            sage: P = Polyhedron([[0,0],[1,0],[0,1]], base_ring=ZZ)
            sage: Vrep, Hrep, parent = P._translation_double_description([2,1])
            sage: [tuple(x) for x in Vrep], [tuple(x) for x in Hrep], parent
            ([((2, 1), (2, 2), (3, 1)), (), ()],
             [((-2, 1, 0), (-1, 0, 1), (4, -1, -1)), ()],
             Polyhedra in ZZ^2)
        """
        displacement = vector(displacement)
        new_vertices = (x.vector()+displacement for x in self.vertex_generator())
        new_rays = self.rays()
        new_lines = self.lines()
        parent = self.parent().base_extend(displacement)

        # Replace a hyperplane of the form A*x + b >= 0 by
        # A(x-displacement) + b >= 0 <=> Ax + b - A*displacement >= 0.
        # Likewise for equations.
        def get_new(x):
            y = x.vector().change_ring(parent.base_ring())
            y[0] -= x.A()*displacement
            return y

        new_ieqs = (get_new(x) for x in self.inequality_generator())
        new_eqns = (get_new(x) for x in self.equation_generator())
        return [new_vertices, new_rays, new_lines], [new_ieqs, new_eqns], parent

    def product(self, other):
        """
        Return the Cartesian product.

        INPUT:

        - ``other`` -- a :class:`Polyhedron_base`

        OUTPUT:

        The Cartesian product of ``self`` and ``other`` with a
        suitable base ring to encompass the two.

        EXAMPLES::

            sage: P1 = Polyhedron([[0],[1]], base_ring=ZZ)
            sage: P2 = Polyhedron([[0],[1]], base_ring=QQ)
            sage: P1.product(P2)
            A 2-dimensional polyhedron in QQ^2 defined as the convex hull of 4 vertices

        The Cartesian product is the product in the semiring of polyhedra::

            sage: P1 * P1
            A 2-dimensional polyhedron in ZZ^2 defined as the convex hull of 4 vertices
            sage: P1 * P2
            A 2-dimensional polyhedron in QQ^2 defined as the convex hull of 4 vertices
            sage: P2 * P2
            A 2-dimensional polyhedron in QQ^2 defined as the convex hull of 4 vertices
            sage: 2 * P1
            A 1-dimensional polyhedron in ZZ^1 defined as the convex hull of 2 vertices
            sage: P1 * 2.0
            A 1-dimensional polyhedron in RDF^1 defined as the convex hull of 2 vertices

        An alias is :meth:`cartesian_product`::

            sage: P1.cartesian_product(P2) == P1.product(P2)
            True

        TESTS:

        Check that :trac:`15253` is fixed::

            sage: polytopes.hypercube(1) * polytopes.hypercube(2)
            A 3-dimensional polyhedron in ZZ^3 defined as the convex hull of 8 vertices
        """
        try:
            new_ring = self.parent()._coerce_base_ring(other)
        except TypeError:
            raise TypeError("no common canonical parent for objects with parents: " + str(self.parent())
                             + " and " + str(other.parent()))

        from itertools import chain

        new_vertices = (tuple(x) + tuple(y)
                        for x in self.vertex_generator() for y in other.vertex_generator())

        self_zero  = tuple(0 for _ in range( self.ambient_dim()))
        other_zero = tuple(0 for _ in range(other.ambient_dim()))

        rays = chain((tuple(r) + other_zero for r in  self.ray_generator()),
                     (self_zero + tuple(r)  for r in other.ray_generator()))

        lines = chain((tuple(l) + other_zero for l in  self.line_generator()),
                      (self_zero + tuple(l)  for l in other.line_generator()))

        if self.n_vertices() == 0 or other.n_vertices() == 0:
            # In this case we obtain the empty polyhedron.
            # There is not vertex to attach the rays or lines to.
            # By our convention, in this case the polyhedron shall also not have rays or lines.
            rays = ()
            lines = ()

        ieqs = chain((tuple(i) + other_zero               for i in  self.inequality_generator()),
                     ((i.b(),) + self_zero + tuple(i.A()) for i in other.inequality_generator()))

        eqns = chain((tuple(e) + other_zero               for e in  self.equation_generator()),
                     ((e.b(),) + self_zero + tuple(e.A()) for e in other.equation_generator()))

        pref_rep = 'Vrep' if self.n_vertices() + self.n_rays() + other.n_vertices() + other.n_rays() \
                             <= self.n_inequalities() + other.n_inequalities() else 'Hrep'

        parent = self.parent().change_ring(new_ring, ambient_dim=self.ambient_dim() + other.ambient_dim())
        return parent.element_class(parent, [new_vertices, rays, lines],
                                    [ieqs, eqns],
                                    Vrep_minimal=True, Hrep_minimal=True, pref_rep=pref_rep)

    _mul_ = product

    cartesian_product = product

    def _test_product(self, tester=None, **options):
        """
        Run tests on the method :meth:`.product`.

        TESTS::

            sage: polytopes.cross_polytope(3)._test_product()
        """
        from sage.geometry.polyhedron.library import polytopes
        if tester is None:
            tester = self._tester(**options)

        if self.n_vertices() + self.n_rays() < 40 and self.n_facets() < 40:
            # Check that the product preserves the backend, where possible.
            P = polytopes.simplex(backend="cdd")
            tester.assertEqual((self*P).backend(), self.backend())
            Q = polytopes.simplex(backend="ppl")
            tester.assertEqual((self*Q).backend(), self.backend())

            # And that it changes the backend correctly where necessary.
            if self.base_ring() is not AA and AA.has_coerce_map_from(self.base_ring()):
                R = self*polytopes.regular_polygon(5, exact=True)
                assert R
            if RDF.has_coerce_map_from(self.base_ring()):
                R = self*polytopes.regular_polygon(5, exact=False)
                assert R

        if self.base_ring() in (ZZ, QQ):
            # Check that the double description is set up correctly.
            self_field = self.base_extend(self.base_ring(), backend='field')
            P = polytopes.permutahedron(4, backend='field').base_extend(QQ)
            Q = Polyhedron(rays=[[1,0,0,0],[0,1,1,0]], lines=[[0,1,0,1]], backend='field')
            (self_field * P)._test_basic_properties(tester)
            (self_field * Q)._test_basic_properties(tester)

    def join(self, other):
        """
        Return the join of ``self`` and ``other``.

        The join of two polyhedra is obtained by first placing the two objects in
        two non-intersecting affine subspaces `V`, and `W` whose affine hull is
        the whole ambient space, and finally by taking the convex hull of their
        union. The dimension of the join is the sum of the dimensions of the
        two polyhedron plus 1.

        INPUT:

        - ``other`` -- a polyhedron

        EXAMPLES::

            sage: P1 = Polyhedron([[0],[1]], base_ring=ZZ)
            sage: P2 = Polyhedron([[0],[1]], base_ring=QQ)
            sage: P1.join(P2)
            A 3-dimensional polyhedron in QQ^3 defined as the convex hull of 4 vertices
            sage: P1.join(P1)
            A 3-dimensional polyhedron in ZZ^3 defined as the convex hull of 4 vertices
            sage: P2.join(P2)
            A 3-dimensional polyhedron in QQ^3 defined as the convex hull of 4 vertices

        An unbounded example::

            sage: R1 = Polyhedron(rays=[[1]])
            sage: R1.join(R1)
            A 3-dimensional polyhedron in ZZ^3 defined as the convex hull of 2 vertices and 2 rays

        TESTS::

            sage: C = polytopes.hypercube(5)
            sage: S = Polyhedron([[1]])
            sage: C.join(S).is_combinatorially_isomorphic(C.pyramid())  # optional - sage.graphs
            True

            sage: P = polytopes.simplex(backend='cdd')
            sage: Q = polytopes.simplex(backend='ppl')
            sage: P.join(Q).backend()
            'cdd'
            sage: Q.join(P).backend()
            'ppl'
        """
        try:
            new_ring = self.parent()._coerce_base_ring(other)
        except TypeError:
            raise TypeError("no common canonical parent for objects with parents: " + str(self.parent())
                     + " and " + str(other.parent()))

        dim_self = self.ambient_dim()
        dim_other = other.ambient_dim()

        new_vertices = [list(x)+[0]*dim_other+[0] for x in self.vertex_generator()] + \
                       [[0]*dim_self+list(x)+[1] for x in other.vertex_generator()]
        new_rays = []
        new_rays.extend( [ r+[0]*dim_other+[0]
                           for r in self.ray_generator() ] )
        new_rays.extend( [ [0]*dim_self+r+[1]
                           for r in other.ray_generator() ] )
        new_lines = []
        new_lines.extend( [ l+[0]*dim_other+[0]
                            for l in self.line_generator() ] )
        new_lines.extend( [ [0]*dim_self+l+[1]
                            for l in other.line_generator() ] )

        parent = self.parent().change_ring(new_ring, ambient_dim=self.ambient_dim() + other.ambient_dim() + 1)
        return parent.element_class(parent, [new_vertices, new_rays, new_lines], None)

    def subdirect_sum(self, other):
        """
        Return the subdirect sum of ``self`` and ``other``.

        The subdirect sum of two polyhedron is a projection of the join of the
        two polytopes. It is obtained by placing the two objects in orthogonal subspaces
        intersecting at the origin.

        INPUT:

        - ``other`` -- a :class:`Polyhedron_base`

        EXAMPLES::

            sage: P1 = Polyhedron([[1],[2]], base_ring=ZZ)
            sage: P2 = Polyhedron([[3],[4]], base_ring=QQ)
            sage: sds = P1.subdirect_sum(P2);sds
            A 2-dimensional polyhedron in QQ^2 defined as the convex hull of 4
            vertices
            sage: sds.vertices()
            (A vertex at (0, 3),
             A vertex at (0, 4),
             A vertex at (1, 0),
             A vertex at (2, 0))

        .. SEEALSO::

            :meth:`join`
            :meth:`direct_sum`

        TESTS::

            sage: P = polytopes.simplex(backend='cdd')
            sage: Q = polytopes.simplex(backend='ppl')
            sage: P.subdirect_sum(Q).backend()
            'cdd'
            sage: Q.subdirect_sum(P).backend()
            'ppl'
        """
        try:
            new_ring = self.parent()._coerce_base_ring(other)
        except TypeError:
            raise TypeError("no common canonical parent for objects with parents: " + str(self.parent())
                     + " and " + str(other.parent()))

        dim_self = self.ambient_dim()
        dim_other = other.ambient_dim()

        new_vertices = [list(x)+[0]*dim_other for x in self.vertex_generator()] + \
                       [[0]*dim_self+list(x) for x in other.vertex_generator()]
        new_rays = []
        new_rays.extend( [ r+[0]*dim_other
                           for r in self.ray_generator() ] )
        new_rays.extend( [ [0]*dim_self+r
                           for r in other.ray_generator() ] )
        new_lines = []
        new_lines.extend( [ l+[0]*dim_other
                            for l in self.line_generator() ] )
        new_lines.extend( [ [0]*dim_self+l
                            for l in other.line_generator() ] )

        parent = self.parent().change_ring(new_ring, ambient_dim=self.ambient_dim() + other.ambient_dim())
        return parent.element_class(parent, [new_vertices, new_rays, new_lines], None)

    def direct_sum(self, other):
        """
        Return the direct sum of ``self`` and ``other``.

        The direct sum of two polyhedron is the subdirect sum of the two, when
        they have the origin in their interior. To avoid checking if the origin
        is contained in both, we place the affine subspace containing ``other``
        at the center of ``self``.

        INPUT:

        - ``other`` -- a :class:`Polyhedron_base`

        EXAMPLES::

            sage: P1 = Polyhedron([[1],[2]], base_ring=ZZ)
            sage: P2 = Polyhedron([[3],[4]], base_ring=QQ)
            sage: ds = P1.direct_sum(P2);ds
            A 2-dimensional polyhedron in QQ^2 defined as the convex hull of 4 vertices
            sage: ds.vertices()
            (A vertex at (1, 0),
             A vertex at (2, 0),
             A vertex at (3/2, -1/2),
             A vertex at (3/2, 1/2))

        .. SEEALSO::

            :meth:`join`
            :meth:`subdirect_sum`

        TESTS:

        Check that the backend is preserved::

            sage: P = polytopes.simplex(backend='cdd')
            sage: Q = polytopes.simplex(backend='ppl')
            sage: P.direct_sum(Q).backend()
            'cdd'
            sage: Q.direct_sum(P).backend()
            'ppl'

        Check that :trac:`28506` is fixed::

            sage: s2 = polytopes.simplex(2)
            sage: s3 = polytopes.simplex(3)
            sage: s2.direct_sum(s3)
            A 5-dimensional polyhedron in QQ^7 defined as the convex hull of 7 vertices
        """
        try:
            # Some vertices might need fractions.
            new_ring = self.parent()._coerce_base_ring(other).fraction_field()
        except TypeError:
            raise TypeError("no common canonical parent for objects with parents: " + str(self.parent())
                     + " and " + str(other.parent()))

        dim_self = self.ambient_dim()
        dim_other = other.ambient_dim()

        new_vertices = [list(x) + [0]*dim_other for x in self.vertex_generator()] + \
                       [list(self.center()) + list(x.vector() - other.center()) for x in other.vertex_generator()]
        new_rays = []
        new_rays.extend( [ r + [0]*dim_other
                           for r in self.ray_generator() ] )
        new_rays.extend( [ [0]*dim_self + r
                           for r in other.ray_generator() ] )
        new_lines = []
        new_lines.extend( [ l + [0]*dim_other
                            for l in self.line_generator() ] )
        new_lines.extend( [ [0]*dim_self + l
                            for l in other.line_generator() ] )

        parent = self.parent().change_ring(new_ring, ambient_dim=self.ambient_dim() + other.ambient_dim())
        return parent.element_class(parent, [new_vertices, new_rays, new_lines], None)

    def dilation(self, scalar):
        """
        Return the dilated (uniformly stretched) polyhedron.

        INPUT:

        - ``scalar`` -- A scalar, not necessarily in :meth:`base_ring`

        OUTPUT:

        The polyhedron dilated by that scalar, possibly coerced to a
        bigger base ring.

        EXAMPLES::

            sage: p = Polyhedron(vertices = [[t,t^2,t^3] for t in srange(2,6)])
            sage: next(p.vertex_generator())
            A vertex at (2, 4, 8)
            sage: p2 = p.dilation(2)
            sage: next(p2.vertex_generator())
            A vertex at (4, 8, 16)
            sage: p.dilation(2) == p * 2
            True

        TESTS:

        Dilation of empty polyhedra works, see :trac:`14987`::

            sage: p = Polyhedron(ambient_dim=2); p
            The empty polyhedron in ZZ^2
            sage: p.dilation(3)
            The empty polyhedron in ZZ^2

            sage: p = Polyhedron(vertices=[(1,1)], rays=[(1,0)], lines=[(0,1)])
            sage: (-p).rays()
            (A ray in the direction (-1, 0),)
            sage: (-p).lines()
            (A line in the direction (0, 1),)

            sage: (0*p).rays()
            ()
            sage: (0*p).lines()
            ()
        """
        parent = self.parent().base_extend(scalar)

        if scalar == 0:
            new_vertices = tuple(self.ambient_space().zero() for v in self.vertex_generator())
            new_rays = []
            new_lines = []
            return parent.element_class(parent, [new_vertices, new_rays, new_lines], None)

        one = parent.base_ring().one()
        sign = one if scalar > 0 else -one

        make_new_Hrep = lambda h: tuple(scalar*sign*x if i == 0 else sign*x
                                        for i, x in enumerate(h._vector))

        new_vertices = (tuple(scalar*x for x in v._vector) for v in self.vertex_generator())
        new_rays = (tuple(sign*x for x in r._vector) for r in self.ray_generator())
        new_lines = self.line_generator()
        new_inequalities = map(make_new_Hrep, self.inequality_generator())
        new_equations = map(make_new_Hrep, self.equation_generator())

        pref_rep = 'Vrep' if self.n_vertices() + self.n_rays() <= self.n_inequalities() else 'Hrep'

        return parent.element_class(parent, [new_vertices, new_rays, new_lines],
                                    [new_inequalities, new_equations],
                                    Vrep_minimal=True, Hrep_minimal=True, pref_rep=pref_rep)

    def _test_dilation(self, tester=None, **options):
        """
        Run tests on the method :meth:`.dilation`.

        TESTS::

            sage: polytopes.cross_polytope(3)._test_dilation()
        """
        if tester is None:
            tester = self._tester(**options)

        # Testing that the backend is preserved.
        tester.assertEqual(self.dilation(2*self.base_ring().gen()).backend(), self.backend())
        tester.assertEqual(self.dilation(ZZ(3)).backend(), self.backend())

        if self.n_vertices() + self.n_rays() > 40:
            # Avoid long time computations.
            return

        # Testing that the double description is set up correctly.
        if self.base_ring().is_exact():
            if self.base_ring() in (QQ, ZZ):
                p = self.base_extend(self.base_ring(), backend='field')
                (ZZ(2)*p)._test_basic_properties(tester)
                (ZZ(2)/2*p)._test_basic_properties(tester)
                (ZZ(-3)*p)._test_basic_properties(tester)
                (ZZ(-1)/2*p)._test_basic_properties(tester)
        else:
            tester.assertIsInstance(ZZ(1)/3*self, Polyhedron_base)

        if self.n_vertices() > 20 or self.base_ring() is AA:
            # Avoid long time computations.
            return

        # Some sanity check on the volume (only run for relatively small instances).
        if self.dim() > -1 and self.is_compact() and self.base_ring().is_exact():
            tester.assertEqual(self.dilation(3).volume(measure='induced'), self.volume(measure='induced')*3**self.dim())

        # Testing coercion with algebraic numbers.
        from sage.rings.number_field.number_field import QuadraticField
        K1 = QuadraticField(2, embedding=AA(2).sqrt())
        sqrt2 = K1.gen()
        K2 = QuadraticField(3, embedding=AA(3).sqrt())
        sqrt3 = K2.gen()

        if self.base_ring() in (QQ,ZZ,AA,RDF):
            tester.assertIsInstance(sqrt2*self, Polyhedron_base)
            tester.assertIsInstance(sqrt3*self, Polyhedron_base)
        elif hasattr(self.base_ring(), "composite_fields"):
            for scalar, K in ((sqrt2, K1), (sqrt3, K2)):
                new_ring = None
                try:
                    new_ring = self.base_ring().composite_fields()[0]
                except:
                    # This isn't about testing composite fields.
                    pass
                if new_ring:
                    p = self.change_ring(new_ring)
                    tester.assertIsInstance(scalar*p, Polyhedron_base)

    def linear_transformation(self, linear_transf, new_base_ring=None):
        """
        Return the linear transformation of ``self``.

        INPUT:

        - ``linear_transf`` -- a matrix, not necessarily in :meth:`base_ring`
        - ``new_base_ring`` -- ring (optional); specify the new base ring;
          may avoid coercion failure

        OUTPUT:

        The polyhedron transformed by that matrix, possibly coerced to a
        bigger base ring.

        EXAMPLES::

            sage: b3 = polytopes.Birkhoff_polytope(3)
            sage: proj_mat=matrix([[0,1,0,0,0,0,0,0,0],[0,0,0,1,0,0,0,0,0],[0,0,0,0,0,1,0,0,0],[0,0,0,0,0,0,0,1,0]])
            sage: b3_proj = proj_mat * b3; b3_proj
            A 3-dimensional polyhedron in ZZ^4 defined as the convex hull of 5 vertices

            sage: square = polytopes.regular_polygon(4)                         # optional - sage.rings.number_field
            sage: square.vertices_list()                                        # optional - sage.rings.number_field
            [[0, -1], [1, 0], [-1, 0], [0, 1]]
            sage: transf = matrix([[1,1],[0,1]])                                # optional - sage.rings.number_field
            sage: sheared = transf * square                                     # optional - sage.rings.number_field
            sage: sheared.vertices_list()                                       # optional - sage.rings.number_field
            [[-1, -1], [1, 0], [-1, 0], [1, 1]]
            sage: sheared == square.linear_transformation(transf)               # optional - sage.rings.number_field
            True

        Specifying the new base ring may avoid coercion failure::

            sage: K.<sqrt2> = QuadraticField(2)                                 # optional - sage.rings.number_field
            sage: L.<sqrt3> = QuadraticField(3)                                 # optional - sage.rings.number_field
            sage: P = polytopes.cube()*sqrt2                                    # optional - sage.rings.number_field
            sage: M = matrix([[sqrt3, 0, 0], [0, sqrt3, 0], [0, 0, 1]])         # optional - sage.rings.number_field
            sage: P.linear_transformation(M, new_base_ring=K.composite_fields(L)[0])   # optional - sage.rings.number_field
            A 3-dimensional polyhedron in (Number Field in sqrt2sqrt3 with defining polynomial x^4 - 10*x^2 + 1 with sqrt2sqrt3 = 0.3178372451957823?)^3 defined as the convex hull of 8 vertices

        Linear transformation without specified new base ring fails in this case::

            sage: M*P                                                           # optional - sage.rings.number_field
            Traceback (most recent call last):
            ...
            TypeError: unsupported operand parent(s) for *: 'Full MatrixSpace of 3 by 3 dense matrices over Number Field in sqrt3 with defining polynomial x^2 - 3 with sqrt3 = 1.732050807568878?' and 'Full MatrixSpace of 3 by 8 dense matrices over Number Field in sqrt2 with defining polynomial x^2 - 2 with sqrt2 = 1.414213562373095?'

        TESTS:

        Linear transformation respects backend::

            sage: P = polytopes.simplex(backend='field')
            sage: t = matrix([[1,1,1,1],[0,1,1,1],[0,0,1,1],[0,0,0,1]])
            sage: P.linear_transformation(t).backend()
            'field'

        Check that coercion works::

            sage: (1.0 * proj_mat) * b3
            A 3-dimensional polyhedron in RDF^4 defined as the convex hull of 5 vertices
            sage: (1/1 * proj_mat) * b3
            A 3-dimensional polyhedron in QQ^4 defined as the convex hull of 5 vertices
            sage: (AA(2).sqrt() * proj_mat) * b3                                # optional - sage.rings.number_field
            A 3-dimensional polyhedron in AA^4 defined as the convex hull of 5 vertices

        Check that zero-matrices act correctly::

            sage: Matrix([]) * b3
            A 0-dimensional polyhedron in ZZ^0 defined as the convex hull of 1 vertex
            sage: Matrix([[0 for _ in range(9)]]) * b3
            A 0-dimensional polyhedron in ZZ^1 defined as the convex hull of 1 vertex
            sage: Matrix([[0 for _ in range(9)] for _ in range(4)]) * b3
            A 0-dimensional polyhedron in ZZ^4 defined as the convex hull of 1 vertex
            sage: Matrix([[0 for _ in range(8)]]) * b3
            Traceback (most recent call last):
            ...
            TypeError: unsupported operand parent(s) for *: 'Full MatrixSpace of 1 by 8 dense matrices over Integer Ring' and 'Full MatrixSpace of 9 by 6 dense matrices over Integer Ring'
            sage: Matrix(ZZ, []) * b3
            A 0-dimensional polyhedron in ZZ^0 defined as the convex hull of 1 vertex
            sage: Matrix(ZZ, [[],[]]) * b3
            Traceback (most recent call last):
            ...
            TypeError: unsupported operand parent(s) for *: 'Full MatrixSpace of 2 by 0 dense matrices over Integer Ring' and 'Full MatrixSpace of 9 by 6 dense matrices over Integer Ring'

        Check that the precomputed double description is correct::

            sage: P = polytopes.permutahedron(4)
            sage: Q = P.change_ring(QQ, backend='field')
            sage: P.affine_hull_projection() == Q.affine_hull_projection()
            True

            sage: M = matrix([[1, 2, 3, 4], [2, 3, 4, 5], [0, 0, 5, 1], [0, 2, 0, 3]])
            sage: M*P == M*Q
            True

            sage: M = matrix([[1, 2, 3, 4], [2, 3, 4, 5], [0, 0, 5, 1], [0, 2, 0, 3], [0, 1, 0, -3]])
            sage: M*P == M*Q
            True
        """
        is_injective = False
        if linear_transf.nrows() != 0:
            if new_base_ring:
                R = new_base_ring
            else:
                R = self.base_ring()

            # Multiplying a matrix with a vector is slow.
            # So we multiply the entire vertex matrix etc.
            # Still we create generators, as possibly the Vrepresentation will be discarded later on.
            if self.n_vertices():
                new_vertices = ( v for v in ((linear_transf*self.vertices_matrix(R)).transpose()) )
            else:
                new_vertices = ()
            if self.n_rays():
                new_rays = ( r for r in matrix(R, self.rays())*linear_transf.transpose() )
            else:
                new_rays = ()
            if self.n_lines():
                new_lines = ( l for l in matrix(R, self.lines())*linear_transf.transpose() )
            else:
                new_lines = ()

            if self.is_compact() and self.n_vertices() and self.n_inequalities():
                homogeneous_basis = matrix(R, ( [1] + list(v) for v in self.an_affine_basis() )).transpose()

                # To convert first to a list and then to a matrix seems to be necessary to obtain a meaningful error,
                # in case the number of columns doesn't match the dimension.
                new_homogeneous_basis = matrix(list( [1] + list(linear_transf*vector(R, v)) for v in self.an_affine_basis()) ).transpose()

                if self.dim() + 1 == new_homogeneous_basis.rank():
                    # The transformation is injective on the polytope.
                    is_injective = True

                    # Let V be the homogeneous vertex matrix (each vertex a column)
                    # and M the linear transformation.
                    # Then M*V is the new homogeneous vertex matrix.

                    # Let H be the inequalities matrix (each inequality a row).
                    # If we find N such that N*M*V = V than the new inequalities are
                    # given by H*N.

                    # Note that such N must exist, as our map is injective on the polytope.
                    # It is uniquely defined by considering a basis of the homogeneous vertices.
                    N = new_homogeneous_basis.solve_left(homogeneous_basis)
                    new_inequalities = ( h for h in matrix(R, self.inequalities())*N )

                    # The equations are the left kernel matrix of the homogeneous vertices
                    # or equivalently a basis thereof.
                    new_equations = (new_homogeneous_basis.transpose()).right_kernel_matrix()

        else:
            new_vertices = [[] for v in self.vertex_generator() ]
            new_rays = []
            new_lines = []

        new_dim = linear_transf.nrows()
        par = self.parent()

        if new_base_ring:
            new_parent = par.change_ring(new_base_ring, ambient_dim=new_dim)
        else:
            new_parent = par.base_extend(linear_transf.base_ring(), ambient_dim=new_dim)

        if is_injective:
            # Set up with both Vrepresentation and Hrepresentation.
            pref_rep = 'Vrep' if self.n_vertices() <= self.n_inequalities() else 'Hrep'

            return new_parent.element_class(new_parent, [new_vertices, new_rays, new_lines],
                                            [new_inequalities, new_equations],
                                            Vrep_minimal=True, Hrep_minimal=True, pref_rep=pref_rep)

        return new_parent.element_class(new_parent, [tuple(new_vertices), tuple(new_rays), tuple(new_lines)], None)

    def _test_linear_transformation(self, tester=None, **options):
        """
        Run some tests on linear transformation.

        TESTS::

            sage: Polyhedron(rays=[(0,1)])._test_linear_transformation()
        """
        if tester is None:
            tester = self._tester(**options)

        if self.n_vertices() > 200 or self.n_facets() > 200:
            # Avoid very long doctests.
            return

        # Check that :trac:`30146` is fixed.
        from sage.matrix.special import identity_matrix
        tester.assertEqual(self, self.linear_transformation(identity_matrix(self.ambient_dim())))

    def _acted_upon_(self, actor, self_on_left):
        """
        Implement the action by scalars, vectors, matrices or other polyhedra.

        INPUT:

        - ``actor`` -- one of the following:
          - a scalar, not necessarily in :meth:`base_ring`,
          - a :class:`Polyhedron`,
          - a :class:`sage.modules.free_module_element.vector`,
          - a :class:`sage.matrix.constructor.matrix`,
        - ``self_on_right`` -- must be ``False`` for actor a matrix;
          ignored otherwise

        OUTPUT:

        - Dilation for a scalar
        - Product for a polyhedron
        - Translation for a vector
        - Linear transformation for a matrix

        EXAMPLES:

        ``actor`` is a scalar::

             sage: p = Polyhedron(vertices = [[t,t^2,t^3] for t in srange(2,6)])
             sage: p._acted_upon_(2, True) == p.dilation(2)
             True
             sage: p*2 == p.dilation(2)
             True

        ``actor`` is a polyhedron::

             sage: p*p == p.product(p)
             True

        ``actor`` is a vector::

             sage: p + vector(ZZ,[1,2,3]) == p.translation([1,2,3])
             True

        ``actor`` is a matrix::

             sage: matrix(ZZ,[[1,2,3]]) * p
             A 1-dimensional polyhedron in ZZ^1 defined as the convex hull of 2 vertices

        A matrix must act from the left::

             sage: p * matrix(ZZ, [[1,2,3]]*3)
             Traceback (most recent call last):
             ...
             ValueError: matrices should act on the left
        """
        if is_Polyhedron(actor):
            return self.product(actor)
        elif is_Vector(actor):
            return self.translation(actor)
        elif is_Matrix(actor):
            if self_on_left:
                raise ValueError("matrices should act on the left")
            else:
                return self.linear_transformation(actor)
        else:
            return self.dilation(actor)

    def __neg__(self):
        """
        Negation of a polytope is defined as inverting the coordinates.

        EXAMPLES::

            sage: t = polytopes.simplex(3,project=False);  t.vertices()
            (A vertex at (0, 0, 0, 1), A vertex at (0, 0, 1, 0),
             A vertex at (0, 1, 0, 0), A vertex at (1, 0, 0, 0))
            sage: neg_ = -t
            sage: neg_.vertices()
            (A vertex at (-1, 0, 0, 0), A vertex at (0, -1, 0, 0),
             A vertex at (0, 0, -1, 0), A vertex at (0, 0, 0, -1))

        TESTS::

            sage: p = Polyhedron(ieqs=[[1,1,0]])
            sage: p.rays()
            (A ray in the direction (1, 0),)
            sage: pneg = p.__neg__()
            sage: pneg.rays()
            (A ray in the direction (-1, 0),)
        """
        return self.dilation(-1)

    def __truediv__(self, scalar):
        """
        Divide by a scalar factor.

        See :meth:`dilation` for details.

        EXAMPLES::

            sage: p = Polyhedron(vertices = [[t,t^2,t^3] for t in srange(2,4)])
            sage: (p/5).Vrepresentation()
            (A vertex at (2/5, 4/5, 8/5), A vertex at (3/5, 9/5, 27/5))
            sage: (p/int(5)).Vrepresentation()
            (A vertex at (0.4, 0.8, 1.6), A vertex at (0.6, 1.8, 5.4))
        """
        return self.dilation(1/scalar)

    @coerce_binop
    def convex_hull(self, other):
        """
        Return the convex hull of the set-theoretic union of the two
        polyhedra.

        INPUT:

        - ``other`` -- a :class:`Polyhedron`

        OUTPUT:

        The convex hull.

        EXAMPLES::

            sage: a_simplex = polytopes.simplex(3, project=True)
            sage: verts = a_simplex.vertices()
            sage: verts = [[x[0]*3/5+x[1]*4/5, -x[0]*4/5+x[1]*3/5, x[2]] for x in verts]
            sage: another_simplex = Polyhedron(vertices = verts)
            sage: simplex_union = a_simplex.convex_hull(another_simplex)
            sage: simplex_union.n_vertices()
            7
        """
        hull_vertices = self.vertices() + other.vertices()
        hull_rays = self.rays() + other.rays()
        hull_lines = self.lines() + other.lines()
        return self.parent().element_class(self.parent(), [hull_vertices, hull_rays, hull_lines], None)

    @coerce_binop
    def intersection(self, other):
        r"""
        Return the intersection of one polyhedron with another.

        INPUT:

        - ``other`` -- a :class:`Polyhedron`

        OUTPUT:

        The intersection.

        Note that the intersection of two `\ZZ`-polyhedra might not be
        a `\ZZ`-polyhedron. In this case, a `\QQ`-polyhedron is
        returned.

        EXAMPLES::

            sage: cube = polytopes.hypercube(3)
            sage: oct = polytopes.cross_polytope(3)
            sage: cube.intersection(oct*2)
            A 3-dimensional polyhedron in ZZ^3 defined as the convex hull of 12 vertices

        As a shorthand, one may use::

            sage: cube & oct*2
            A 3-dimensional polyhedron in ZZ^3 defined as the convex hull of 12 vertices

        The intersection of two `\ZZ`-polyhedra is not necessarily a `\ZZ`-polyhedron::

            sage: P = Polyhedron([(0,0),(1,1)], base_ring=ZZ)
            sage: P.intersection(P)
            A 1-dimensional polyhedron in ZZ^2 defined as the convex hull of 2 vertices
            sage: Q = Polyhedron([(0,1),(1,0)], base_ring=ZZ)
            sage: P.intersection(Q)
            A 0-dimensional polyhedron in QQ^2 defined as the convex hull of 1 vertex
            sage: _.Vrepresentation()
            (A vertex at (1/2, 1/2),)

        TESTS:

        Check that :trac:`19012` is fixed::

            sage: K.<a> = QuadraticField(5)
            sage: P = Polyhedron([[0,0],[0,a],[1,1]])
            sage: Q = Polyhedron(ieqs=[[-1,a,1]])
            sage: P.intersection(Q)
            A 2-dimensional polyhedron in (Number Field in a with defining polynomial x^2 - 5 with a = 2.236067977499790?)^2 defined as the convex hull of 4 vertices
        """
        new_ieqs = self.inequalities() + other.inequalities()
        new_eqns = self.equations() + other.equations()
        parent = self.parent()
        try:
            intersection = parent.element_class(parent, None, [new_ieqs, new_eqns])

            # Force calculation of the vertices.
            _ = intersection.n_vertices()
            return intersection
        except TypeError as msg:
            if self.base_ring() is ZZ:
                parent = parent.base_extend(QQ)
                return parent.element_class(parent, None, [new_ieqs, new_eqns])
            else:
                raise TypeError(msg)

    __and__ = intersection

    def truncation(self, cut_frac=None):
        r"""
        Return a new polyhedron formed from two points on each edge
        between two vertices.

        INPUT:

        - ``cut_frac`` -- integer, how deeply to cut into the edge.
          Default is `\frac{1}{3}`.

        OUTPUT:

        A Polyhedron object, truncated as described above.

        EXAMPLES::

            sage: cube = polytopes.hypercube(3)
            sage: trunc_cube = cube.truncation()
            sage: trunc_cube.n_vertices()
            24
            sage: trunc_cube.n_inequalities()
            14

        TESTS::

            sage: polytopes.simplex(backend='field').truncation().backend()
            'field'
        """
        if cut_frac is None:
            cut_frac = ZZ.one() / 3

        new_vertices = []
        for e in self.bounded_edges():
            new_vertices.append((1 - cut_frac) * e[0]() + cut_frac * e[1]())
            new_vertices.append(cut_frac * e[0]() + (1 - cut_frac) * e[1]())

        new_vertices = [list(v) for v in new_vertices]
        new_rays = self.rays()
        new_lines = self.lines()

        parent = self.parent().base_extend(cut_frac)
        return parent.element_class(parent, [new_vertices, new_rays, new_lines], None)

    def face_truncation(self, face, linear_coefficients=None, cut_frac=None):
        r"""
        Return a new polyhedron formed by truncating a face by an hyperplane.

        By default, the normal vector of the hyperplane used to truncate the
        polyhedron is obtained by taking the barycenter vector of the cone
        corresponding to the truncated face in the normal fan of the
        polyhedron. It is possible to change the direction using the option
        ``linear_coefficients``.

        To determine how deep the truncation is done, the method uses the
        parameter ``cut_frac``. By default it is equal to `\frac{1}{3}`. Once
        the normal vector of the cutting hyperplane is chosen, the vertices of
        polyhedron are evaluated according to the corresponding linear
        function. The parameter `\frac{1}{3}` means that the cutting
        hyperplane is placed `\frac{1}{3}` of the way from the vertices of the
        truncated face to the next evaluated vertex.

        INPUT:

        - ``face`` -- a PolyhedronFace
        - ``linear_coefficients`` -- tuple of integer. Specifies the coefficient
          of the normal vector of the cutting hyperplane used to truncate the
          face.
          The default direction is determined using the normal fan of the
          polyhedron.
        - ``cut_frac`` -- number between 0 and 1. Determines where the
           hyperplane cuts the polyhedron. A value close to 0 cuts very close
           to the face, whereas a value close to 1 cuts very close to the next
           vertex (according to the normal vector of the cutting hyperplane).
           Default is `\frac{1}{3}`.

        OUTPUT:

        A Polyhedron object, truncated as described above.

        EXAMPLES::

            sage: Cube = polytopes.hypercube(3)
            sage: vertex_trunc1 = Cube.face_truncation(Cube.faces(0)[0])
            sage: vertex_trunc1.f_vector()
            (1, 10, 15, 7, 1)
            sage: tuple(f.ambient_V_indices() for f in vertex_trunc1.faces(2))
            ((4, 5, 6, 7, 9),
             (0, 3, 4, 8, 9),
             (0, 1, 6, 7, 8),
             (7, 8, 9),
             (2, 3, 4, 5),
             (1, 2, 5, 6),
             (0, 1, 2, 3))
            sage: vertex_trunc1.vertices()
            (A vertex at (1, -1, -1),
             A vertex at (1, 1, -1),
             A vertex at (1, 1, 1),
             A vertex at (1, -1, 1),
             A vertex at (-1, -1, 1),
             A vertex at (-1, 1, 1),
             A vertex at (-1, 1, -1),
             A vertex at (-1, -1/3, -1),
             A vertex at (-1/3, -1, -1),
             A vertex at (-1, -1, -1/3))
            sage: vertex_trunc2 = Cube.face_truncation(Cube.faces(0)[0],cut_frac=1/2)
            sage: vertex_trunc2.f_vector()
            (1, 10, 15, 7, 1)
            sage: tuple(f.ambient_V_indices() for f in vertex_trunc2.faces(2))
            ((4, 5, 6, 7, 9),
             (0, 3, 4, 8, 9),
             (0, 1, 6, 7, 8),
             (7, 8, 9),
             (2, 3, 4, 5),
             (1, 2, 5, 6),
             (0, 1, 2, 3))
            sage: vertex_trunc2.vertices()
            (A vertex at (1, -1, -1),
             A vertex at (1, 1, -1),
             A vertex at (1, 1, 1),
             A vertex at (1, -1, 1),
             A vertex at (-1, -1, 1),
             A vertex at (-1, 1, 1),
             A vertex at (-1, 1, -1),
             A vertex at (-1, 0, -1),
             A vertex at (0, -1, -1),
             A vertex at (-1, -1, 0))
            sage: vertex_trunc3 = Cube.face_truncation(Cube.faces(0)[0],cut_frac=0.3)
            sage: vertex_trunc3.vertices()
            (A vertex at (-1.0, -1.0, 1.0),
             A vertex at (-1.0, 1.0, -1.0),
             A vertex at (-1.0, 1.0, 1.0),
             A vertex at (1.0, 1.0, -1.0),
             A vertex at (1.0, 1.0, 1.0),
             A vertex at (1.0, -1.0, 1.0),
             A vertex at (1.0, -1.0, -1.0),
             A vertex at (-0.4, -1.0, -1.0),
             A vertex at (-1.0, -0.4, -1.0),
             A vertex at (-1.0, -1.0, -0.4))
            sage: edge_trunc = Cube.face_truncation(Cube.faces(1)[11])
            sage: edge_trunc.f_vector()
            (1, 10, 15, 7, 1)
            sage: tuple(f.ambient_V_indices() for f in edge_trunc.faces(2))
            ((0, 5, 6, 7),
             (1, 4, 5, 6, 8),
             (6, 7, 8, 9),
             (0, 2, 3, 7, 9),
             (1, 2, 8, 9),
             (0, 3, 4, 5),
             (1, 2, 3, 4))
             sage: face_trunc = Cube.face_truncation(Cube.faces(2)[2])
             sage: face_trunc.vertices()
             (A vertex at (1, -1, -1),
              A vertex at (1, 1, -1),
              A vertex at (1, 1, 1),
              A vertex at (1, -1, 1),
              A vertex at (-1/3, -1, 1),
              A vertex at (-1/3, 1, 1),
              A vertex at (-1/3, 1, -1),
              A vertex at (-1/3, -1, -1))
             sage: face_trunc.face_lattice().is_isomorphic(Cube.face_lattice())
             True

        TESTS:

        Testing that the backend is preserved::

            sage: Cube = polytopes.cube(backend='field')
            sage: face_trunc = Cube.face_truncation(Cube.faces(2)[0])
            sage: face_trunc.backend()
            'field'

        Testing that :trac:`28506` is fixed::

            sage: P = polytopes.twenty_four_cell()
            sage: P = P.dilation(6)
            sage: P = P.change_ring(ZZ)
            sage: P.face_truncation(P.faces(2)[0], cut_frac=1)
            A 4-dimensional polyhedron in QQ^4 defined as the convex hull of 27 vertices
        """
        if cut_frac is None:
            cut_frac = ZZ.one() / 3

        face_vertices = face.vertices()

        normal_vectors = []

        for facet in self.Hrepresentation():
            if all(facet.contains(x) and not facet.interior_contains(x)
                   for x in face_vertices):
                # The facet contains the face
                normal_vectors.append(facet.A())

        if linear_coefficients is not None:
            normal_vector = sum(linear_coefficients[i]*normal_vectors[i]
                                for i in range(len(normal_vectors)))
        else:
            normal_vector = sum(normal_vectors)

        B = - normal_vector * (face_vertices[0].vector())

        linear_evaluation = set(-normal_vector * (v.vector()) for v in self.vertices())

        if B == max(linear_evaluation):
            C = max(linear_evaluation.difference(set([B])))
        else:
            C = min(linear_evaluation.difference(set([B])))

        cut_height = (1 - cut_frac) * B + cut_frac * C
        ineq_vector = tuple([cut_height]) + tuple(normal_vector)

        new_ieqs = self.inequalities_list() + [ineq_vector]
        new_eqns = self.equations_list()

        # Some vertices might need fractions.
        parent = self.parent().base_extend(cut_frac/1)
        return parent.element_class(parent, None, [new_ieqs, new_eqns])

    def stack(self, face, position=None):
        r"""
        Return a new polyhedron formed by stacking onto a ``face``. Stacking a
        face adds a new vertex located slightly outside of the designated face.

        INPUT:

        - ``face`` -- a PolyhedronFace

        - ``position`` -- a positive number. Determines a relative distance
          from the barycenter of ``face``. A value close to 0 will place the
          new vertex close to the face and a large value further away. Default
          is `1`. If the given value is too large, an error is returned.

        OUTPUT:

        A Polyhedron object

        EXAMPLES::

            sage: cube = polytopes.cube()
            sage: square_face = cube.facets()[2]
            sage: stacked_square = cube.stack(square_face)
            sage: stacked_square.f_vector()
            (1, 9, 16, 9, 1)

            sage: edge_face = cube.faces(1)[3]
            sage: stacked_edge = cube.stack(edge_face)
            sage: stacked_edge.f_vector()
            (1, 9, 17, 10, 1)

            sage: cube.stack(cube.faces(0)[0])
            Traceback (most recent call last):
            ...
            ValueError: cannot stack onto a vertex

            sage: stacked_square_half = cube.stack(square_face,position=1/2)
            sage: stacked_square_half.f_vector()
            (1, 9, 16, 9, 1)
            sage: stacked_square_large = cube.stack(square_face,position=10)

            sage: hexaprism = polytopes.regular_polygon(6).prism()              # optional - sage.rings.number_field
            sage: hexaprism.f_vector()                                          # optional - sage.rings.number_field
            (1, 12, 18, 8, 1)
            sage: square_face = hexaprism.faces(2)[2]                           # optional - sage.rings.number_field
            sage: stacked_hexaprism = hexaprism.stack(square_face)              # optional - sage.rings.number_field
            sage: stacked_hexaprism.f_vector()                                  # optional - sage.rings.number_field
            (1, 13, 22, 11, 1)

            sage: hexaprism.stack(square_face,position=4)                       # optional - sage.rings.number_field
            Traceback (most recent call last):
            ...
            ValueError: the chosen position is too large

            sage: s = polytopes.simplex(7)
            sage: f = s.faces(3)[69]
            sage: sf = s.stack(f); sf
            A 7-dimensional polyhedron in QQ^8 defined as the convex hull of 9 vertices
            sage: sf.vertices()
            (A vertex at (-4, -4, -4, -4, 17/4, 17/4, 17/4, 17/4),
             A vertex at (0, 0, 0, 0, 0, 0, 0, 1),
             A vertex at (0, 0, 0, 0, 0, 0, 1, 0),
             A vertex at (0, 0, 0, 0, 0, 1, 0, 0),
             A vertex at (0, 0, 0, 0, 1, 0, 0, 0),
             A vertex at (0, 0, 0, 1, 0, 0, 0, 0),
             A vertex at (0, 0, 1, 0, 0, 0, 0, 0),
             A vertex at (0, 1, 0, 0, 0, 0, 0, 0),
             A vertex at (1, 0, 0, 0, 0, 0, 0, 0))

        It is possible to stack on unbounded faces::

            sage: Q = Polyhedron(vertices=[[0,1],[1,0]],rays=[[1,1]])
            sage: E = Q.faces(1)
            sage: Q.stack(E[0],1/2).Vrepresentation()
            (A vertex at (0, 1),
             A vertex at (1, 0),
             A ray in the direction (1, 1),
             A vertex at (2, 0))
            sage: Q.stack(E[1],1/2).Vrepresentation()
            (A vertex at (0, 1),
             A vertex at (0, 2),
             A vertex at (1, 0),
             A ray in the direction (1, 1))
            sage: Q.stack(E[2],1/2).Vrepresentation()
            (A vertex at (0, 0),
             A vertex at (0, 1),
             A vertex at (1, 0),
             A ray in the direction (1, 1))

        Stacking requires a proper face::

            sage: Q.stack(Q.faces(2)[0])
            Traceback (most recent call last):
            ...
            ValueError: can only stack on proper face

        TESTS:

        Checking that the backend is preserved::

            sage: Cube = polytopes.cube(backend='field')
            sage: stack = Cube.stack(Cube.faces(2)[0])
            sage: stack.backend()
            'field'

        Taking the stacking vertex too far with the parameter ``position``
        may result in a failure to produce the desired
        (combinatorial type of) polytope.
        The interval of permitted values is always open.
        This is the smallest unpermitted value::

            sage: P = polytopes.octahedron()
            sage: P.stack(P.faces(2)[0], position=4)
            Traceback (most recent call last):
            ...
            ValueError: the chosen position is too large

        Testing that :trac:`29057` is fixed::

            sage: P = polytopes.cross_polytope(4)
            sage: P.stack(P.faces(3)[0])
            A 4-dimensional polyhedron in QQ^4 defined as the convex hull of 9 vertices
        """
        from sage.geometry.polyhedron.face import PolyhedronFace
        if not isinstance(face, PolyhedronFace):
            raise TypeError("{} should be a PolyhedronFace of {}".format(face, self))
        elif face.dim() == 0:
            raise ValueError("cannot stack onto a vertex")
        elif face.dim() == -1 or face.dim() == self.dim():
            raise ValueError("can only stack on proper face")
        if position is None:
            position = 1

        barycenter = ZZ.one()*sum([v.vector() for v in face.vertices()]) / len(face.vertices())
        locus_polyhedron = face.stacking_locus()
        repr_point = locus_polyhedron.representative_point()
        new_vertex = (1-position)*barycenter + position*repr_point
        if not locus_polyhedron.relative_interior_contains(new_vertex):
            raise ValueError("the chosen position is too large")

        parent = self.parent().base_extend(new_vertex)
        return parent.element_class(parent, [self.vertices() + (new_vertex,), self.rays(), self.lines()], None)

    def wedge(self, face, width=1):
        r"""
        Return the wedge over a ``face`` of the polytope ``self``.

        The wedge over a face `F` of a polytope `P` with width `w \not= 0`
        is defined as:

        .. MATH::

            (P \times \mathbb{R}) \cap \{a^\top x + |w x_{d+1}| \leq b\}

        where `\{x | a^\top x = b\}` is a supporting hyperplane defining `F`.

        INPUT:

        - ``face`` -- a PolyhedronFace of ``self``, the face which we take
          the wedge over
        - ``width`` -- a nonzero number (default: ``1``);
          specifies how wide the wedge will be

        OUTPUT:

        A (bounded) polyhedron

        EXAMPLES::

            sage: P_4 = polytopes.regular_polygon(4)                                              # optional - sage.rings.number_field
            sage: W1 = P_4.wedge(P_4.faces(1)[0]); W1                                             # optional - sage.rings.number_field
            A 3-dimensional polyhedron in AA^3 defined as the convex hull of 6 vertices
            sage: triangular_prism = polytopes.regular_polygon(3).prism()                         # optional - sage.rings.number_field
            sage: W1.is_combinatorially_isomorphic(triangular_prism)  # optional - sage.graphs    # optional - sage.rings.number_field
            True

            sage: Q = polytopes.hypersimplex(4,2)
            sage: W2 = Q.wedge(Q.faces(2)[7]); W2
            A 4-dimensional polyhedron in QQ^5 defined as the convex hull of 9 vertices
            sage: W2.vertices()
            (A vertex at (1, 1, 0, 0, 1),
             A vertex at (1, 1, 0, 0, -1),
             A vertex at (1, 0, 1, 0, 1),
             A vertex at (1, 0, 1, 0, -1),
             A vertex at (1, 0, 0, 1, 1),
             A vertex at (1, 0, 0, 1, -1),
             A vertex at (0, 0, 1, 1, 0),
             A vertex at (0, 1, 1, 0, 0),
             A vertex at (0, 1, 0, 1, 0))

            sage: W3 = Q.wedge(Q.faces(1)[11]); W3
            A 4-dimensional polyhedron in QQ^5 defined as the convex hull of 10 vertices
            sage: W3.vertices()
            (A vertex at (1, 1, 0, 0, -2),
             A vertex at (1, 1, 0, 0, 2),
             A vertex at (1, 0, 1, 0, -2),
             A vertex at (1, 0, 1, 0, 2),
             A vertex at (1, 0, 0, 1, 1),
             A vertex at (1, 0, 0, 1, -1),
             A vertex at (0, 1, 0, 1, 0),
             A vertex at (0, 1, 1, 0, 1),
             A vertex at (0, 0, 1, 1, 0),
             A vertex at (0, 1, 1, 0, -1))

            sage: C_3_7 = polytopes.cyclic_polytope(3,7)
            sage: P_6 = polytopes.regular_polygon(6)                                              # optional - sage.rings.number_field
            sage: W4 = P_6.wedge(P_6.faces(1)[0])                                                 # optional - sage.rings.number_field
            sage: W4.is_combinatorially_isomorphic(C_3_7.polar())     # optional - sage.graphs    # optional - sage.rings.number_field
            True

        REFERENCES:

        For more information, see Chapter 15 of [HoDaCG17]_.

        TESTS:

        The backend should be preserved as long as the value of width permits.
        The base_ring will change to the field of fractions of the current
        base_ring, unless width forces a different ring. ::

            sage: P = polytopes.cyclic_polytope(3,7, base_ring=ZZ, backend='field')
            sage: W1 = P.wedge(P.faces(2)[0]); W1.base_ring(); W1.backend()
            Rational Field
            'field'
            sage: W2 = P.wedge(P.faces(2)[0], width=5/2); W2.base_ring(); W2.backend()
            Rational Field
            'field'
            sage: W2 = P.wedge(P.faces(2)[9], width=4/2); W2.base_ring(); W2.backend()
            Rational Field
            'field'
            sage: W2.vertices()
            (A vertex at (3, 9, 27, -1/2),
             A vertex at (4, 16, 64, -2),
             A vertex at (6, 36, 216, -10),
             A vertex at (5, 25, 125, -5),
             A vertex at (2, 4, 8, 0),
             A vertex at (1, 1, 1, 0),
             A vertex at (0, 0, 0, 0),
             A vertex at (3, 9, 27, 1/2),
             A vertex at (4, 16, 64, 2),
             A vertex at (6, 36, 216, 10),
             A vertex at (5, 25, 125, 5))
            sage: W2 = P.wedge(P.faces(2)[2], width=1.0); W2.base_ring(); W2.backend()
            Real Double Field
            'cdd'
        """
        width = width*ZZ.one()

        if not self.is_compact():
            raise ValueError("polyhedron 'self' must be a polytope")

        if width == 0:
            raise ValueError("the width should be nonzero")

        from sage.geometry.polyhedron.face import PolyhedronFace
        if not isinstance(face, PolyhedronFace):
            raise TypeError("{} should be a PolyhedronFace of {}".format(face, self))

        F_Hrep = vector([0]*(self.ambient_dim()+1))
        for facet in face.ambient_Hrepresentation():
            if facet.is_inequality():
                F_Hrep = F_Hrep + facet.vector()
        F_Hrep = list(F_Hrep)

        # Preserve the backend, if value of ``width`` permits.
        backend = None
        from .parent import does_backend_handle_base_ring
        if does_backend_handle_base_ring(width.base_ring().fraction_field(), self.backend()):
            backend = self.backend()

        L = Polyhedron(lines=[[1]])
        Q = self.product(L)
        ieqs = [F_Hrep + [width], F_Hrep + [-width]]
        H = Polyhedron(ieqs=ieqs, backend=backend)
        return Q.intersection(H)

    def lawrence_extension(self, v):
        """
        Return the Lawrence extension of ``self`` on the point ``v``.

        Let `P` be a polytope and `v` be a vertex of `P` or a point outside
        `P`. The Lawrence extension of `P` on `v` is the convex hull of
        `(v,1),(v,2)` and `(u,0)` for all vertices `u` in `P` other than `v`
        if `v` is a vertex.

        INPUT:
            - ``v`` -- a vertex of ``self`` or a point outside it

        EXAMPLES::

            sage: P = polytopes.cube()
            sage: P.lawrence_extension(P.vertices()[0])
            A 4-dimensional polyhedron in ZZ^4 defined as the convex hull of 9 vertices
            sage: P.lawrence_extension([-1,-1,-1])
            A 4-dimensional polyhedron in ZZ^4 defined as the convex hull of 9 vertices

        REFERENCES:

            For more information, see Section 6.6 of [Zie2007]_.
        """
        if not self.is_compact():
            raise NotImplementedError("self must be a polytope")

        V = self.vertices_list()
        v = list(v)

        if self.contains(v) and (v not in V):
            raise ValueError("{} must not be a vertex or outside self".format(v))

        lambda_V = [u + [0] for u in V if u != v] + [v+[1]] + [v+[2]]
        parent = self.parent().base_extend(vector(v), ambient_dim=self.ambient_dim() + 1)
        return parent.element_class(parent, [lambda_V, [], []], None)

    def lawrence_polytope(self):
        r"""
        Return the Lawrence polytope of ``self``.

        Let `P` be a `d`-polytope in `\RR^r` with `n` vertices. The Lawrence
        polytope of `P` is the polytope whose vertices are the columns of the
        following `(r+n)`-by-`2n` matrix.

        .. MATH::

            \begin{pmatrix}
             V      &   V    \\
             I_n    &   2I_n
            \end{pmatrix},

        where `V` is the `r`-by-`n` vertices matrix of `P`.

        EXAMPLES::

            sage: P = polytopes.octahedron()
            sage: L = P.lawrence_polytope(); L
            A 9-dimensional polyhedron in ZZ^9 defined as the convex hull of 12 vertices
            sage: V = P.vertices_list()
            sage: i = 0
            sage: for v in V:
            ....:     v = v + i*[0]
            ....:     P = P.lawrence_extension(v)
            ....:     i = i + 1
            sage: P == L
            True

        REFERENCES:

            For more information, see Section 6.6 of [Zie2007]_.
        """
        from sage.matrix.constructor import block_matrix

        if not self.is_compact():
            raise NotImplementedError("self must be a polytope")

        V = self.vertices_matrix().transpose()
        n = self.n_vertices()
        I_n = matrix.identity(n)
        lambda_V = block_matrix([[V, I_n], [V, 2*I_n]])
        parent = self.parent().change_ring(self.base_ring(), ambient_dim=self.ambient_dim() + n)
        return parent.element_class(parent, [lambda_V, [], []], None)

    def _test_lawrence(self, tester=None, **options):
        """
        Run tests on the methods related to lawrence extensions.

        TESTS:

        Check that :trac:`28725` is fixed::

            sage: polytopes.regular_polygon(3)._test_lawrence()                 # optional - sage.rings.number_field

        Check that :trac:`30293` is fixed::

            sage: polytopes.cube()._test_lawrence()
        """
        if tester is None:
            tester = self._tester(**options)

        if self.backend() == 'normaliz' and not self.base_ring() in (ZZ, QQ):
            # Speeds up the doctest for significantly.
            self = self.change_ring(self._normaliz_field)

        if not self.is_compact():
            with tester.assertRaises(NotImplementedError):
                self.lawrence_polytope()
            with tester.assertRaises(NotImplementedError):
                self.lawrence_extension(self.vertices()[0])
            return

        if self.n_vertices() > 1:
            # ``v`` must be a vertex or outside ``self``.
            with tester.assertRaises(ValueError):
                self.lawrence_extension(self.center())

        if self.n_vertices() >= 40 or self.n_facets() > 40:
            # Avoid very long tests.
            return

        if self.n_vertices():
            from sage.misc.prandom import randint
            v = self.vertices()[randint(0, self.n_vertices()-1)].vector()

            # A lawrence extension with a vertex.
            P = self.lawrence_extension(v)
            tester.assertEqual(self.dim() + 1, P.dim())
            tester.assertEqual(self.n_vertices() + 1, P.n_vertices())
            tester.assertEqual(self.backend(), P.backend())

            if self.n_vertices() > 1:
                # A lawrence extension with a point outside of the polyhedron.
                Q = self.lawrence_extension(2*v - self.center())
                tester.assertEqual(self.dim() + 1, Q.dim())
                tester.assertEqual(self.n_vertices() + 2, Q.n_vertices())
                tester.assertEqual(self.backend(), Q.backend())  # Any backend should handle the fraction field.

                import warnings

                with warnings.catch_warnings():
                    warnings.simplefilter("error")
                    try:
                        from sage.rings.real_double_field import RDF
                        two = RDF(2.0)
                        # Implicitly checks :trac:`30328`.
                        R = self.lawrence_extension(two * v - self.center())
                        tester.assertEqual(self.dim() + 1, R.dim())
                        tester.assertEqual(self.n_vertices() + 2, R.n_vertices())

                        tester.assertTrue(Q.is_combinatorially_isomorphic(R))
                    except ImportError:
                        # RDF not available
                        pass
                    except UserWarning:
                        # Data is numerically complicated.
                        pass
                    except ValueError as err:
                        if "Numerical inconsistency" not in err.args[0]:
                            raise err

        if self.n_vertices() >= 12 or (self.base_ring() not in (ZZ, QQ) and self.backend() == 'field'):
            # Avoid very long tests.
            return

        P = self.lawrence_polytope()
        tester.assertEqual(self.dim() + self.n_vertices(), P.dim())
        tester.assertEqual(self.n_vertices()*2, P.n_vertices())
        tester.assertEqual(self.backend(), P.backend())
        tester.assertTrue(P.is_lawrence_polytope())

        # Construct the lawrence polytope iteratively by lawrence extensions.
        V = self.vertices_list()
        Q = self
        i = 0
        for v in V:
            v = v + i*[0]
            Q = Q.lawrence_extension(v)
            i = i + 1
        tester.assertEqual(P, Q)

    def barycentric_subdivision(self, subdivision_frac=None):
        r"""
        Return the barycentric subdivision of a compact polyhedron.

        DEFINITION:

        The barycentric subdivision of a compact polyhedron is a standard way
        to triangulate its faces in such a way that maximal faces correspond to
        flags of faces of the starting polyhedron (i.e. a maximal chain in the
        face lattice of the polyhedron). As a simplicial complex, this is known
        as the order complex of the face lattice of the polyhedron.

        REFERENCE:

        See :wikipedia:`Barycentric_subdivision`
        Section 6.6, Handbook of Convex Geometry, Volume A, edited by P.M. Gruber and J.M.
        Wills. 1993, North-Holland Publishing Co..

        INPUT:

        - ``subdivision_frac`` -- number. Gives the proportion how far the new
          vertices are pulled out of the polytope. Default is `\frac{1}{3}` and
          the value should be smaller than `\frac{1}{2}`. The subdivision is
          computed on the polar polyhedron.

        OUTPUT:

        A Polyhedron object, subdivided as described above.

        EXAMPLES::

            sage: P = polytopes.hypercube(3)
            sage: P.barycentric_subdivision()
            A 3-dimensional polyhedron in QQ^3 defined as the convex hull
            of 26 vertices
            sage: P = Polyhedron(vertices=[[0,0,0],[0,1,0],[1,0,0],[0,0,1]])
            sage: P.barycentric_subdivision()
            A 3-dimensional polyhedron in QQ^3 defined as the convex hull
            of 14 vertices
            sage: P = Polyhedron(vertices=[[0,1,0],[0,0,1],[1,0,0]])
            sage: P.barycentric_subdivision()
            A 2-dimensional polyhedron in QQ^3 defined as the convex hull
            of 6 vertices
            sage: P = polytopes.regular_polygon(4, base_ring=QQ)                # optional - sage.rings.number_field
            sage: P.barycentric_subdivision()                                   # optional - sage.rings.number_field
            A 2-dimensional polyhedron in QQ^2 defined as the convex hull of 8
            vertices

        TESTS::

            sage: P.barycentric_subdivision(1/2)
            Traceback (most recent call last):
            ...
            ValueError: the subdivision fraction should be between 0 and 1/2
            sage: P = Polyhedron(ieqs=[[1,0,1],[0,1,0],[1,0,0],[0,0,1]])
            sage: P.barycentric_subdivision()
            Traceback (most recent call last):
            ...
            ValueError: the polytope has to be compact
            sage: P = Polyhedron(vertices=[[0,0,0],[0,1,0],[1,0,0],[0,0,1]], backend='field')
            sage: P.barycentric_subdivision()
            A 3-dimensional polyhedron in QQ^3 defined as the convex hull of 14 vertices

            sage: polytopes.simplex(backend='field').barycentric_subdivision().backend()
            'field'
            sage: polytopes.cube(backend='cdd').barycentric_subdivision().backend()
            'cdd'
        """
        if subdivision_frac is None:
            subdivision_frac = ZZ.one() / 3

        if not self.is_compact():
            raise ValueError("the polytope has to be compact")
        if not (0 < subdivision_frac < ZZ.one() / 2):
            raise ValueError("the subdivision fraction should be "
                             "between 0 and 1/2")

        barycenter = self.center()
        parent = self.parent().base_extend(subdivision_frac)

        start_polar = (self - barycenter).polar(in_affine_span=True)
        polar = (self - barycenter).polar(in_affine_span=True)

        for i in range(self.dimension() - 1):

            new_ineq = []
            subdivided_faces = list(start_polar.faces(i))
            Hrep = polar.Hrepresentation()

            for face in subdivided_faces:

                face_vertices = face.vertices()
                normal_vectors = []

                for facet in Hrep:
                    if all(facet.contains(v) and not facet.interior_contains(v)
                           for v in face_vertices):
                        # The facet contains the face
                        normal_vectors.append(facet.A())

                normal_vector = sum(normal_vectors)
                B = - normal_vector * (face_vertices[0].vector())
                linear_evaluation = set([-normal_vector * (v.vector())
                                         for v in polar.vertices()])

                if B == max(linear_evaluation):
                    C = max(linear_evaluation.difference(set([B])))
                else:
                    C = min(linear_evaluation.difference(set([B])))

                ineq_vector = [(1 - subdivision_frac) * B + subdivision_frac * C] + list(normal_vector)
                new_ineq += [ineq_vector]

            new_ieqs = polar.inequalities_list() + new_ineq
            new_eqns = polar.equations_list()

            polar = parent.element_class(parent, None, [new_ieqs, new_eqns])

        return (polar.polar(in_affine_span=True)) + barycenter

    def polar(self, in_affine_span=False):
        """
        Return the polar (dual) polytope.

        The original vertices are translated so that their barycenter
        is at the origin, and then the vertices are used as the
        coefficients in the polar inequalities.

        The polytope must be full-dimensional, unless ``in_affine_span`` is ``True``.
        If ``in_affine_span`` is ``True``, then the operation will be performed in the
        linear/affine span of the polyhedron (after translation).

        EXAMPLES::

            sage: p = Polyhedron(vertices = [[0,0,1],[0,1,0],[1,0,0],[0,0,0],[1,1,1]], base_ring=QQ)
            sage: p
            A 3-dimensional polyhedron in QQ^3 defined as the convex hull of 5 vertices
            sage: p.polar()
            A 3-dimensional polyhedron in QQ^3 defined as the convex hull of 6 vertices

            sage: cube = polytopes.hypercube(3)
            sage: octahedron = polytopes.cross_polytope(3)
            sage: cube_dual = cube.polar()
            sage: octahedron == cube_dual
            True

        ``in_affine_span`` somewhat ignores equations, performing the polar in the
        spanned subspace (after translating barycenter to origin)::

            sage: P = polytopes.simplex(3, base_ring=QQ)
            sage: P.polar(in_affine_span=True)
            A 3-dimensional polyhedron in QQ^4 defined as the convex hull of 4 vertices

        Embedding the polytope in a higher dimension, commutes with polar in this case::

            sage: point = Polyhedron([[0]])
            sage: P = polytopes.cube().change_ring(QQ)
            sage: (P*point).polar(in_affine_span=True) == P.polar()*point
            True

        TESTS::

            Check that :trac:`25081` is fixed::

            sage: C = polytopes.hypercube(4,backend='cdd')
            sage: C.polar().backend()
            'cdd'

        Check that :trac:`28850` is fixed::

            sage: P = polytopes.simplex(3, base_ring=QQ)
            sage: P.polar()
            Traceback (most recent call last):
            ...
            ValueError: not full-dimensional; try with 'in_affine_span=True'

        Check that the double description is set up correctly::

            sage: P = Polyhedron([[1,0],[0,1],[-1,-1]], backend='field')
            sage: Q = P.change_ring(QQ, backend='ppl')
            sage: P.polar() == Q.polar()
            True

            sage: P = polytopes.simplex(4, backend='field')
            sage: Q = P.change_ring(QQ, backend='ppl')
            sage: P.polar(in_affine_span=True) == Q.polar(in_affine_span=True)
            True

        Check that it works, even when the equations are not orthogonal to each other::

            sage: P = polytopes.cube()*Polyhedron([[0,0,0]])
            sage: P = P.change_ring(QQ)

            sage: from sage.geometry.polyhedron.backend_field import Polyhedron_field
            sage: from sage.geometry.polyhedron.parent import Polyhedra_field
            sage: parent = Polyhedra_field(QQ, 6, 'field')
            sage: equations = [[0, 0, 0, 0, 1, 1, 1], [0, 0, 0, 0, -1, 1, -1], [0, 0, 0, 0, 1, -1, -1]]
            sage: Q = Polyhedron_field(parent, [P.vertices(), [], []], [P.inequalities(), equations],
            ....:                      Vrep_minimal=True, Hrep_minimal=True)
            sage: Q == P
            True
            sage: Q.polar(in_affine_span=True) == P.polar(in_affine_span=True)
            True
        """
        if not self.is_compact():
            raise ValueError("not a polytope")
        if not in_affine_span and not self.dim() == self.ambient_dim():
            raise ValueError("not full-dimensional; try with 'in_affine_span=True'")

        t_Vrep, t_Hrep, parent = self._translation_double_description(-self.center())
        t_verts = t_Vrep[0]
        t_ieqs = t_Hrep[0]
        t_eqns = t_Hrep[1]

        new_ieqs = ((1,) + tuple(-v) for v in t_verts)
        if self.n_vertices() == 1:
            new_verts = self.vertices()
        elif not self.n_equations():
            new_verts = ((-h/h[0])[1:] for h in t_ieqs)
        else:
            # Transform the equations such that the normals are pairwise orthogonal.
            t_eqns = list(t_eqns)
            for i, h in enumerate(t_eqns):
                for h1 in t_eqns[:i]:
                    a = h[1:]*h1[1:]
                    if a:
                        b = h1[1:]*h1[1:]
                        t_eqns[i] = b*h - a*h1

            def move_vertex_to_subspace(vertex):
                for h in t_eqns:
                    offset = vertex*h[1:]+h[0]
                    vertex = vertex-h[1:]*offset/(h[1:]*h[1:])
                return vertex

            new_verts = (move_vertex_to_subspace((-h/h[0])[1:]) for h in t_ieqs)

        pref_rep = 'Hrep' if self.n_vertices() <= self.n_inequalities() else 'Vrep'

        return parent.element_class(parent, [new_verts, [], []],
                                    [new_ieqs, t_eqns],
                                    Vrep_minimal=True, Hrep_minimal=True, pref_rep=pref_rep)

    def pyramid(self):
        """
        Return a polyhedron that is a pyramid over the original.

        EXAMPLES::

            sage: square = polytopes.hypercube(2);  square
            A 2-dimensional polyhedron in ZZ^2 defined as the convex hull of 4 vertices
            sage: egyptian_pyramid = square.pyramid();  egyptian_pyramid
            A 3-dimensional polyhedron in QQ^3 defined as the convex hull of 5 vertices
            sage: egyptian_pyramid.n_vertices()
            5
            sage: for v in egyptian_pyramid.vertex_generator(): print(v)
            A vertex at (0, -1, -1)
            A vertex at (0, -1, 1)
            A vertex at (0, 1, -1)
            A vertex at (0, 1, 1)
            A vertex at (1, 0, 0)

        TESTS::

            sage: polytopes.simplex(backend='cdd').pyramid().backend()
            'cdd'
        """
        assert self.is_compact(), "Not a polytope."
        c = self.center()

        from itertools import chain
        new_verts = chain(([0] + x for x in self.Vrep_generator()),
                          [[1] + list(c)])
        new_ieqs = chain(([i.b()] + [-c*i.A() - i.b()] + list(i.A()) for i in self.inequalities()),
                         [[0, 1] + [0]*self.ambient_dim()])
        new_eqns = ([e.b()] + [0] + list(e.A()) for e in self.equations())

        pref_rep = 'Hrep' if self.n_vertices() > self.n_inequalities() else 'Vrep'
        parent = self.parent().base_extend(self.center().parent(), ambient_dim=self.ambient_dim()+1)

        if self.n_vertices() == 1:
            # Fix the polyhedron with one vertex.
            return parent.element_class(parent, [new_verts, [], []], None)

        return parent.element_class(parent, [new_verts, [], []],
                                    [new_ieqs, new_eqns],
                                    Vrep_minimal=True, Hrep_minimal=True, pref_rep=pref_rep)

    def _test_pyramid(self, tester=None, **options):
        """
        Run tests on the methods related to pyramids.

        TESTS:

            sage: polytopes.regular_polygon(4)._test_pyramid()                  # optional - sage.rings.number_field
        """
        if tester is None:
            tester = self._tester(**options)

        def check_pyramid_certificate(P, cert):
            others = set(v for v in P.vertices() if not v == cert)
            if len(others):
                tester.assertTrue(any(set(f.ambient_Vrepresentation()) == others for f in P.facets()))

        if self.is_compact():
            b, cert = self.is_pyramid(certificate=True)
            if b:
                check_pyramid_certificate(self, cert)

            if 1 < self.n_vertices() < 50 and self.n_facets() < 50:
                pyr = self.pyramid()
                b, cert = pyr.is_pyramid(certificate=True)
                tester.assertTrue(b)
                check_pyramid_certificate(pyr, cert)
        else:
            with tester.assertRaises(AssertionError):
                pyr = self.pyramid()

        if self.is_compact() and 1 < self.n_vertices() < 50 and self.n_facets() < 50:
            # Check the pyramid of the polar.
            self_fraction_field = self.base_extend(QQ)

            polar = self_fraction_field.polar(in_affine_span=True)
            pyr_polar = polar.pyramid()
            b, cert = pyr_polar.is_pyramid(certificate=True)
            tester.assertTrue(b)
            check_pyramid_certificate(pyr_polar, cert)

            pyr = self_fraction_field.pyramid()
            polar_pyr = pyr.polar(in_affine_span=True)
            b, cert = polar_pyr.is_pyramid(certificate=True)
            tester.assertTrue(b)
            check_pyramid_certificate(polar_pyr, cert)

            try:
                import sage.graphs.graph
            except ImportError:
                pass
            else:
                tester.assertTrue(pyr_polar.is_combinatorially_isomorphic(pyr_polar))

            # Basic properties of the pyramid.

            # Check that the prism preserves the backend.
            tester.assertEqual(pyr.backend(), self.backend())

            tester.assertEqual(1 + self.n_vertices(), pyr.n_vertices())
            tester.assertEqual(self.n_equations(), pyr.n_equations())
            tester.assertEqual(1 + self.n_inequalities(), pyr.n_inequalities())

            if self.n_vertices() < 15 and self.n_facets() < 15:
                pyr._test_basic_properties()

    def bipyramid(self):
        """
        Return a polyhedron that is a bipyramid over the original.

        EXAMPLES::

            sage: octahedron = polytopes.cross_polytope(3)
            sage: cross_poly_4d = octahedron.bipyramid()
            sage: cross_poly_4d.n_vertices()
            8
            sage: q = [list(v) for v in cross_poly_4d.vertex_generator()]
            sage: q
            [[-1, 0, 0, 0],
             [0, -1, 0, 0],
             [0, 0, -1, 0],
             [0, 0, 0, -1],
             [0, 0, 0, 1],
             [0, 0, 1, 0],
             [0, 1, 0, 0],
             [1, 0, 0, 0]]

        Now check that bipyramids of cross-polytopes are cross-polytopes::

            sage: q2 = [list(v) for v in polytopes.cross_polytope(4).vertex_generator()]
            sage: [v in q2 for v in q]
            [True, True, True, True, True, True, True, True]

        TESTS::

            sage: polytopes.simplex(backend='cdd').bipyramid().backend()
            'cdd'
        """
        c = self.center()
        from itertools import chain
        new_verts = chain(([0] + list(x) for x in self.vertex_generator()),
                          [[1] + list(c), [-1] + list(c)])
        new_rays =  ([0] + r for r in self.rays())
        new_lines = ([0] + l for l in self.lines())
        new_ieqs = chain(([i.b()] + [ c*i.A() + i.b()] + list(i.A()) for i in self.inequalities()),
                         ([i.b()] + [-c*i.A() - i.b()] + list(i.A()) for i in self.inequalities()))
        new_eqns = ([e.b()] + [0] + list(e.A()) for e in self.equations())

        pref_rep = 'Hrep' if 2 + (self.n_vertices() + self.n_rays()) >= 2*self.n_inequalities() else 'Vrep'
        parent = self.parent().base_extend(self.center().parent(), ambient_dim=self.ambient_dim()+1)

        if c not in self.relative_interior():
            # Fix polyhedra with non-proper center.
            return parent.element_class(parent, [new_verts, new_rays, new_lines], None)

        return parent.element_class(parent, [new_verts, new_rays, new_lines],
                                    [new_ieqs, new_eqns],
                                    Vrep_minimal=True, Hrep_minimal=True, pref_rep=pref_rep)

    def _test_bipyramid(self, tester=None, **options):
        """
        Run tests on the method :meth:`.bipyramid`.

        TESTS::

            sage: polytopes.cross_polytope(3)._test_bipyramid()
        """
        if tester is None:
            tester = self._tester(**options)

        if (self.n_vertices() + self.n_rays() >= 40
                or self.n_facets() >= 40
                or self.n_vertices() <= 1):
            return

        bipyramid = self.bipyramid()

        # Check that the double description is set up correctly.
        if self.base_ring().is_exact() and self.n_vertices() + self.n_rays() < 15 and self.n_facets() < 15:
            bipyramid._test_basic_properties(tester)

        # Check that the bipyramid preserves the backend.
        tester.assertEqual(bipyramid.backend(), self.backend())

        if self.center() not in self.relative_interior():
            # In this case (unbounded) the bipyramid behaves a bit different.
            return

        tester.assertEqual(2 + self.n_vertices(), bipyramid.n_vertices())
        tester.assertEqual(self.n_rays(), bipyramid.n_rays())
        tester.assertEqual(self.n_lines(), bipyramid.n_lines())
        tester.assertEqual(self.n_equations(), bipyramid.n_equations())
        tester.assertEqual(2*self.n_inequalities(), bipyramid.n_inequalities())

        if not self.is_compact():
            # ``is_bipyramid`` is only implemented for compact polyhedra.
            return

        b, cert = bipyramid.is_bipyramid(certificate=True)
        tester.assertTrue(b)

        if not self.is_bipyramid() and self.base_ring().is_exact():
            # In this case the certificate is unique.

            R = self.base_ring()
            a = (R(1),) + tuple(self.center())
            b = (R(-1),) + tuple(self.center())
            c, d = [tuple(v) for v in cert]
            tester.assertEqual(sorted([a, b]), sorted([c, d]))

    def prism(self):
        """
        Return a prism of the original polyhedron.

        EXAMPLES::

            sage: square = polytopes.hypercube(2)
            sage: cube = square.prism()
            sage: cube
            A 3-dimensional polyhedron in ZZ^3 defined as the convex hull of 8 vertices
            sage: hypercube = cube.prism()
            sage: hypercube.n_vertices()
            16

        TESTS::

            sage: polytopes.simplex(backend='cdd').prism().backend()
            'cdd'
        """
        from itertools import chain
        new_verts = chain(([0] + v for v in self.vertices()),
                          ([1] + v for v in self.vertices()))
        new_rays =  ([0] + r for r in self.rays())
        new_lines = ([0] + l for l in self.lines())
        new_eqns = ([e.b()] + [0] + list(e[1:]) for e in self.equations())
        new_ieqs = chain(([i.b()] + [0] + list(i[1:]) for i in self.inequalities()),
                         [[0, 1] + [0]*self.ambient_dim(), [1, -1] + [0]*self.ambient_dim()])

        pref_rep = 'Hrep' if 2*(self.n_vertices() + self.n_rays()) >= self.n_inequalities() + 2 else 'Vrep'
        parent = self.parent().change_ring(self.base_ring(), ambient_dim=self.ambient_dim()+1)

        if not self.vertices():
            # Fix the empty polyhedron.
            return parent.element_class(parent, [[], [], []], None)

        return parent.element_class(parent, [new_verts, new_rays, new_lines],
                                    [new_ieqs, new_eqns],
                                    Vrep_minimal=True, Hrep_minimal=True, pref_rep=pref_rep)

    def _test_prism(self, tester=None, **options):
        """
        Run tests on the method :meth:`.prism`.

        TESTS::

            sage: polytopes.cross_polytope(3)._test_prism()
        """
        if tester is None:
            tester = self._tester(**options)

        if self.n_vertices() + self.n_rays() < 40 and self.n_facets() < 40:
            prism = self.prism()

            # Check that the double description is set up correctly.
            if self.base_ring().is_exact() and self.n_vertices() + self.n_rays() < 15 and self.n_facets() < 15:
                prism._test_basic_properties(tester)

            # Check that the prism preserves the backend.
            tester.assertEqual(prism.backend(), self.backend())

            tester.assertEqual(2*self.n_vertices(), prism.n_vertices())
            tester.assertEqual(self.n_rays(), prism.n_rays())
            tester.assertEqual(self.n_lines(), prism.n_lines())
            tester.assertEqual(self.n_equations(), prism.n_equations())
            if self.is_empty():
                return

            tester.assertEqual(2 + self.n_inequalities(), prism.n_inequalities())

            if not self.is_compact():
                # ``is_prism`` only implemented for compact polyhedra.
                return

            b, cert = prism.is_prism(certificate=True)
            tester.assertTrue(b)

            if not self.is_prism() and self.base_ring().is_exact():
                # In this case the certificate is unique.

                R = self.base_ring()
                cert_set = set(frozenset(tuple(v) for v in f) for f in cert)
                expected_cert = set(frozenset((i,) + tuple(v)
                                              for v in self.vertices())
                                    for i in (R(0), R(1)))
                tester.assertEqual(cert_set, expected_cert)

    def one_point_suspension(self, vertex):
        """
        Return the one-point suspension of ``self`` by splitting the vertex
        ``vertex``.

        The resulting polyhedron has one more vertex and its dimension
        increases by one.

        INPUT:

        - ``vertex`` -- a Vertex of ``self``

        EXAMPLES::

            sage: cube = polytopes.cube()
            sage: v = cube.vertices()[0]
            sage: ops_cube = cube.one_point_suspension(v)
            sage: ops_cube.f_vector()
            (1, 9, 24, 24, 9, 1)

            sage: pentagon  = polytopes.regular_polygon(5)                      # optional - sage.rings.number_field
            sage: v = pentagon.vertices()[0]                                    # optional - sage.rings.number_field
            sage: ops_pentagon = pentagon.one_point_suspension(v)               # optional - sage.rings.number_field
            sage: ops_pentagon.f_vector()                                       # optional - sage.rings.number_field
            (1, 6, 12, 8, 1)

        It works with a polyhedral face as well::

            sage: vv = cube.faces(0)[1]
            sage: ops_cube2 = cube.one_point_suspension(vv)
            sage: ops_cube == ops_cube2
            True

        .. SEEALSO::

            :meth:`face_split`

        TESTS::

            sage: e = cube.faces(1)[0]
            sage: cube.one_point_suspension(e)
            Traceback (most recent call last):
            ...
            TypeError: the vertex A 1-dimensional face of a Polyhedron in ZZ^3 defined as the convex hull of 2 vertices should be a Vertex or PolyhedronFace of dimension 0
        """
        from sage.geometry.polyhedron.representation import Vertex
        from sage.geometry.polyhedron.face import PolyhedronFace
        if isinstance(vertex, Vertex):
            return self.face_split(vertex)
        elif isinstance(vertex, PolyhedronFace) and vertex.dim() == 0:
            return self.face_split(vertex)
        else:
            raise TypeError("the vertex {} should be a Vertex or PolyhedronFace of dimension 0".format(vertex))

    def face_split(self, face):
        """
        Return the face splitting of the face ``face``.

        Splitting a face correspond to the bipyramid (see :meth:`bipyramid`)
        of ``self`` where the two new vertices are placed above and below
        the center of ``face`` instead of the center of the whole polyhedron.
        The two new vertices are placed in the new dimension at height `-1` and
        `1`.

        INPUT:

        - ``face`` -- a PolyhedronFace or a Vertex

        EXAMPLES::

            sage: pentagon  = polytopes.regular_polygon(5)                      # optional - sage.rings.number_field
            sage: f = pentagon.faces(1)[0]                                      # optional - sage.rings.number_field
            sage: fsplit_pentagon = pentagon.face_split(f)                      # optional - sage.rings.number_field
            sage: fsplit_pentagon.f_vector()                                    # optional - sage.rings.number_field
            (1, 7, 14, 9, 1)

        TESTS:

        Check that :trac:`28668` is fixed::

            sage: P = polytopes.octahedron()
            sage: P.face_split(P.faces(2)[0])
            A 4-dimensional polyhedron in QQ^4 defined as the convex hull of 8 vertices

        .. SEEALSO::

            :meth:`one_point_suspension`
        """
        from sage.geometry.polyhedron.representation import Vertex
        from sage.geometry.polyhedron.face import PolyhedronFace
        if isinstance(face, Vertex):
            new_vertices = [list(x) + [0] for x in self.vertex_generator()] + \
                           [list(face) + [x] for x in [-1, 1]]  # Splitting the vertex
        elif isinstance(face, PolyhedronFace):
            new_vertices = [list(x) + [0] for x in self.vertex_generator()] + \
                           [list(face.as_polyhedron().center()) + [x] for x in [-1, 1]]  # Splitting the face
        else:
            raise TypeError("the face {} should be a Vertex or PolyhedronFace".format(face))

        new_rays = []
        new_rays.extend( [ r + [0] for r in self.ray_generator() ] )

        new_lines = []
        new_lines.extend( [ l + [0] for l in self.line_generator() ] )

        parent = self.parent().change_ring(self.base_ring().fraction_field(), ambient_dim=self.ambient_dim()+1)
        return parent.element_class(parent, [new_vertices, new_rays, new_lines], None)

    def projection(self, projection=None):
        """
        Return a projection object.

        INPUT:

        - ``proj`` -- a projection function

        OUTPUT:

        The identity projection. This is useful for plotting
        polyhedra.

        .. SEEALSO::

            :meth:`~sage.geometry.polyhedron.base.Polyhedron_base.schlegel_projection` for a more interesting projection.

        EXAMPLES::

            sage: p = polytopes.hypercube(3)
            sage: proj = p.projection()
            sage: proj
            The projection of a polyhedron into 3 dimensions
        """
        from .plot import Projection
        if projection is not None:
            self.projection = Projection(self, projection)
        else:
            self.projection = Projection(self)
        return self.projection

    def render_solid(self, **kwds):
        """
        Return a solid rendering of a 2- or 3-d polytope.

        EXAMPLES::

            sage: p = polytopes.hypercube(3)
            sage: p_solid = p.render_solid(opacity = .7)
            sage: type(p_solid)
            <class 'sage.plot.plot3d.index_face_set.IndexFaceSet'>
        """
        proj = self.projection()
        if self.ambient_dim() == 3:
            return proj.render_solid_3d(**kwds)
        if self.ambient_dim() == 2:
            return proj.render_fill_2d(**kwds)
        raise ValueError("render_solid is only defined for 2 and 3 dimensional polyhedra")

    def render_wireframe(self, **kwds):
        """
        For polytopes in 2 or 3 dimensions, return the edges
        as a list of lines.

        EXAMPLES::

            sage: p = Polyhedron([[1,2,],[1,1],[0,0]])
            sage: p_wireframe = p.render_wireframe()
            sage: p_wireframe._objects
            [Line defined by 2 points, Line defined by 2 points, Line defined by 2 points]
        """
        proj = self.projection()
        if self.ambient_dim() == 3:
            return proj.render_wireframe_3d(**kwds)
        if self.ambient_dim() == 2:
            return proj.render_outline_2d(**kwds)
        raise ValueError("render_wireframe is only defined for 2 and 3 dimensional polyhedra")

    def schlegel_projection(self, facet=None, position=None):
        """
        Return the Schlegel projection.

        * The facet is orthonormally transformed into its affine hull.

        * The position specifies a point coming out of the barycenter of the
          facet from which the other vertices will be projected into the facet.

        INPUT:

        - ``facet`` -- a PolyhedronFace. The facet into which the Schlegel
          diagram is created. The default is the first facet.

        - ``position`` -- a positive number. Determines a relative distance
          from the barycenter of ``facet``. A value close to 0 will place the
          projection point close to the facet and a large value further away.
          Default is `1`. If the given value is too large, an error is returned.

        OUTPUT:

        A :class:`~sage.geometry.polyhedron.plot.Projection` object.

        EXAMPLES::

            sage: p = polytopes.hypercube(3)
            sage: sch_proj = p.schlegel_projection()
            sage: schlegel_edge_indices = sch_proj.lines
            sage: schlegel_edges = [sch_proj.coordinates_of(x) for x in schlegel_edge_indices]
            sage: len([x for x in schlegel_edges if x[0][0] > 0])
            8

        The Schlegel projection preserves the convexity of facets, see :trac:`30015`::

            sage: fcube = polytopes.hypercube(4)
            sage: tfcube = fcube.face_truncation(fcube.faces(0)[0])
            sage: tfcube.facets()[-1]
            A 3-dimensional face of a Polyhedron in QQ^4 defined as the convex hull of 8 vertices
            sage: sp = tfcube.schlegel_projection(tfcube.facets()[-1])
            sage: sp.plot()  # optional - sage.plot
            Graphics3d Object

        The same truncated cube but see inside the tetrahedral facet::

            sage: tfcube.facets()[4]
            A 3-dimensional face of a Polyhedron in QQ^4 defined as the convex hull of 4 vertices
            sage: sp = tfcube.schlegel_projection(tfcube.facets()[4])
            sage: sp.plot()  # optional - sage.plot
            Graphics3d Object

        A different values of ``position`` changes the projection::

            sage: sp = tfcube.schlegel_projection(tfcube.facets()[4],1/2)
            sage: sp.plot()  # optional - sage.plot
            Graphics3d Object
            sage: sp = tfcube.schlegel_projection(tfcube.facets()[4],4)
            sage: sp.plot()  # optional - sage.plot
            Graphics3d Object

        A value which is too large give a projection point that sees more than
        one facet resulting in a error::

            sage: sp = tfcube.schlegel_projection(tfcube.facets()[4],5)
            Traceback (most recent call last):
            ...
            ValueError: the chosen position is too large
        """
        proj = self.projection()
        return proj.schlegel(facet, position)

    def _volume_lrs(self, verbose=False):
        """
        Computes the volume of a polytope using lrs.

        OUTPUT:

        The volume, cast to RDF (although lrs seems to output a
        rational value this must be an approximation in some cases).

        EXAMPLES::

            sage: polytopes.hypercube(3)._volume_lrs() # optional - lrslib
            8.0
            sage: (polytopes.hypercube(3)*2)._volume_lrs() # optional - lrslib
            64.0
            sage: polytopes.twenty_four_cell()._volume_lrs() # optional - lrslib
            2.0

        REFERENCES:

        - David Avis's lrs program.
        """
        from sage.features.lrs import Lrs
        Lrs().require()

        from sage.misc.temporary_file import tmp_filename
        from subprocess import Popen, PIPE

        in_str = self.cdd_Vrepresentation()
        in_str += 'volume'
        in_filename = tmp_filename()
        in_file = open(in_filename, 'w')
        in_file.write(in_str)
        in_file.close()
        if verbose:
            print(in_str)

        lrs_procs = Popen(['lrs', in_filename],
                          stdin=PIPE, stdout=PIPE, stderr=PIPE)
        ans, err = lrs_procs.communicate()
        ans = bytes_to_str(ans)
        err = bytes_to_str(err)
        if verbose:
            print(ans)
        # FIXME: check err

        for a_line in ans.splitlines():
            if 'Volume=' in a_line:
                volume = a_line.split('Volume=')[1]
                volume = RDF(QQ(volume))
                return volume

        raise ValueError("lrs did not return a volume")

    def _volume_latte(self, verbose=False, algorithm='triangulate', **kwargs):
        """
        Computes the volume of a polytope using LattE integrale.

        INPUT:

        - ``arg`` -- a cdd or LattE description string

        - ``algorithm`` -- (default: 'triangulate') the integration method. Use 'triangulate' for
          polytope triangulation or 'cone-decompose' for tangent cone decomposition method.

        - ``raw_output`` -- if ``True`` then return directly the output string from LattE.

        - ``verbose`` -- if ``True`` then return directly verbose output from LattE.

        - For all other options, consult the LattE manual.

        OUTPUT:

        A rational value, or a string if ``raw_output`` if set to ``True``.

        .. NOTE::

<<<<<<< HEAD
            sage: polytopes.simplex().is_self_dual()
            True
            sage: polytopes.twenty_four_cell().is_self_dual()
            True
            sage: polytopes.cube().is_self_dual()
            False
            sage: polytopes.hypersimplex(5,2).is_self_dual()
            False
            sage: P = Polyhedron(vertices=[[1/2, 1/3]], rays=[[1, 1]]).is_self_dual()
            Traceback (most recent call last):
            ...
            ValueError: polyhedron has to be compact

        """
        if not self.is_compact():
            raise ValueError("polyhedron has to be compact")

        n = self.n_vertices()
        m = self.n_facets()
        if n != m:
            return False

        G1 = self.vertex_facet_graph()
        G2 = G1.reverse()
        return G1.is_isomorphic(G2)

    def pyramid(self):
        """
        Return a polyhedron that is a pyramid over the original.

        EXAMPLES::

            sage: square = polytopes.hypercube(2);  square
            A 2-dimensional polyhedron in ZZ^2 defined as the convex hull of 4 vertices
            sage: egyptian_pyramid = square.pyramid();  egyptian_pyramid
            A 3-dimensional polyhedron in QQ^3 defined as the convex hull of 5 vertices
            sage: egyptian_pyramid.n_vertices()
            5
            sage: for v in egyptian_pyramid.vertex_generator(): print(v)
            A vertex at (0, -1, -1)
            A vertex at (0, -1, 1)
            A vertex at (0, 1, -1)
            A vertex at (0, 1, 1)
            A vertex at (1, 0, 0)

        TESTS::

            sage: polytopes.simplex(backend='cdd').pyramid().backend()
            'cdd'
        """
        assert self.is_compact(), "Not a polytope."
        c = self.center()

        from itertools import chain
        new_verts = chain(([0] + x for x in self.Vrep_generator()),
                          [[1] + list(c)])
        new_ieqs = chain(([i.b()] + [-c*i.A() - i.b()] + list(i.A()) for i in self.inequalities()),
                         [[0, 1] + [0]*self.ambient_dim()])
        new_eqns = ([e.b()] + [0] + list(e.A()) for e in self.equations())

        pref_rep = 'Hrep' if self.n_vertices() > self.n_inequalities() else 'Vrep'
        parent = self.parent().base_extend(self.center().parent(), ambient_dim=self.ambient_dim()+1)

        if self.n_vertices() == 1:
            # Fix the polyhedron with one vertex.
            return parent.element_class(parent, [new_verts, [], []], None)

        return parent.element_class(parent, [new_verts, [], []],
                                    [new_ieqs, new_eqns],
                                    Vrep_minimal=True, Hrep_minimal=True, pref_rep=pref_rep)

    def _test_pyramid(self, tester=None, **options):
        """
        Run tests on the methods related to pyramids.

        TESTS:

            sage: polytopes.regular_polygon(4)._test_pyramid()                  # optional - sage.rings.number_field
        """
        if tester is None:
            tester = self._tester(**options)

        def check_pyramid_certificate(P, cert):
            others = set(v for v in P.vertices() if not v == cert)
            if len(others):
                tester.assertTrue(any(set(f.ambient_Vrepresentation()) == others for f in P.facets()))

        if self.is_compact():
            b, cert = self.is_pyramid(certificate=True)
            if b:
                check_pyramid_certificate(self, cert)

            if 1 < self.n_vertices() < 50 and self.n_facets() < 50:
                pyr = self.pyramid()
                b, cert = pyr.is_pyramid(certificate=True)
                tester.assertTrue(b)
                check_pyramid_certificate(pyr, cert)
        else:
            with tester.assertRaises(AssertionError):
                pyr = self.pyramid()

        if self.is_compact() and 1 < self.n_vertices() < 50 and self.n_facets() < 50:
            # Check the pyramid of the polar.
            self_fraction_field = self.base_extend(QQ)

            polar = self_fraction_field.polar(in_affine_span=True)
            pyr_polar = polar.pyramid()
            b, cert = pyr_polar.is_pyramid(certificate=True)
            tester.assertTrue(b)
            check_pyramid_certificate(pyr_polar, cert)

            pyr = self_fraction_field.pyramid()
            polar_pyr = pyr.polar(in_affine_span=True)
            b, cert = polar_pyr.is_pyramid(certificate=True)
            tester.assertTrue(b)
            check_pyramid_certificate(polar_pyr, cert)

            try:
                import sage.graphs.graph
            except ImportError:
                pass
            else:
                tester.assertTrue(pyr_polar.is_combinatorially_isomorphic(pyr_polar))

            # Basic properties of the pyramid.

            # Check that the prism preserves the backend.
            tester.assertEqual(pyr.backend(), self.backend())

            tester.assertEqual(1 + self.n_vertices(), pyr.n_vertices())
            tester.assertEqual(self.n_equations(), pyr.n_equations())
            tester.assertEqual(1 + self.n_inequalities(), pyr.n_inequalities())

            if self.n_vertices() < 15 and self.n_facets() < 15:
                pyr._test_basic_properties()

    def bipyramid(self):
        """
        Return a polyhedron that is a bipyramid over the original.

        EXAMPLES::

            sage: octahedron = polytopes.cross_polytope(3)
            sage: cross_poly_4d = octahedron.bipyramid()
            sage: cross_poly_4d.n_vertices()
            8
            sage: q = [list(v) for v in cross_poly_4d.vertex_generator()]
            sage: q
            [[-1, 0, 0, 0],
             [0, -1, 0, 0],
             [0, 0, -1, 0],
             [0, 0, 0, -1],
             [0, 0, 0, 1],
             [0, 0, 1, 0],
             [0, 1, 0, 0],
             [1, 0, 0, 0]]

        Now check that bipyramids of cross-polytopes are cross-polytopes::

            sage: q2 = [list(v) for v in polytopes.cross_polytope(4).vertex_generator()]
            sage: [v in q2 for v in q]
            [True, True, True, True, True, True, True, True]

        TESTS::

            sage: polytopes.simplex(backend='cdd').bipyramid().backend()
            'cdd'
        """
        c = self.center()
        from itertools import chain
        new_verts = chain(([0] + list(x) for x in self.vertex_generator()),
                          [[1] + list(c), [-1] + list(c)])
        new_rays =  ([0] + r for r in self.rays())
        new_lines = ([0] + l for l in self.lines())
        new_ieqs = chain(([i.b()] + [ c*i.A() + i.b()] + list(i.A()) for i in self.inequalities()),
                         ([i.b()] + [-c*i.A() - i.b()] + list(i.A()) for i in self.inequalities()))
        new_eqns = ([e.b()] + [0] + list(e.A()) for e in self.equations())

        pref_rep = 'Hrep' if 2 + (self.n_vertices() + self.n_rays()) >= 2*self.n_inequalities() else 'Vrep'
        parent = self.parent().base_extend(self.center().parent(), ambient_dim=self.ambient_dim()+1)

        if c not in self.relative_interior():
            # Fix polyhedra with non-proper center.
            return parent.element_class(parent, [new_verts, new_rays, new_lines], None)

        return parent.element_class(parent, [new_verts, new_rays, new_lines],
                                    [new_ieqs, new_eqns],
                                    Vrep_minimal=True, Hrep_minimal=True, pref_rep=pref_rep)

    def _test_bipyramid(self, tester=None, **options):
        """
        Run tests on the method :meth:`.bipyramid`.

        TESTS::

            sage: polytopes.cross_polytope(3)._test_bipyramid()
        """
        if tester is None:
            tester = self._tester(**options)

        if (self.n_vertices() + self.n_rays() >= 40
                or self.n_facets() >= 40
                or self.n_vertices() <= 1):
            return

        bipyramid = self.bipyramid()

        # Check that the double description is set up correctly.
        if self.base_ring().is_exact() and self.n_vertices() + self.n_rays() < 15 and self.n_facets() < 15:
            bipyramid._test_basic_properties(tester)

        # Check that the bipyramid preserves the backend.
        tester.assertEqual(bipyramid.backend(), self.backend())

        if self.center() not in self.relative_interior():
            # In this case (unbounded) the bipyramid behaves a bit different.
            return

        tester.assertEqual(2 + self.n_vertices(), bipyramid.n_vertices())
        tester.assertEqual(self.n_rays(), bipyramid.n_rays())
        tester.assertEqual(self.n_lines(), bipyramid.n_lines())
        tester.assertEqual(self.n_equations(), bipyramid.n_equations())
        tester.assertEqual(2*self.n_inequalities(), bipyramid.n_inequalities())

        if not self.is_compact():
            # ``is_bipyramid`` is only implemented for compact polyhedra.
            return

        b, cert = bipyramid.is_bipyramid(certificate=True)
        tester.assertTrue(b)

        if not self.is_bipyramid() and self.base_ring().is_exact():
            # In this case the certificate is unique.

            R = self.base_ring()
            a = (R(1),) + tuple(self.center())
            b = (R(-1),) + tuple(self.center())
            c, d = [tuple(v) for v in cert]
            tester.assertEqual(sorted([a, b]), sorted([c, d]))

    def prism(self):
        """
        Return a prism of the original polyhedron.

        EXAMPLES::

            sage: square = polytopes.hypercube(2)
            sage: cube = square.prism()
            sage: cube
            A 3-dimensional polyhedron in ZZ^3 defined as the convex hull of 8 vertices
            sage: hypercube = cube.prism()
            sage: hypercube.n_vertices()
            16

        TESTS::

            sage: polytopes.simplex(backend='cdd').prism().backend()
            'cdd'
        """
        from itertools import chain
        new_verts = chain(([0] + v for v in self.vertices()),
                          ([1] + v for v in self.vertices()))
        new_rays =  ([0] + r for r in self.rays())
        new_lines = ([0] + l for l in self.lines())
        new_eqns = ([e.b()] + [0] + list(e[1:]) for e in self.equations())
        new_ieqs = chain(([i.b()] + [0] + list(i[1:]) for i in self.inequalities()),
                         [[0, 1] + [0]*self.ambient_dim(), [1, -1] + [0]*self.ambient_dim()])

        pref_rep = 'Hrep' if 2*(self.n_vertices() + self.n_rays()) >= self.n_inequalities() + 2 else 'Vrep'
        parent = self.parent().change_ring(self.base_ring(), ambient_dim=self.ambient_dim()+1)

        if not self.vertices():
            # Fix the empty polyhedron.
            return parent.element_class(parent, [[], [], []], None)

        return parent.element_class(parent, [new_verts, new_rays, new_lines],
                                    [new_ieqs, new_eqns],
                                    Vrep_minimal=True, Hrep_minimal=True, pref_rep=pref_rep)

    def _test_prism(self, tester=None, **options):
        """
        Run tests on the method :meth:`.prism`.

        TESTS::

            sage: polytopes.cross_polytope(3)._test_prism()
        """
        if tester is None:
            tester = self._tester(**options)

        if self.n_vertices() + self.n_rays() < 40 and self.n_facets() < 40:
            prism = self.prism()

            # Check that the double description is set up correctly.
            if self.base_ring().is_exact() and self.n_vertices() + self.n_rays() < 15 and self.n_facets() < 15:
                prism._test_basic_properties(tester)

            # Check that the prism preserves the backend.
            tester.assertEqual(prism.backend(), self.backend())

            tester.assertEqual(2*self.n_vertices(), prism.n_vertices())
            tester.assertEqual(self.n_rays(), prism.n_rays())
            tester.assertEqual(self.n_lines(), prism.n_lines())
            tester.assertEqual(self.n_equations(), prism.n_equations())
            if self.is_empty():
                return

            tester.assertEqual(2 + self.n_inequalities(), prism.n_inequalities())

            if not self.is_compact():
                # ``is_prism`` only implemented for compact polyhedra.
                return

            b, cert = prism.is_prism(certificate=True)
            tester.assertTrue(b)

            if not self.is_prism() and self.base_ring().is_exact():
                # In this case the certificate is unique.

                R = self.base_ring()
                cert_set = set(frozenset(tuple(v) for v in f) for f in cert)
                expected_cert = set(frozenset((i,) + tuple(v)
                                              for v in self.vertices())
                                    for i in (R(0), R(1)))
                tester.assertEqual(cert_set, expected_cert)

    def one_point_suspension(self, vertex):
        """
        Return the one-point suspension of ``self`` by splitting the vertex
        ``vertex``.

        The resulting polyhedron has one more vertex and its dimension
        increases by one.

        INPUT:

        - ``vertex`` -- a Vertex of ``self``

        EXAMPLES::

            sage: cube = polytopes.cube()
            sage: v = cube.vertices()[0]
            sage: ops_cube = cube.one_point_suspension(v)
            sage: ops_cube.f_vector()
            (1, 9, 24, 24, 9, 1)

            sage: pentagon  = polytopes.regular_polygon(5)                      # optional - sage.rings.number_field
            sage: v = pentagon.vertices()[0]                                    # optional - sage.rings.number_field
            sage: ops_pentagon = pentagon.one_point_suspension(v)               # optional - sage.rings.number_field
            sage: ops_pentagon.f_vector()                                       # optional - sage.rings.number_field
            (1, 6, 12, 8, 1)

        It works with a polyhedral face as well::

            sage: vv = cube.faces(0)[1]
            sage: ops_cube2 = cube.one_point_suspension(vv)
            sage: ops_cube == ops_cube2
            True

        .. SEEALSO::

            :meth:`face_split`

        TESTS::

            sage: e = cube.faces(1)[0]
            sage: cube.one_point_suspension(e)
            Traceback (most recent call last):
            ...
            TypeError: the vertex A 1-dimensional face of a Polyhedron in ZZ^3 defined as the convex hull of 2 vertices should be a Vertex or PolyhedronFace of dimension 0
        """
        from sage.geometry.polyhedron.representation import Vertex
        from sage.geometry.polyhedron.face import PolyhedronFace
        if isinstance(vertex, Vertex):
            return self.face_split(vertex)
        elif isinstance(vertex, PolyhedronFace) and vertex.dim() == 0:
            return self.face_split(vertex)
        else:
            raise TypeError("the vertex {} should be a Vertex or PolyhedronFace of dimension 0".format(vertex))

    def face_split(self, face):
        """
        Return the face splitting of the face ``face``.

        Splitting a face correspond to the bipyramid (see :meth:`bipyramid`)
        of ``self`` where the two new vertices are placed above and below
        the center of ``face`` instead of the center of the whole polyhedron.
        The two new vertices are placed in the new dimension at height `-1` and
        `1`.

        INPUT:

        - ``face`` -- a PolyhedronFace or a Vertex

        EXAMPLES::

            sage: pentagon  = polytopes.regular_polygon(5)                      # optional - sage.rings.number_field
            sage: f = pentagon.faces(1)[0]                                      # optional - sage.rings.number_field
            sage: fsplit_pentagon = pentagon.face_split(f)                      # optional - sage.rings.number_field
            sage: fsplit_pentagon.f_vector()                                    # optional - sage.rings.number_field
            (1, 7, 14, 9, 1)

        TESTS:

        Check that :trac:`28668` is fixed::

            sage: P = polytopes.octahedron()
            sage: P.face_split(P.faces(2)[0])
            A 4-dimensional polyhedron in QQ^4 defined as the convex hull of 8 vertices

        .. SEEALSO::

            :meth:`one_point_suspension`
        """
        from sage.geometry.polyhedron.representation import Vertex
        from sage.geometry.polyhedron.face import PolyhedronFace
        if isinstance(face, Vertex):
            new_vertices = [list(x) + [0] for x in self.vertex_generator()] + \
                           [list(face) + [x] for x in [-1, 1]]  # Splitting the vertex
        elif isinstance(face, PolyhedronFace):
            new_vertices = [list(x) + [0] for x in self.vertex_generator()] + \
                           [list(face.as_polyhedron().center()) + [x] for x in [-1, 1]]  # Splitting the face
        else:
            raise TypeError("the face {} should be a Vertex or PolyhedronFace".format(face))

        new_rays = []
        new_rays.extend( [ r + [0] for r in self.ray_generator() ] )

        new_lines = []
        new_lines.extend( [ l + [0] for l in self.line_generator() ] )

        parent = self.parent().change_ring(self.base_ring().fraction_field(), ambient_dim=self.ambient_dim()+1)
        return parent.element_class(parent, [new_vertices, new_rays, new_lines], None)

    def projection(self, projection=None):
        """
        Return a projection object.

        INPUT:

        - ``proj`` -- a projection function

        OUTPUT:

        The identity projection. This is useful for plotting
        polyhedra.

        .. SEEALSO::

            :meth:`~sage.geometry.polyhedron.base.Polyhedron_base.schlegel_projection` for a more interesting projection.

        EXAMPLES::

            sage: p = polytopes.hypercube(3)
            sage: proj = p.projection()
            sage: proj
            The projection of a polyhedron into 3 dimensions
        """
        from .plot import Projection
        if projection is not None:
            self.projection = Projection(self, projection)
        else:
            self.projection = Projection(self)
        return self.projection

    def render_solid(self, **kwds):
        """
        Return a solid rendering of a 2- or 3-d polytope.

        EXAMPLES::

            sage: p = polytopes.hypercube(3)
            sage: p_solid = p.render_solid(opacity = .7)
            sage: type(p_solid)
            <class 'sage.plot.plot3d.index_face_set.IndexFaceSet'>
        """
        proj = self.projection()
        if self.ambient_dim() == 3:
            return proj.render_solid_3d(**kwds)
        if self.ambient_dim() == 2:
            return proj.render_fill_2d(**kwds)
        raise ValueError("render_solid is only defined for 2 and 3 dimensional polyhedra")

    def render_wireframe(self, **kwds):
        """
        For polytopes in 2 or 3 dimensions, return the edges
        as a list of lines.

        EXAMPLES::

            sage: p = Polyhedron([[1,2,],[1,1],[0,0]])
            sage: p_wireframe = p.render_wireframe()
            sage: p_wireframe._objects
            [Line defined by 2 points, Line defined by 2 points, Line defined by 2 points]
        """
        proj = self.projection()
        if self.ambient_dim() == 3:
            return proj.render_wireframe_3d(**kwds)
        if self.ambient_dim() == 2:
            return proj.render_outline_2d(**kwds)
        raise ValueError("render_wireframe is only defined for 2 and 3 dimensional polyhedra")

    def schlegel_projection(self, facet=None, position=None):
        """
        Return the Schlegel projection.

        * The facet is orthonormally transformed into its affine hull.

        * The position specifies a point coming out of the barycenter of the
          facet from which the other vertices will be projected into the facet.

        INPUT:

        - ``facet`` -- a PolyhedronFace. The facet into which the Schlegel
          diagram is created. The default is the first facet.

        - ``position`` -- a positive number. Determines a relative distance
          from the barycenter of ``facet``. A value close to 0 will place the
          projection point close to the facet and a large value further away.
          Default is `1`. If the given value is too large, an error is returned.

        OUTPUT:

        A :class:`~sage.geometry.polyhedron.plot.Projection` object.

        EXAMPLES::

            sage: p = polytopes.hypercube(3)
            sage: sch_proj = p.schlegel_projection()
            sage: schlegel_edge_indices = sch_proj.lines
            sage: schlegel_edges = [sch_proj.coordinates_of(x) for x in schlegel_edge_indices]
            sage: len([x for x in schlegel_edges if x[0][0] > 0])
            8

        The Schlegel projection preserves the convexity of facets, see :trac:`30015`::

            sage: fcube = polytopes.hypercube(4)
            sage: tfcube = fcube.face_truncation(fcube.faces(0)[0])
            sage: tfcube.facets()[-1]
            A 3-dimensional face of a Polyhedron in QQ^4 defined as the convex hull of 8 vertices
            sage: sp = tfcube.schlegel_projection(tfcube.facets()[-1])
            sage: sp.plot()  # optional - sage.plot
            Graphics3d Object

        The same truncated cube but see inside the tetrahedral facet::

            sage: tfcube.facets()[4]
            A 3-dimensional face of a Polyhedron in QQ^4 defined as the convex hull of 4 vertices
            sage: sp = tfcube.schlegel_projection(tfcube.facets()[4])
            sage: sp.plot()  # optional - sage.plot
            Graphics3d Object

        A different values of ``position`` changes the projection::

            sage: sp = tfcube.schlegel_projection(tfcube.facets()[4],1/2)
            sage: sp.plot()  # optional - sage.plot
            Graphics3d Object
            sage: sp = tfcube.schlegel_projection(tfcube.facets()[4],4)
            sage: sp.plot()  # optional - sage.plot
            Graphics3d Object

        A value which is too large give a projection point that sees more than
        one facet resulting in a error::

            sage: sp = tfcube.schlegel_projection(tfcube.facets()[4],5)
            Traceback (most recent call last):
            ...
            ValueError: the chosen position is too large
        """
        proj = self.projection()
        return proj.schlegel(facet, position)

    def _volume_lrs(self, verbose=False):
        """
        Computes the volume of a polytope using lrs.

        OUTPUT:

        The volume, cast to RDF (although lrs seems to output a
        rational value this must be an approximation in some cases).

        EXAMPLES::

            sage: polytopes.hypercube(3)._volume_lrs() # optional - lrslib
            8.0
            sage: (polytopes.hypercube(3)*2)._volume_lrs() # optional - lrslib
            64.0
            sage: polytopes.twenty_four_cell()._volume_lrs() # optional - lrslib
            2.0

        REFERENCES:

        - David Avis's lrs program.
        """
        from sage.features.lrs import Lrs
        Lrs().require()

        from sage.misc.temporary_file import tmp_filename
        from subprocess import Popen, PIPE

        in_str = self.cdd_Vrepresentation()
        in_str += 'volume'
        in_filename = tmp_filename()
        in_file = open(in_filename, 'w')
        in_file.write(in_str)
        in_file.close()
        if verbose:
            print(in_str)

        lrs_procs = Popen(['lrs', in_filename],
                          stdin=PIPE, stdout=PIPE, stderr=PIPE)
        ans, err = lrs_procs.communicate()
        ans = bytes_to_str(ans)
        err = bytes_to_str(err)
        if verbose:
            print(ans)
        # FIXME: check err

        for a_line in ans.splitlines():
            if 'Volume=' in a_line:
                volume = a_line.split('Volume=')[1]
                volume = RDF(QQ(volume))
                return volume

        raise ValueError("lrs did not return a volume")

    def _volume_latte(self, verbose=False, algorithm='triangulate', **kwargs):
        """
        Computes the volume of a polytope using LattE integrale.

        INPUT:

        - ``arg`` -- a cdd or LattE description string

        - ``algorithm`` -- (default: 'triangulate') the integration method. Use 'triangulate' for
          polytope triangulation or 'cone-decompose' for tangent cone decomposition method.

        - ``raw_output`` -- if ``True`` then return directly the output string from LattE.

        - ``verbose`` -- if ``True`` then return directly verbose output from LattE.

        - For all other options, consult the LattE manual.

        OUTPUT:

        A rational value, or a string if ``raw_output`` if set to ``True``.

        .. NOTE::

            This function depends on LattE (i.e., the ``latte_int`` optional
            package). See the LattE documentation for further details.

        EXAMPLES::

            sage: polytopes.hypercube(3)._volume_latte() # optional - latte_int
            8
            sage: (polytopes.hypercube(3)*2)._volume_latte() # optional - latte_int
            64
            sage: polytopes.twenty_four_cell()._volume_latte() # optional - latte_int
            2
            sage: polytopes.cuboctahedron()._volume_latte() # optional - latte_int
            20/3

        TESTS:

        Testing triangulate algorithm::

            sage: polytopes.cuboctahedron()._volume_latte(algorithm='triangulate') # optional - latte_int
            20/3

        Testing cone decomposition algorithm::

            sage: polytopes.cuboctahedron()._volume_latte(algorithm='cone-decompose') # optional - latte_int
            20/3

        Testing raw output::

            sage: polytopes.cuboctahedron()._volume_latte(raw_output=True) # optional - latte_int
            '20/3'

        Testing inexact rings::

            sage: P = Polyhedron(vertices=[[0,0],[1,0],[0,1]],base_ring=RDF)
            sage: P.volume(engine='latte')
            Traceback (most recent call last):
            ...
            ValueError: LattE integrale cannot be applied over inexact rings
        """
        from sage.interfaces.latte import integrate
        if self.base_ring() == RDF:
            raise ValueError("LattE integrale cannot be applied over inexact rings")
        else:
            return integrate(self.cdd_Hrepresentation(), algorithm=algorithm, cdd=True, verbose=verbose, **kwargs)

    def _volume_normaliz(self, measure='induced'):
        r"""
        Computes the volume of a polytope using normaliz.

        INPUT:

        - ``measure`` -- (default: 'induced') the measure to take. 'induced'
          correspond to ``EuclideanVolume`` in normaliz and 'induced_lattice'
          correspond to ``Volume`` in normaliz

        OUTPUT:

        A float value (when ``measure`` is 'induced') or a rational number
        (when ``measure`` is 'induced_lattice')

        .. NOTE::

            This function depends on Normaliz (i.e., the ``pynormaliz`` optional
            package). See the Normaliz documentation for further details.

        TESTS::

            sage: P = Polyhedron(vertices=[[0,0],[1,0],[0,1],[1,1]])
            sage: P._volume_normaliz()
            Traceback (most recent call last):
            ...
            TypeError: the backend should be normaliz
        """
        raise TypeError("the backend should be normaliz")

    @cached_method(do_pickle=True)
    def volume(self, measure='ambient', engine='auto', **kwds):
        """
        Return the volume of the polytope.

        INPUT:

        - ``measure`` -- string. The measure to use. Allowed values are:

          * ``ambient`` (default): Lebesgue measure of ambient space (volume)
          * ``induced``: Lebesgue measure of the affine hull (relative volume)
          * ``induced_rational``: Scaling of the Lebesgue measure for rational
            polytopes, such that the unit hypercube has volume 1
          * ``induced_lattice``: Scaling of the Lebesgue measure, such that the
            volume of the hypercube is factorial(n)

        - ``engine`` -- string. The backend to use. Allowed values are:

          * ``'auto'`` (default): choose engine according to measure
          * ``'internal'``: see :meth:`triangulate`
          * ``'TOPCOM'``: see :meth:`triangulate`
          * ``'lrs'``: use David Avis's lrs program (optional)
          * ``'latte'``: use LattE integrale program (optional)
          * ``'normaliz'``: use Normaliz program (optional)

        - ``**kwds`` -- keyword arguments that are passed to the
          triangulation engine

        OUTPUT:

        The volume of the polytope

        EXAMPLES::

            sage: polytopes.hypercube(3).volume()
            8
            sage: (polytopes.hypercube(3)*2).volume()
            64
            sage: polytopes.twenty_four_cell().volume()
            2

        Volume of the same polytopes, using the optional package lrslib
        (which requires a rational polytope).  For mysterious historical
        reasons, Sage casts lrs's exact answer to a float::

            sage: I3 = polytopes.hypercube(3)
            sage: I3.volume(engine='lrs') # optional - lrslib
            8.0
            sage: C24 = polytopes.twenty_four_cell()
            sage: C24.volume(engine='lrs') # optional - lrslib
            2.0

        If the base ring is exact, the answer is exact::

            sage: P5 = polytopes.regular_polygon(5)                             # optional - sage.rings.number_field
            sage: P5.volume()                                                   # optional - sage.rings.number_field
            2.377641290737884?

            sage: polytopes.icosahedron().volume()                              # optional - sage.rings.number_field
            5/12*sqrt5 + 5/4
            sage: numerical_approx(_) # abs tol 1e9                             # optional - sage.rings.number_field
            2.18169499062491

        When considering lower-dimensional polytopes, we can ask for the
        ambient (full-dimensional), the induced measure (of the affine
        hull) or, in the case of lattice polytopes, for the induced rational measure.
        This is controlled by the parameter `measure`. Different engines
        may have different ideas on the definition of volume of a
        lower-dimensional object::

            sage: P = Polyhedron([[0, 0], [1, 1]])
            sage: P.volume()
            0
            sage: P.volume(measure='induced')
            1.414213562373095?
            sage: P.volume(measure='induced_rational') # optional -- latte_int
            1

            sage: S = polytopes.regular_polygon(6); S                           # optional - sage.rings.number_field
            A 2-dimensional polyhedron in AA^2 defined as the convex hull of 6 vertices
            sage: edge = S.faces(1)[4].as_polyhedron()                          # optional - sage.rings.number_field
            sage: edge.vertices()                                               # optional - sage.rings.number_field
            (A vertex at (0.866025403784439?, 1/2), A vertex at (0, 1))
            sage: edge.volume()                                                 # optional - sage.rings.number_field
            0
            sage: edge.volume(measure='induced')                                # optional - sage.rings.number_field
            1

            sage: P = Polyhedron(backend='normaliz',vertices=[[1,0,0],[0,0,1],[-1,1,1],[-1,2,0]]) # optional - pynormaliz
            sage: P.volume()  # optional - pynormaliz
            0
            sage: P.volume(measure='induced')  # optional - pynormaliz          # optional - sage.rings.number_field
            2.598076211353316?
            sage: P.volume(measure='induced',engine='normaliz')  # optional - pynormaliz
            2.598076211353316
            sage: P.volume(measure='induced_rational')  # optional - pynormaliz, latte_int
            3/2
            sage: P.volume(measure='induced_rational',engine='normaliz')  # optional - pynormaliz
            3/2
            sage: P.volume(measure='induced_lattice')  # optional - pynormaliz
            3

        The same polytope without normaliz backend::

            sage: P = Polyhedron(vertices=[[1,0,0],[0,0,1],[-1,1,1],[-1,2,0]])
            sage: P.volume(measure='induced_lattice',engine='latte')  # optional - latte_int
            3

            sage: Dexact = polytopes.dodecahedron()                             # optional - sage.rings.number_field
            sage: v = Dexact.faces(2)[0].as_polyhedron().volume(measure='induced', engine='internal'); v   # optional - sage.rings.number_field
            1.53406271079097?
            sage: v = Dexact.faces(2)[4].as_polyhedron().volume(measure='induced', engine='internal'); v   # optional - sage.rings.number_field
            1.53406271079097?
            sage: RDF(v)    # abs tol 1e-9                                      # optional - sage.rings.number_field
            1.53406271079044

            sage: Dinexact = polytopes.dodecahedron(exact=False)
            sage: w = Dinexact.faces(2)[2].as_polyhedron().volume(measure='induced', engine='internal'); RDF(w) # abs tol 1e-9
            1.5340627082974878

            sage: [polytopes.simplex(d).volume(measure='induced') for d in range(1,5)] == [sqrt(d+1)/factorial(d) for d in range(1,5)]
            True

            sage: I = Polyhedron([[-3, 0], [0, 9]])
            sage: I.volume(measure='induced')                                   # optional - sage.rings.number_field
            9.48683298050514?
            sage: I.volume(measure='induced_rational') # optional -- latte_int
            3

            sage: T = Polyhedron([[3, 0, 0], [0, 4, 0], [0, 0, 5]])
            sage: T.volume(measure='induced')                                   # optional - sage.rings.number_field
            13.86542462386205?
            sage: T.volume(measure='induced_rational') # optional -- latte_int
            1/2

            sage: Q = Polyhedron(vertices=[(0, 0, 1, 1), (0, 1, 1, 0), (1, 1, 0, 0)])
            sage: Q.volume(measure='induced')
            1
            sage: Q.volume(measure='induced_rational') # optional -- latte_int
            1/2

        The volume of a full-dimensional unbounded polyhedron is infinity::

            sage: P = Polyhedron(vertices = [[1, 0], [0, 1]], rays = [[1, 1]])
            sage: P.volume()
            +Infinity

        The volume of a non full-dimensional unbounded polyhedron depends on the measure used::

            sage: P = Polyhedron(ieqs = [[1,1,1],[-1,-1,-1],[3,1,0]]); P
            A 1-dimensional polyhedron in QQ^2 defined as the convex hull of 1 vertex and 1 ray
            sage: P.volume()
            0
            sage: P.volume(measure='induced')
            +Infinity
            sage: P.volume(measure='ambient')
            0
            sage: P.volume(measure='induced_rational')  # optional - pynormaliz
            +Infinity
            sage: P.volume(measure='induced_rational',engine='latte')  # optional - latte_int
            +Infinity

        The volume in `0`-dimensional space is taken by counting measure::

            sage: P = Polyhedron(vertices=[[]]); P
            A 0-dimensional polyhedron in ZZ^0 defined as the convex hull of 1 vertex
            sage: P.volume()
            1
            sage: P = Polyhedron(vertices=[]); P
            The empty polyhedron in ZZ^0
            sage: P.volume()
            0

        TESTS:

        The cache of the volume is being pickled::

            sage: P = polytopes.cube()
            sage: P.volume()
            8
            sage: Q = loads(dumps(P))
            sage: Q.volume.is_in_cache()
            True
        """
        from sage.features import FeatureNotPresentError, PythonModule
        if measure == 'induced_rational' and engine not in ['auto', 'latte', 'normaliz']:
            raise RuntimeError("the induced rational measure can only be computed with the engine set to `auto`, `latte`, or `normaliz`")
        if measure == 'induced_lattice' and engine not in ['auto', 'latte', 'normaliz']:
            raise RuntimeError("the induced lattice measure can only be computed with the engine set to `auto`, `latte`, or `normaliz`")
        if engine == 'auto' and measure == 'induced_rational':
            # Enforce a default choice, change if a better engine is found.
            from sage.features.latte import Latte
            try:
                Latte().require()
                engine = 'latte'
            except FeatureNotPresentError:
                try:
                    PythonModule("PyNormaliz", spkg="pynormaliz").require()
                    engine = 'normaliz'
                except FeatureNotPresentError:
                    raise RuntimeError("the induced rational measure can only be computed with the optional packages `latte_int`, or `pynormaliz`")

        if engine == 'auto' and measure == 'induced_lattice':
            # Enforce a default choice, change if a better engine is found.
            try:
                PythonModule("PyNormaliz", spkg="pynormaliz").require()
                engine = 'normaliz'
            except FeatureNotPresentError:
                try:
                    from sage.features.latte import Latte
                    Latte().require()
                    engine = 'latte'
                except FeatureNotPresentError:
                    raise RuntimeError("the induced rational measure can only be computed with the optional packages `latte_int`, or `pynormaliz`")

        if engine == 'auto' and measure == 'ambient' and self.backend() == 'normaliz':
            engine = 'normaliz'

        if measure == 'ambient':
            if self.dim() < self.ambient_dim():
                return self.base_ring().zero()
            elif self.dim() == 0:
                return 1
            # if the polyhedron is unbounded, return infinity
            if not self.is_compact():
                from sage.rings.infinity import infinity
                return infinity
            if engine == 'lrs':
                return self._volume_lrs(**kwds)
            elif engine == 'latte':
                return self._volume_latte(**kwds)
            elif engine == 'normaliz':
                return self._volume_normaliz(measure='ambient')

            triangulation = self.triangulate(engine=engine, **kwds)
            pc = triangulation.point_configuration()
            return sum([pc.volume(simplex) for simplex in triangulation]) / ZZ(self.dim()).factorial()
        elif measure == 'induced':
            # if polyhedron is actually full-dimensional, return volume with ambient measure
            if self.dim() == self.ambient_dim():
                return self.volume(measure='ambient', engine=engine, **kwds)
            # if the polyhedron is unbounded, return infinity
            if not self.is_compact():
                from sage.rings.infinity import infinity
                return infinity
            if engine == 'normaliz':
                return self._volume_normaliz(measure='euclidean')
            # use an orthogonal transformation, which preserves volume up to a factor provided by the transformation matrix
            affine_hull_data = self.affine_hull_projection(orthogonal=True, as_polyhedron=True, as_affine_map=True)
            A = affine_hull_data.projection_linear_map.matrix()
            Adet = (A.transpose() * A).det()
            scaled_volume = affine_hull_data.image.volume(measure='ambient', engine=engine, **kwds)
            if Adet.is_square():
                sqrt_Adet = Adet.sqrt()
            else:
                sqrt_Adet = AA(Adet).sqrt()
                scaled_volume = AA(scaled_volume)
            return scaled_volume / sqrt_Adet
        elif measure == 'induced_rational':
            # if the polyhedron is unbounded, return infinity
            if not self.is_compact():
                from sage.rings.infinity import infinity
                return infinity
            if engine == 'latte':
                return self._volume_latte(**kwds)
            else:  # engine is 'normaliz'
                return self._volume_normaliz(measure='induced_lattice') / ZZ(self.dim()).factorial()
        elif measure == 'induced_lattice':
            # if the polyhedron is unbounded, return infinity
            if not self.is_compact():
                from sage.rings.infinity import infinity
                return infinity
            if engine == 'latte':
                return self._volume_latte(**kwds) * ZZ(self.dim()).factorial()
            else:  # engine is 'normaliz'
                return self._volume_normaliz(measure='induced_lattice')
        else:
            raise TypeError("the measure should be `ambient`, `induced`, `induced_rational`, or `induced_lattice`")

    def integrate(self, function, measure='ambient', **kwds):
        r"""
        Return the integral of ``function`` over this polytope.

        INPUT:

        - ``self`` -- Polyhedron

        - ``function`` -- a multivariate polynomial or
          a valid LattE description string for polynomials

        - ``measure`` -- string, the measure to use

          Allowed values are:

          * ``ambient`` (default): Lebesgue measure of ambient space,
          * ``induced``: Lebesgue measure of the affine hull,
          * ``induced_nonnormalized``: Lebesgue measure of the affine hull
            without the normalization by `\sqrt{\det(A^\top A)}` (with
            `A` being the affine transformation matrix; see :meth:`affine_hull`).

        - ``**kwds`` -- additional keyword arguments that
          are passed to the engine

        OUTPUT:

        The integral of the polynomial over the polytope

        .. NOTE::

            The polytope triangulation algorithm is used. This function depends
            on LattE (i.e., the ``latte_int`` optional package).

        EXAMPLES::

            sage: P = polytopes.cube()
            sage: x, y, z = polygens(QQ, 'x, y, z')
            sage: P.integrate(x^2*y^2*z^2)    # optional - latte_int
            8/27

        If the polyhedron has floating point coordinates, an inexact result can
        be obtained if we transform to rational coordinates::

            sage: P = 1.4142*polytopes.cube()
            sage: P_QQ = Polyhedron(vertices=[[QQ(vi) for vi in v] for v in P.vertex_generator()])
            sage: RDF(P_QQ.integrate(x^2*y^2*z^2))                  # optional - latte_int
            6.703841212195228

        Integral over a non full-dimensional polytope::

            sage: x, y = polygens(QQ, 'x, y')
            sage: P = Polyhedron(vertices=[[0,0],[1,1]])
            sage: P.integrate(x*y)    # optional - latte_int
            0
            sage: ixy = P.integrate(x*y, measure='induced'); ixy    # optional - latte_int
            0.4714045207910317?
            sage: ixy.parent()                                      # optional - latte_int
            Algebraic Real Field

        Convert to a symbolic expression::

            sage: ixy.radical_expression()                          # optional - latte_int
            1/3*sqrt(2)

        Another non full-dimensional polytope integration::

            sage: R.<x, y, z> = QQ[]
            sage: P = polytopes.simplex(2)
            sage: V = AA(P.volume(measure='induced')); V.radical_expression()                            # optional - sage.rings.number_field
            1/2*sqrt(3)
            sage: P.integrate(R(1), measure='induced') == V                      # optional - latte_int  # optional - sage.rings.number_field
            True

        Computing the mass center::

            sage: (P.integrate(x, measure='induced') / V).radical_expression()   # optional - latte_int
            1/3
            sage: (P.integrate(y, measure='induced') / V).radical_expression()   # optional - latte_int
            1/3
            sage: (P.integrate(z, measure='induced') / V).radical_expression()   # optional - latte_int
            1/3

        TESTS:

        Testing a three-dimensional integral::

            sage: P = polytopes.octahedron()
            sage: x, y, z = polygens(QQ, 'x, y, z')
            sage: P.integrate(2*x^2*y^4*z^6+z^2)    # optional - latte_int
            630632/4729725

        Testing a polytope with non-rational vertices::

            sage: P = polytopes.icosahedron()                                   # optional - sage.rings.number_field
            sage: P.integrate(x^2*y^2*z^2)    # optional - latte_int            # optional - sage.rings.number_field
            Traceback (most recent call last):
            ...
            TypeError: the base ring must be ZZ, QQ, or RDF

        Testing a univariate polynomial::

            sage: P = Polyhedron(vertices=[[0],[1]])
            sage: x = polygen(QQ, 'x')
            sage: P.integrate(x)    # optional - latte_int
            1/2

        Testing a polytope with floating point coordinates::

            sage: P = Polyhedron(vertices = [[0, 0], [1, 0], [1.1, 1.1], [0, 1]])
            sage: P.integrate('[[1,[2,2]]]')    # optional - latte_int
            Traceback (most recent call last):
            ...
            TypeError: LattE integrale cannot be applied over inexact rings

        Integration of zero-polynomial::

            sage: R.<x, y, z> = QQ[]
            sage: P = polytopes.simplex(2)
            sage: P.integrate(R(0))
            0
            sage: P.integrate('[]')  # with LattE description string
            0

        ::

            sage: R.<x, y, z> = QQ[]
            sage: P = Polyhedron(vertices=[(0, 0, 1), (0, 1, 0)])
            sage: P.integrate(x^2)
            0
        """
        if function == 0 or function == '[]':
            return self.base_ring().zero()

        if not self.is_compact():
            raise NotImplementedError(
                'integration over non-compact polyhedra not allowed')

        if measure == 'ambient':
            if not self.is_full_dimensional():
                return self.base_ring().zero()

            return self._integrate_latte_(function, **kwds)

        elif measure == 'induced' or measure == 'induced_nonnormalized':
            # if polyhedron is actually full-dimensional,
            # return with ambient measure
            if self.is_full_dimensional():
                return self.integrate(function, measure='ambient', **kwds)

            if isinstance(function, str):
                raise NotImplementedError(
                    'LattE description strings for polynomials not allowed '
                    'when using measure="induced"')

            # use an orthogonal transformation
            affine_hull_data = self.affine_hull_projection(orthogonal=True, return_all_data=True)
            polyhedron = affine_hull_data.image
            from sage.rings.polynomial.polynomial_ring_constructor import PolynomialRing
            R = PolynomialRing(affine_hull_data.section_linear_map.base_ring(), 'x', self.dim())
            coordinate_images = affine_hull_data.section_linear_map.matrix().transpose() * vector(R.gens()) + affine_hull_data.section_translation

            hom = function.parent().hom(coordinate_images)
            function_in_affine_hull = hom(function)

            I = polyhedron.integrate(function_in_affine_hull,
                                     measure='ambient', **kwds)
            if measure == 'induced_nonnormalized':
                return I
            else:
                A = affine_hull_data.projection_linear_map.matrix()
                Adet = (A.transpose() * A).det()
                try:
                    Adet = AA.coerce(Adet)
                except TypeError:
                    pass
                return I / Adet.sqrt()

        else:
            raise ValueError('unknown measure "{}"'.format(measure))

    def _integrate_latte_(self, polynomial, **kwds):
        r"""
        Return the integral of a polynomial over this polytope by calling LattE.

        INPUT:

        - ``polynomial`` -- a multivariate polynomial or
          a valid LattE description string for polynomials

        - ``**kwds`` -- additional keyword arguments that are passed
          to the engine

        OUTPUT:

        The integral of the polynomial over the polytope.

        .. NOTE::

            The polytope triangulation algorithm is used. This function depends
            on LattE (i.e., the ``latte_int`` optional package).

        TESTS::

            sage: P = polytopes.cube()
            sage: x, y, z = polygens(QQ, 'x, y, z')
            sage: P._integrate_latte_(x^2 + y^2*z^2)    # optional - latte_int
            32/9

        ::

            sage: R = PolynomialRing(QQ, '', 0)
            sage: Polyhedron(vertices=[()]).integrate(R(42))
            42
        """
        from sage.interfaces.latte import integrate

        if self.base_ring() == RDF:
            raise TypeError("LattE integrale cannot be applied over inexact rings")
        if self.dimension() == 0:
            vertices = self.vertices()
            assert len(self.vertices()) == 1
            vertex = tuple(vertices[0])
            return polynomial(vertex)
        return integrate(self.cdd_Hrepresentation(),
                         polynomial,
                         cdd=True, **kwds)

    def is_simplex(self):
        r"""
        Return whether the polyhedron is a simplex.

        A simplex is a bounded polyhedron with `d+1` vertices, where
        `d` is the dimension.

        EXAMPLES::

            sage: Polyhedron([(0,0,0), (1,0,0), (0,1,0)]).is_simplex()
            True
            sage: polytopes.simplex(3).is_simplex()
            True
            sage: polytopes.hypercube(3).is_simplex()
            False
        """
        return self.is_compact() and (self.dim()+1 == self.n_vertices())

    def neighborliness(self):
        r"""
        Return the largest ``k``, such that the polyhedron is ``k``-neighborly.

        A polyhedron is `k`-neighborly if every set of `n` vertices forms a face
        for `n` up to `k`.

        In case of the `d`-dimensional simplex, it returns `d + 1`.

        .. SEEALSO::

            :meth:`is_neighborly`

        EXAMPLES::

            sage: cube = polytopes.cube()
            sage: cube.neighborliness()
            1
            sage: P = Polyhedron(); P
            The empty polyhedron in ZZ^0
            sage: P.neighborliness()
            0
            sage: P = Polyhedron([[0]]); P
            A 0-dimensional polyhedron in ZZ^1 defined as the convex hull of 1 vertex
            sage: P.neighborliness()
            1
            sage: S = polytopes.simplex(5); S
            A 5-dimensional polyhedron in ZZ^6 defined as the convex hull of 6 vertices
            sage: S.neighborliness()
            6
            sage: C = polytopes.cyclic_polytope(7,10); C
            A 7-dimensional polyhedron in QQ^7 defined as the convex hull of 10 vertices
            sage: C.neighborliness()
            3
            sage: C = polytopes.cyclic_polytope(6,11); C
            A 6-dimensional polyhedron in QQ^6 defined as the convex hull of 11 vertices
            sage: C.neighborliness()
            3
            sage: [polytopes.cyclic_polytope(5,n).neighborliness() for n in range(6,10)]
            [6, 2, 2, 2]

        """
        return self.combinatorial_polyhedron().neighborliness()

    def is_neighborly(self, k=None):
        r"""
        Return whether the polyhedron is neighborly.

        If the input ``k`` is provided, then return whether the polyhedron is ``k``-neighborly

        A polyhedron is neighborly if every set of `n` vertices forms a face
        for `n` up to floor of half the dimension of the polyhedron.
        It is `k`-neighborly if this is true for `n` up to `k`.

        INPUT:

        - ``k`` -- the dimension up to which to check if every set of ``k``
          vertices forms a face. If no ``k`` is provided, check up to floor
          of half the dimension of the polyhedron.

        OUTPUT:

        - ``True`` if every set of up to ``k`` vertices forms a face,
        - ``False`` otherwise

        .. SEEALSO::

            :meth:`neighborliness`

        EXAMPLES::

            sage: cube = polytopes.hypercube(3)
            sage: cube.is_neighborly()
            True
            sage: cube = polytopes.hypercube(4)
            sage: cube.is_neighborly()
            False

        Cyclic polytopes are neighborly::

            sage: all(polytopes.cyclic_polytope(i, i + 1 + j).is_neighborly() for i in range(5) for j in range(3))
            True

        The neighborliness of a polyhedron equals floor of dimension half
        (or larger in case of a simplex) if and only if the polyhedron
        is neighborly::

            sage: testpolys = [polytopes.cube(), polytopes.cyclic_polytope(6, 9), polytopes.simplex(6)]
            sage: [(P.neighborliness()>=floor(P.dim()/2)) == P.is_neighborly() for P in  testpolys]
            [True, True, True]

        """
        return self.combinatorial_polyhedron().is_neighborly()

    @cached_method
    def is_lattice_polytope(self):
        r"""
        Return whether the polyhedron is a lattice polytope.

        OUTPUT:

        ``True`` if the polyhedron is compact and has only integral
        vertices, ``False`` otherwise.

        EXAMPLES::

            sage: polytopes.cross_polytope(3).is_lattice_polytope()
            True
            sage: polytopes.regular_polygon(5).is_lattice_polytope()            # optional - sage.rings.number_field
            False
        """
        if not self.is_compact():
            return False
        if self.base_ring() is ZZ:
            return True
        return all(v.is_integral() for v in self.vertex_generator())

    @cached_method
    def lattice_polytope(self, envelope=False):
        r"""
        Return an encompassing lattice polytope.

        INPUT:

        - ``envelope`` -- boolean (default: ``False``). If the
          polyhedron has non-integral vertices, this option decides
          whether to return a strictly larger lattice polytope or
          raise a ``ValueError``. This option has no effect if the
          polyhedron has already integral vertices.

        OUTPUT:

        A :class:`LatticePolytope
        <sage.geometry.lattice_polytope.LatticePolytopeClass>`. If the
        polyhedron is compact and has integral vertices, the lattice
        polytope equals the polyhedron. If the polyhedron is compact
        but has at least one non-integral vertex, a strictly larger
        lattice polytope is returned.

        If the polyhedron is not compact, a ``NotImplementedError`` is
        raised.

        If the polyhedron is not integral and ``envelope=False``, a
        ``ValueError`` is raised.

        ALGORITHM:

        For each non-integral vertex, a bounding box of integral
        points is added and the convex hull of these integral points
        is returned.

        EXAMPLES:

        First, a polyhedron with integral vertices::

            sage: P = Polyhedron( vertices = [(1, 0), (0, 1), (-1, 0), (0, -1)])
            sage: lp = P.lattice_polytope(); lp
            2-d reflexive polytope #3 in 2-d lattice M
            sage: lp.vertices()
            M(-1,  0),
            M( 0, -1),
            M( 0,  1),
            M( 1,  0)
            in 2-d lattice M

        Here is a polyhedron with non-integral vertices::

            sage: P = Polyhedron( vertices = [(1/2, 1/2), (0, 1), (-1, 0), (0, -1)])
            sage: lp = P.lattice_polytope()
            Traceback (most recent call last):
            ...
            ValueError: Some vertices are not integral. You probably want
            to add the argument "envelope=True" to compute an enveloping
            lattice polytope.
            sage: lp = P.lattice_polytope(True); lp
            2-d reflexive polytope #5 in 2-d lattice M
            sage: lp.vertices()
            M(-1,  0),
            M( 0, -1),
            M( 1,  1),
            M( 0,  1),
            M( 1,  0)
            in 2-d lattice M
        """
        if not self.is_compact():
            raise NotImplementedError('only compact lattice polytopes are allowed')

        try:
            vertices = self.vertices_matrix(ZZ).columns()
        except TypeError:
            if not envelope:
                raise ValueError('Some vertices are not integral. '
                    'You probably want to add the argument '
                    '"envelope=True" to compute an enveloping lattice polytope.')
            vertices = []
            for v in self.vertex_generator():
                vbox = [ set([floor(x), ceil(x)]) for x in v ]
                vertices.extend( itertools.product(*vbox) )

        # construct the (enveloping) lattice polytope
        from sage.geometry.lattice_polytope import LatticePolytope
        return LatticePolytope(vertices)

    def _integral_points_PALP(self):
        r"""
        Return the integral points in the polyhedron using PALP.

        This method is for testing purposes and will eventually be removed.

        OUTPUT:

        The list of integral points in the polyhedron. If the
        polyhedron is not compact, a ``ValueError`` is raised.
=======
            This function depends on LattE (i.e., the ``latte_int`` optional
            package). See the LattE documentation for further details.
>>>>>>> ff8c7efb

        EXAMPLES::

            sage: polytopes.hypercube(3)._volume_latte() # optional - latte_int
            8
            sage: (polytopes.hypercube(3)*2)._volume_latte() # optional - latte_int
            64
            sage: polytopes.twenty_four_cell()._volume_latte() # optional - latte_int
            2
            sage: polytopes.cuboctahedron()._volume_latte() # optional - latte_int
            20/3

        TESTS:

        Testing triangulate algorithm::

            sage: polytopes.cuboctahedron()._volume_latte(algorithm='triangulate') # optional - latte_int
            20/3

        Testing cone decomposition algorithm::

            sage: polytopes.cuboctahedron()._volume_latte(algorithm='cone-decompose') # optional - latte_int
            20/3

        Testing raw output::

            sage: polytopes.cuboctahedron()._volume_latte(raw_output=True) # optional - latte_int
            '20/3'

<<<<<<< HEAD
            sage: t = Polyhedron(vertices=[[0], [1/2]])
            sage: t.h_star_vector()
            Traceback (most recent call last):
            ...
            TypeError: The h_star vector is only defined for lattice polytopes

            sage: t2 = Polyhedron(vertices=[[AA(sqrt(2))], [1/2]])                      # optional - sage.rings.number_field
            sage: t2.h_star_vector()                                                    # optional - sage.rings.number_field
=======
        Testing inexact rings::

            sage: P = Polyhedron(vertices=[[0,0],[1,0],[0,1]],base_ring=RDF)
            sage: P.volume(engine='latte')
>>>>>>> ff8c7efb
            Traceback (most recent call last):
            ...
            ValueError: LattE integrale cannot be applied over inexact rings
        """
        from sage.interfaces.latte import integrate
        if self.base_ring() == RDF:
            raise ValueError("LattE integrale cannot be applied over inexact rings")
        else:
            return integrate(self.cdd_Hrepresentation(), algorithm=algorithm, cdd=True, verbose=verbose, **kwargs)

    def _volume_normaliz(self, measure='induced'):
        r"""
        Computes the volume of a polytope using normaliz.

        INPUT:

        - ``measure`` -- (default: 'induced') the measure to take. 'induced'
          correspond to ``EuclideanVolume`` in normaliz and 'induced_lattice'
          correspond to ``Volume`` in normaliz

        OUTPUT:

        A float value (when ``measure`` is 'induced') or a rational number
        (when ``measure`` is 'induced_lattice')

        .. NOTE::

            This function depends on Normaliz (i.e., the ``pynormaliz`` optional
            package). See the Normaliz documentation for further details.

        TESTS::

            sage: P = Polyhedron(vertices=[[0,0],[1,0],[0,1],[1,1]])
            sage: P._volume_normaliz()
            Traceback (most recent call last):
            ...
            TypeError: the backend should be normaliz
        """
        raise TypeError("the backend should be normaliz")

    @cached_method(do_pickle=True)
    def volume(self, measure='ambient', engine='auto', **kwds):
        """
        Return the volume of the polytope.

        INPUT:

        - ``measure`` -- string. The measure to use. Allowed values are:

          * ``ambient`` (default): Lebesgue measure of ambient space (volume)
          * ``induced``: Lebesgue measure of the affine hull (relative volume)
          * ``induced_rational``: Scaling of the Lebesgue measure for rational
            polytopes, such that the unit hypercube has volume 1
          * ``induced_lattice``: Scaling of the Lebesgue measure, such that the
            volume of the hypercube is factorial(n)

        - ``engine`` -- string. The backend to use. Allowed values are:

          * ``'auto'`` (default): choose engine according to measure
          * ``'internal'``: see :meth:`triangulate`
          * ``'TOPCOM'``: see :meth:`triangulate`
          * ``'lrs'``: use David Avis's lrs program (optional)
          * ``'latte'``: use LattE integrale program (optional)
          * ``'normaliz'``: use Normaliz program (optional)

        - ``**kwds`` -- keyword arguments that are passed to the
          triangulation engine

        OUTPUT:

        The volume of the polytope

        EXAMPLES::

            sage: polytopes.hypercube(3).volume()
            8
            sage: (polytopes.hypercube(3)*2).volume()
            64
            sage: polytopes.twenty_four_cell().volume()
            2

        Volume of the same polytopes, using the optional package lrslib
        (which requires a rational polytope).  For mysterious historical
        reasons, Sage casts lrs's exact answer to a float::

            sage: I3 = polytopes.hypercube(3)
            sage: I3.volume(engine='lrs') # optional - lrslib
            8.0
            sage: C24 = polytopes.twenty_four_cell()
            sage: C24.volume(engine='lrs') # optional - lrslib
            2.0

        If the base ring is exact, the answer is exact::

            sage: P5 = polytopes.regular_polygon(5)                             # optional - sage.rings.number_field
            sage: P5.volume()                                                   # optional - sage.rings.number_field
            2.377641290737884?

            sage: polytopes.icosahedron().volume()                              # optional - sage.rings.number_field
            5/12*sqrt5 + 5/4
            sage: numerical_approx(_) # abs tol 1e9                             # optional - sage.rings.number_field
            2.18169499062491

        When considering lower-dimensional polytopes, we can ask for the
        ambient (full-dimensional), the induced measure (of the affine
        hull) or, in the case of lattice polytopes, for the induced rational measure.
        This is controlled by the parameter `measure`. Different engines
        may have different ideas on the definition of volume of a
        lower-dimensional object::

            sage: P = Polyhedron([[0, 0], [1, 1]])
            sage: P.volume()
            0
            sage: P.volume(measure='induced')
            1.414213562373095?
            sage: P.volume(measure='induced_rational') # optional -- latte_int
            1

            sage: S = polytopes.regular_polygon(6); S                           # optional - sage.rings.number_field
            A 2-dimensional polyhedron in AA^2 defined as the convex hull of 6 vertices
            sage: edge = S.faces(1)[4].as_polyhedron()                          # optional - sage.rings.number_field
            sage: edge.vertices()                                               # optional - sage.rings.number_field
            (A vertex at (0.866025403784439?, 1/2), A vertex at (0, 1))
            sage: edge.volume()                                                 # optional - sage.rings.number_field
            0
            sage: edge.volume(measure='induced')                                # optional - sage.rings.number_field
            1

            sage: P = Polyhedron(backend='normaliz',vertices=[[1,0,0],[0,0,1],[-1,1,1],[-1,2,0]]) # optional - pynormaliz
            sage: P.volume()  # optional - pynormaliz
            0
            sage: P.volume(measure='induced')  # optional - pynormaliz          # optional - sage.rings.number_field
            2.598076211353316?
            sage: P.volume(measure='induced',engine='normaliz')  # optional - pynormaliz
            2.598076211353316
            sage: P.volume(measure='induced_rational')  # optional - pynormaliz, latte_int
            3/2
            sage: P.volume(measure='induced_rational',engine='normaliz')  # optional - pynormaliz
            3/2
            sage: P.volume(measure='induced_lattice')  # optional - pynormaliz
            3

        The same polytope without normaliz backend::

            sage: P = Polyhedron(vertices=[[1,0,0],[0,0,1],[-1,1,1],[-1,2,0]])
            sage: P.volume(measure='induced_lattice',engine='latte')  # optional - latte_int
            3

            sage: Dexact = polytopes.dodecahedron()                             # optional - sage.rings.number_field
            sage: v = Dexact.faces(2)[0].as_polyhedron().volume(measure='induced', engine='internal'); v   # optional - sage.rings.number_field
            1.53406271079097?
            sage: v = Dexact.faces(2)[4].as_polyhedron().volume(measure='induced', engine='internal'); v   # optional - sage.rings.number_field
            1.53406271079097?
            sage: RDF(v)    # abs tol 1e-9                                      # optional - sage.rings.number_field
            1.53406271079044

            sage: Dinexact = polytopes.dodecahedron(exact=False)
            sage: w = Dinexact.faces(2)[2].as_polyhedron().volume(measure='induced', engine='internal'); RDF(w) # abs tol 1e-9
            1.5340627082974878

            sage: [polytopes.simplex(d).volume(measure='induced') for d in range(1,5)] == [sqrt(d+1)/factorial(d) for d in range(1,5)]
            True

            sage: I = Polyhedron([[-3, 0], [0, 9]])
            sage: I.volume(measure='induced')                                   # optional - sage.rings.number_field
            9.48683298050514?
            sage: I.volume(measure='induced_rational') # optional -- latte_int
            3

            sage: T = Polyhedron([[3, 0, 0], [0, 4, 0], [0, 0, 5]])
            sage: T.volume(measure='induced')                                   # optional - sage.rings.number_field
            13.86542462386205?
            sage: T.volume(measure='induced_rational') # optional -- latte_int
            1/2

            sage: Q = Polyhedron(vertices=[(0, 0, 1, 1), (0, 1, 1, 0), (1, 1, 0, 0)])
            sage: Q.volume(measure='induced')
            1
            sage: Q.volume(measure='induced_rational') # optional -- latte_int
            1/2

        The volume of a full-dimensional unbounded polyhedron is infinity::

            sage: P = Polyhedron(vertices = [[1, 0], [0, 1]], rays = [[1, 1]])
            sage: P.volume()
            +Infinity

        The volume of a non full-dimensional unbounded polyhedron depends on the measure used::

            sage: P = Polyhedron(ieqs = [[1,1,1],[-1,-1,-1],[3,1,0]]); P
            A 1-dimensional polyhedron in QQ^2 defined as the convex hull of 1 vertex and 1 ray
            sage: P.volume()
            0
            sage: P.volume(measure='induced')
            +Infinity
            sage: P.volume(measure='ambient')
            0
            sage: P.volume(measure='induced_rational')  # optional - pynormaliz
            +Infinity
            sage: P.volume(measure='induced_rational',engine='latte')  # optional - latte_int
            +Infinity

        The volume in `0`-dimensional space is taken by counting measure::

            sage: P = Polyhedron(vertices=[[]]); P
            A 0-dimensional polyhedron in ZZ^0 defined as the convex hull of 1 vertex
            sage: P.volume()
            1
            sage: P = Polyhedron(vertices=[]); P
            The empty polyhedron in ZZ^0
            sage: P.volume()
            0

        TESTS:

        The cache of the volume is being pickled::

            sage: P = polytopes.cube()
            sage: P.volume()
            8
            sage: Q = loads(dumps(P))
            sage: Q.volume.is_in_cache()
            True
        """
        from sage.features import FeatureNotPresentError
        if measure == 'induced_rational' and engine not in ['auto', 'latte', 'normaliz']:
            raise RuntimeError("the induced rational measure can only be computed with the engine set to `auto`, `latte`, or `normaliz`")
        if measure == 'induced_lattice' and engine not in ['auto', 'latte', 'normaliz']:
            raise RuntimeError("the induced lattice measure can only be computed with the engine set to `auto`, `latte`, or `normaliz`")
        if engine == 'auto' and measure == 'induced_rational':
            # Enforce a default choice, change if a better engine is found.
            from sage.features.latte import Latte
            try:
                Latte().require()
                engine = 'latte'
            except FeatureNotPresentError:
                from sage.features.normaliz import PyNormaliz
                try:
                    PyNormaliz().require()
                    engine = 'normaliz'
                except FeatureNotPresentError:
                    raise RuntimeError("the induced rational measure can only be computed with the optional packages `latte_int`, or `pynormaliz`")

        if engine == 'auto' and measure == 'induced_lattice':
            # Enforce a default choice, change if a better engine is found.
            from sage.features.normaliz import PyNormaliz
            try:
                PyNormaliz().require()
                engine = 'normaliz'
            except FeatureNotPresentError:
                try:
                    from sage.features.latte import Latte
                    Latte().require()
                    engine = 'latte'
                except FeatureNotPresentError:
                    raise RuntimeError("the induced rational measure can only be computed with the optional packages `latte_int`, or `pynormaliz`")

        if engine == 'auto' and measure == 'ambient' and self.backend() == 'normaliz':
            engine = 'normaliz'

        if measure == 'ambient':
            if self.dim() < self.ambient_dim():
                return self.base_ring().zero()
            elif self.dim() == 0:
                return 1
            # if the polyhedron is unbounded, return infinity
            if not self.is_compact():
                from sage.rings.infinity import infinity
                return infinity
            if engine == 'lrs':
                return self._volume_lrs(**kwds)
            elif engine == 'latte':
                return self._volume_latte(**kwds)
            elif engine == 'normaliz':
                return self._volume_normaliz(measure='ambient')

            triangulation = self.triangulate(engine=engine, **kwds)
            pc = triangulation.point_configuration()
            return sum([pc.volume(simplex) for simplex in triangulation]) / ZZ(self.dim()).factorial()
        elif measure == 'induced':
            # if polyhedron is actually full-dimensional, return volume with ambient measure
            if self.dim() == self.ambient_dim():
                return self.volume(measure='ambient', engine=engine, **kwds)
            # if the polyhedron is unbounded, return infinity
            if not self.is_compact():
                from sage.rings.infinity import infinity
                return infinity
            if engine == 'normaliz':
                return self._volume_normaliz(measure='euclidean')
            # use an orthogonal transformation, which preserves volume up to a factor provided by the transformation matrix
            affine_hull_data = self.affine_hull_projection(orthogonal=True, as_polyhedron=True, as_affine_map=True)
            A = affine_hull_data.projection_linear_map.matrix()
            Adet = (A.transpose() * A).det()
            scaled_volume = affine_hull_data.image.volume(measure='ambient', engine=engine, **kwds)
            if Adet.is_square():
                sqrt_Adet = Adet.sqrt()
            else:
                sqrt_Adet = AA(Adet).sqrt()
                scaled_volume = AA(scaled_volume)
            return scaled_volume / sqrt_Adet
        elif measure == 'induced_rational':
            # if the polyhedron is unbounded, return infinity
            if not self.is_compact():
                from sage.rings.infinity import infinity
                return infinity
            if engine == 'latte':
                return self._volume_latte(**kwds)
            else:  # engine is 'normaliz'
                return self._volume_normaliz(measure='induced_lattice') / ZZ(self.dim()).factorial()
        elif measure == 'induced_lattice':
            # if the polyhedron is unbounded, return infinity
            if not self.is_compact():
                from sage.rings.infinity import infinity
                return infinity
            if engine == 'latte':
                return self._volume_latte(**kwds) * ZZ(self.dim()).factorial()
            else:  # engine is 'normaliz'
                return self._volume_normaliz(measure='induced_lattice')
        else:
            raise TypeError("the measure should be `ambient`, `induced`, `induced_rational`, or `induced_lattice`")

    def integrate(self, function, measure='ambient', **kwds):
        r"""
        Return the integral of ``function`` over this polytope.

        INPUT:

        - ``self`` -- Polyhedron

        - ``function`` -- a multivariate polynomial or
          a valid LattE description string for polynomials

        - ``measure`` -- string, the measure to use

          Allowed values are:

          * ``ambient`` (default): Lebesgue measure of ambient space,
          * ``induced``: Lebesgue measure of the affine hull,
          * ``induced_nonnormalized``: Lebesgue measure of the affine hull
            without the normalization by `\sqrt{\det(A^\top A)}` (with
            `A` being the affine transformation matrix; see :meth:`affine_hull`).

        - ``**kwds`` -- additional keyword arguments that
          are passed to the engine

        OUTPUT:

        The integral of the polynomial over the polytope

        .. NOTE::

            The polytope triangulation algorithm is used. This function depends
            on LattE (i.e., the ``latte_int`` optional package).

        EXAMPLES::

            sage: P = polytopes.cube()
            sage: x, y, z = polygens(QQ, 'x, y, z')
            sage: P.integrate(x^2*y^2*z^2)    # optional - latte_int
            8/27

        If the polyhedron has floating point coordinates, an inexact result can
        be obtained if we transform to rational coordinates::

            sage: P = 1.4142*polytopes.cube()
            sage: P_QQ = Polyhedron(vertices=[[QQ(vi) for vi in v] for v in P.vertex_generator()])
            sage: RDF(P_QQ.integrate(x^2*y^2*z^2))                  # optional - latte_int
            6.703841212195228

        Integral over a non full-dimensional polytope::

            sage: x, y = polygens(QQ, 'x, y')
            sage: P = Polyhedron(vertices=[[0,0],[1,1]])
            sage: P.integrate(x*y)    # optional - latte_int
            0
            sage: ixy = P.integrate(x*y, measure='induced'); ixy    # optional - latte_int
            0.4714045207910317?
            sage: ixy.parent()                                      # optional - latte_int
            Algebraic Real Field

        Convert to a symbolic expression::

            sage: ixy.radical_expression()                          # optional - latte_int
            1/3*sqrt(2)

        Another non full-dimensional polytope integration::

            sage: R.<x, y, z> = QQ[]
            sage: P = polytopes.simplex(2)
            sage: V = AA(P.volume(measure='induced')); V.radical_expression()
            1/2*sqrt(3)
            sage: P.integrate(R(1), measure='induced') == V                      # optional - latte_int
            True

        Computing the mass center::

            sage: (P.integrate(x, measure='induced') / V).radical_expression()   # optional - latte_int
            1/3
            sage: (P.integrate(y, measure='induced') / V).radical_expression()   # optional - latte_int
            1/3
            sage: (P.integrate(z, measure='induced') / V).radical_expression()   # optional - latte_int
            1/3

        TESTS:

        Testing a three-dimensional integral::

            sage: P = polytopes.octahedron()
            sage: x, y, z = polygens(QQ, 'x, y, z')
            sage: P.integrate(2*x^2*y^4*z^6+z^2)    # optional - latte_int
            630632/4729725

        Testing a polytope with non-rational vertices::

            sage: P = polytopes.icosahedron()                                   # optional - sage.rings.number_field
            sage: P.integrate(x^2*y^2*z^2)    # optional - latte_int            # optional - sage.rings.number_field
            Traceback (most recent call last):
            ...
            TypeError: the base ring must be ZZ, QQ, or RDF

        Testing a univariate polynomial::

            sage: P = Polyhedron(vertices=[[0],[1]])
            sage: x = polygen(QQ, 'x')
            sage: P.integrate(x)    # optional - latte_int
            1/2

        Testing a polytope with floating point coordinates::

            sage: P = Polyhedron(vertices = [[0, 0], [1, 0], [1.1, 1.1], [0, 1]])
            sage: P.integrate('[[1,[2,2]]]')    # optional - latte_int
            Traceback (most recent call last):
            ...
            TypeError: LattE integrale cannot be applied over inexact rings

        Integration of zero-polynomial::

            sage: R.<x, y, z> = QQ[]
            sage: P = polytopes.simplex(2)
            sage: P.integrate(R(0))
            0
            sage: P.integrate('[]')  # with LattE description string
            0

        ::

<<<<<<< HEAD
            sage: P = polytopes.dodecahedron(); P                                                   # optional - sage.rings.number_field
            A 3-dimensional polyhedron
             in (Number Field in sqrt5 with defining polynomial x^2 - 5
                 with sqrt5 = 2.236067977499790?)^3
             defined as the convex hull of 20 vertices
            sage: G = P.restricted_automorphism_group(output="matrixlist")                          # optional - sage.rings.number_field
            sage: len(G)                                                                            # optional - sage.rings.number_field
            120
=======
            sage: R.<x, y, z> = QQ[]
            sage: P = Polyhedron(vertices=[(0, 0, 1), (0, 1, 0)])
            sage: P.integrate(x^2)
            0
        """
        if function == 0 or function == '[]':
            return self.base_ring().zero()
>>>>>>> ff8c7efb

        if not self.is_compact():
            raise NotImplementedError(
                'integration over non-compact polyhedra not allowed')

        if measure == 'ambient':
            if not self.is_full_dimensional():
                return self.base_ring().zero()

            return self._integrate_latte_(function, **kwds)

        elif measure == 'induced' or measure == 'induced_nonnormalized':
            # if polyhedron is actually full-dimensional,
            # return with ambient measure
            if self.is_full_dimensional():
                return self.integrate(function, measure='ambient', **kwds)

            if isinstance(function, str):
                raise NotImplementedError(
                    'LattE description strings for polynomials not allowed '
                    'when using measure="induced"')

            # use an orthogonal transformation
            affine_hull_data = self.affine_hull_projection(orthogonal=True, return_all_data=True)
            polyhedron = affine_hull_data.image
            from sage.rings.polynomial.polynomial_ring_constructor import PolynomialRing
            R = PolynomialRing(affine_hull_data.section_linear_map.base_ring(), 'x', self.dim())
            coordinate_images = affine_hull_data.section_linear_map.matrix().transpose() * vector(R.gens()) + affine_hull_data.section_translation

            hom = function.parent().hom(coordinate_images)
            function_in_affine_hull = hom(function)

            I = polyhedron.integrate(function_in_affine_hull,
                                     measure='ambient', **kwds)
            if measure == 'induced_nonnormalized':
                return I
            else:
                A = affine_hull_data.projection_linear_map.matrix()
                Adet = (A.transpose() * A).det()
                try:
                    Adet = AA.coerce(Adet)
                except TypeError:
                    pass
                return I / Adet.sqrt()

        else:
            raise ValueError('unknown measure "{}"'.format(measure))

    def _integrate_latte_(self, polynomial, **kwds):
        r"""
        Return the integral of a polynomial over this polytope by calling LattE.

        INPUT:

        - ``polynomial`` -- a multivariate polynomial or
          a valid LattE description string for polynomials

        - ``**kwds`` -- additional keyword arguments that are passed
          to the engine

        OUTPUT:

        The integral of the polynomial over the polytope.

        .. NOTE::

            The polytope triangulation algorithm is used. This function depends
            on LattE (i.e., the ``latte_int`` optional package).

        TESTS::

            sage: P = polytopes.cube()
            sage: x, y, z = polygens(QQ, 'x, y, z')
            sage: P._integrate_latte_(x^2 + y^2*z^2)    # optional - latte_int
            32/9

        ::

            sage: R = PolynomialRing(QQ, '', 0)
            sage: Polyhedron(vertices=[()]).integrate(R(42))
            42
        """
        from sage.interfaces.latte import integrate

        if self.base_ring() == RDF:
            raise TypeError("LattE integrale cannot be applied over inexact rings")
        if self.dimension() == 0:
            vertices = self.vertices()
            assert len(self.vertices()) == 1
            vertex = tuple(vertices[0])
            return polynomial(vertex)
        return integrate(self.cdd_Hrepresentation(),
                         polynomial,
                         cdd=True, **kwds)

    @cached_method
    def bounding_box(self, integral=False, integral_hull=False):
        r"""
        Return the coordinates of a rectangular box containing the non-empty polytope.

        INPUT:

        - ``integral`` -- Boolean (default: ``False``). Whether to
          only allow integral coordinates in the bounding box.

        - ``integral_hull`` -- Boolean (default: ``False``). If ``True``, return a
          box containing the integral points of the polytope, or ``None, None`` if it
          is known that the polytope has no integral points.

        OUTPUT:

        A pair of tuples ``(box_min, box_max)`` where ``box_min`` are
        the coordinates of a point bounding the coordinates of the
        polytope from below and ``box_max`` bounds the coordinates
        from above.

        EXAMPLES::

            sage: Polyhedron([ (1/3,2/3), (2/3, 1/3) ]).bounding_box()
            ((1/3, 1/3), (2/3, 2/3))
            sage: Polyhedron([ (1/3,2/3), (2/3, 1/3) ]).bounding_box(integral=True)
            ((0, 0), (1, 1))
            sage: Polyhedron([ (1/3,2/3), (2/3, 1/3) ]).bounding_box(integral_hull=True)
            (None, None)
            sage: Polyhedron([ (1/3,2/3), (3/3, 4/3) ]).bounding_box(integral_hull=True)
            ((1, 1), (1, 1))
            sage: polytopes.buckyball(exact=False).bounding_box()
            ((-0.8090169944, -0.8090169944, -0.8090169944), (0.8090169944, 0.8090169944, 0.8090169944))

        TESTS::

            sage: Polyhedron().bounding_box()
            Traceback (most recent call last):
            ...
            ValueError: empty polytope is not allowed
        """
        from sage.arith.misc import integer_ceil as ceil
        from sage.arith.misc import integer_floor as floor
        box_min = []
        box_max = []
        if not self.is_compact():
            raise ValueError("only polytopes (compact polyhedra) are allowed")
        if self.n_vertices() == 0:
            raise ValueError("empty polytope is not allowed")
        for i in range(self.ambient_dim()):
            coords = [v[i] for v in self.vertex_generator()]
            max_coord = max(coords)
            min_coord = min(coords)
            if integral_hull:
                a = ceil(min_coord)
                b = floor(max_coord)
                if a > b:
                    return None, None
                box_max.append(b)
                box_min.append(a)
            elif integral:
                box_max.append(ceil(max_coord))
                box_min.append(floor(min_coord))
            else:
                box_max.append(max_coord)
                box_min.append(min_coord)
        return (tuple(box_min), tuple(box_max))

    def affine_hull(self, *args, **kwds):
        r"""
        Return the affine hull of ``self`` as a polyhedron.

        EXAMPLES::

            sage: half_plane_in_space = Polyhedron(ieqs=[(0,1,0,0)], eqns=[(0,0,0,1)])
            sage: half_plane_in_space.affine_hull().Hrepresentation()
            (An equation (0, 0, 1) x + 0 == 0,)

            sage: polytopes.cube().affine_hull().is_universe()
            True
        """
        if args or kwds:
            raise TypeError("the method 'affine_hull' does not take any parameters; perhaps you meant 'affine_hull_projection'")
        if not self.inequalities():
            return self
        self_as_face = self.faces(self.dimension())[0]
        return self_as_face.affine_tangent_cone()

    @cached_method
    def _affine_hull_projection(self, *,
                                as_convex_set=True, as_affine_map=True, as_section_map=True,
                                orthogonal=False, orthonormal=False,
                                extend=False, minimal=False):
        r"""
        Return ``self`` projected into its affine hull.

        INPUT:

        See :meth:`affine_hull_projection`.

        OUTPUT:

        An instance of :class:`~sage.geometry.convex_set.AffineHullProjectionData`.
        See :meth:`affine_hull_projection` for details.

        TESTS:

        Check that :trac:`23355` is fixed::

            sage: P = Polyhedron([[7]]); P
            A 0-dimensional polyhedron in ZZ^1 defined as the convex hull of 1 vertex
            sage: P.affine_hull_projection()
            A 0-dimensional polyhedron in ZZ^0 defined as the convex hull of 1 vertex
            sage: P.affine_hull_projection(orthonormal='True')
            A 0-dimensional polyhedron in QQ^0 defined as the convex hull of 1 vertex
            sage: P.affine_hull_projection(orthogonal='True')
            A 0-dimensional polyhedron in QQ^0 defined as the convex hull of 1 vertex

        Check that :trac:`24047` is fixed::

            sage: P1 = Polyhedron(vertices=([[-1, 1], [0, -1], [0, 0], [-1, -1]]))
            sage: P2 = Polyhedron(vertices=[[1, 1], [1, -1], [0, -1], [0, 0]])
            sage: P = P1.intersection(P2)
            sage: A, b = P.affine_hull_projection(as_affine_map=True, orthonormal=True, extend=True)  # optional - sage.rings.number_field

            sage: Polyhedron([(2,3,4)]).affine_hull_projection()
            A 0-dimensional polyhedron in ZZ^0 defined as the convex hull of 1 vertex

        Check that backend is preserved::

            sage: polytopes.simplex(backend='field').affine_hull_projection().backend()
            'field'

            sage: P = Polyhedron(vertices=[[0,0], [1,0]], backend='field')
            sage: P.affine_hull_projection(orthogonal=True, orthonormal=True, extend=True).backend()  # optional - sage.rings.number_field
            'field'

        Check that :trac:`29116` is fixed::

            sage: V =[
            ....:    [1, 0, -1, 0, 0],
            ....:    [1, 0, 0, -1, 0],
            ....:    [1, 0, 0, 0, -1],
            ....:    [1, 0, 0, +1, 0],
            ....:    [1, 0, 0, 0, +1],
            ....:    [1, +1, 0, 0, 0]
            ....:     ]
            sage: P = Polyhedron(V)
            sage: P.affine_hull_projection()
            A 4-dimensional polyhedron in ZZ^4 defined as the convex hull of 6 vertices
            sage: P.affine_hull_projection(orthonormal=True)
            Traceback (most recent call last):
            ...
            ValueError: the base ring needs to be extended; try with "extend=True"
            sage: P.affine_hull_projection(orthonormal=True, extend=True)                             # optional - sage.rings.number_field
            A 4-dimensional polyhedron in AA^4 defined as the convex hull of 6 vertices
        """
        result = AffineHullProjectionData()

        if self.is_empty():
            raise ValueError('affine hull projection of an empty polyhedron is undefined')

        # handle trivial full-dimensional case
        if self.ambient_dim() == self.dim():
            if as_convex_set:
                result.image = self
            if as_affine_map:
                identity = linear_transformation(matrix(self.base_ring(),
                                                        self.dim(),
                                                        self.dim(),
                                                        self.base_ring().one()))
                result.projection_linear_map = result.section_linear_map = identity
                result.projection_translation = result.section_translation = self.ambient_space().zero()
        elif orthogonal or orthonormal:
            # see TODO
            if not self.is_compact():
                raise NotImplementedError('"orthogonal=True" and "orthonormal=True" work only for compact polyhedra')
            affine_basis = self.an_affine_basis()
            v0 = affine_basis[0].vector()
            # We implicitly translate the first vertex of the affine basis to zero.
            vi = tuple(v.vector() - v0 for v in affine_basis[1:])
            M = matrix(self.base_ring(), self.dim(), self.ambient_dim(), vi)

            # Switch base_ring to AA if necessary,
            # since gram_schmidt needs to be able to take square roots.
            # Pick orthonormal basis and transform all vertices accordingly
            # if the orthonormal transform makes it necessary, change base ring.
            try:
                A, G = M.gram_schmidt(orthonormal=orthonormal)
            except TypeError:
                if not extend:
                    raise ValueError('the base ring needs to be extended; try with "extend=True"')
                M = matrix(AA, M)
                A = M.gram_schmidt(orthonormal=orthonormal)[0]
                if minimal:
                    from sage.rings.qqbar import number_field_elements_from_algebraics
                    new_ring = number_field_elements_from_algebraics(A.list(), embedded=True, minimal=True)[0]
                    A = A.change_ring(new_ring)
            L = linear_transformation(A, side='right')
            ambient_translation = -vector(A.base_ring(), affine_basis[0])
            image_translation = A * ambient_translation
            # Note the order. We compute ``A*self`` and then translate the image.
            # ``A*self`` uses the incidence matrix and we avoid recomputation.
            # Also, if the new base ring is ``AA``, we want to avoid computing the incidence matrix in that ring.
            # ``convert=True`` takes care of the case, where there might be no coercion (``AA`` and quadratic field).
            if as_convex_set:
                result.image = self.linear_transformation(A, new_base_ring=A.base_ring()) + image_translation
            if as_affine_map:
                result.projection_linear_map = L
                result.projection_translation = image_translation
            if as_section_map:
                L_dagger = linear_transformation(A.transpose() * (A * A.transpose()).inverse(), side='right')
                result.section_linear_map = L_dagger
                result.section_translation = v0.change_ring(A.base_ring())
        else:
            # translate one vertex to the origin
            v0 = self.vertices()[0].vector()
            gens = []
            for v in self.vertices()[1:]:
                gens.append(v.vector() - v0)
            for r in self.rays():
                gens.append(r.vector())
            for l in self.lines():
                gens.append(l.vector())

            # Pick subset of coordinates to coordinatize the affine span
            M = matrix(gens)
            pivots = M.pivots()

            A = matrix(self.base_ring(), len(pivots), self.ambient_dim(),
                       [[1 if j == i else 0 for j in range(self.ambient_dim())] for i in pivots])
            if as_affine_map:
                image_translation = vector(self.base_ring(), self.dim())
                L = linear_transformation(A, side='right')
                result.projection_linear_map = L
                result.projection_translation = image_translation
            if as_convex_set:
                result.image = A*self
            if as_section_map:
                if self.dim():
                    B = M.transpose()/(A*M.transpose())
                else:
                    B = matrix(self.ambient_dim(), 0)
                L_section = linear_transformation(B, side='right')
                result.section_linear_map = L_section
                result.section_translation = v0 - L_section(L(v0) + image_translation)

        return result

    def affine_hull_projection(self,
                               as_polyhedron=None, as_affine_map=False,
                               orthogonal=False, orthonormal=False,
                               extend=False, minimal=False,
                               return_all_data=False,
                               *, as_convex_set=None):
        r"""Return the polyhedron projected into its affine hull.

        Each polyhedron is contained in some smallest affine subspace
        (possibly the entire ambient space) -- its affine hull.  We
        provide an affine linear map that projects the ambient space of
        the polyhedron to the standard Euclidean space of dimension of
        the polyhedron, which restricts to a bijection from the affine
        hull.

        The projection map is not unique; some parameters control the
        choice of the map.  Other parameters control the output of the
        function.

        INPUT:

        - ``as_polyhedron`` (or ``as_convex_set``) -- (boolean or the default
          ``None``) and

        - ``as_affine_map`` -- (boolean, default ``False``) control the output

          The default ``as_polyhedron=None`` translates to
          ``as_polyhedron=not as_affine_map``,
          therefore to ``as_polyhedron=True`` if nothing is specified.

          If exactly one of either ``as_polyhedron`` or ``as_affine_map`` is
          set, then either a polyhedron or the affine transformation
          is returned. The affine transformation
          sends the embedded polytope to a fulldimensional one.
          It is given as a pair ``(A, b)``, where A is a linear transformation
          and `b` is a vector, and the affine transformation sends ``v`` to
          ``A(v)+b``.

          If both ``as_polyhedron`` and ``as_affine_map`` are set, then
          both are returned, encapsulated in an instance of
          :class:`~sage.geometry.convex_set.AffineHullProjectionData`.

        - ``return_all_data`` -- (boolean, default ``False``)

          If set, then ``as_polyhedron`` and ``as_affine_map`` will set
          (possibly overridden) and additional (internal) data concerning
          the transformation is returned. Everything is encapsulated
          in an instance of
          :class:`~sage.geometry.convex_set.AffineHullProjectionData` in
          this case.

        - ``orthogonal`` -- boolean (default: ``False``); if ``True``,
          provide an orthogonal transformation.

        - ``orthonormal`` -- boolean (default: ``False``); if ``True``,
          provide an orthonormal transformation. If the base ring does not
          provide the necessary square roots, the extend parameter
          needs to be set to ``True``.

        - ``extend`` -- boolean (default: ``False``); if ``True``,
          allow base ring to be extended if necessary. This becomes
          relevant when requiring an orthonormal transformation.

        - ``minimal`` -- boolean (default: ``False``); if ``True``,
          when doing an extension, it computes the minimal base ring of the
          extension, otherwise the base ring is ``AA``.

        OUTPUT:

        A full-dimensional polyhedron or an affine transformation,
        depending on the parameters ``as_polyhedron`` and ``as_affine_map``,
        or an instance of :class:`~sage.geometry.convex_set.AffineHullProjectionData`
        containing all data (parameter ``return_all_data``).

        If the output is an instance of
        :class:`~sage.geometry.convex_set.AffineHullProjectionData`, the
        following fields may be set:

        - ``image`` -- the projection of the original polyhedron

        - ``projection_map`` -- the affine map as a pair whose first component
          is a linear transformation and its second component a shift;
          see above.

        - ``section_map`` -- an affine map as a pair whose first component
          is a linear transformation and its second component a shift.
          It maps the codomain of ``affine_map`` to the affine hull of
          ``self``.  It is a right inverse of ``projection_map``.

        Note that all of these data are compatible.

         .. TODO::

            - make the parameters ``orthogonal`` and ``orthonormal`` work
              with unbounded polyhedra.

        EXAMPLES::

            sage: triangle = Polyhedron([(1,0,0), (0,1,0), (0,0,1)]);  triangle
            A 2-dimensional polyhedron in ZZ^3 defined as the convex hull of 3 vertices
            sage: triangle.affine_hull_projection()
            A 2-dimensional polyhedron in ZZ^2 defined as the convex hull of 3 vertices

            sage: half3d = Polyhedron(vertices=[(3,2,1)], rays=[(1,0,0)])
            sage: half3d.affine_hull_projection().Vrepresentation()
            (A ray in the direction (1), A vertex at (3))

        The resulting affine hulls depend on the parameter ``orthogonal`` and ``orthonormal``::

            sage: L = Polyhedron([[1,0],[0,1]]); L
            A 1-dimensional polyhedron in ZZ^2 defined as the convex hull of 2 vertices
            sage: A = L.affine_hull_projection(); A
            A 1-dimensional polyhedron in ZZ^1 defined as the convex hull of 2 vertices
            sage: A.vertices()
            (A vertex at (0), A vertex at (1))
            sage: A = L.affine_hull_projection(orthogonal=True); A
            A 1-dimensional polyhedron in QQ^1 defined as the convex hull of 2 vertices
            sage: A.vertices()
            (A vertex at (0), A vertex at (2))
            sage: A = L.affine_hull_projection(orthonormal=True)                                  # optional - sage.rings.number_field
            Traceback (most recent call last):
            ...
            ValueError: the base ring needs to be extended; try with "extend=True"
            sage: A = L.affine_hull_projection(orthonormal=True, extend=True); A                  # optional - sage.rings.number_field
            A 1-dimensional polyhedron in AA^1 defined as the convex hull of 2 vertices
            sage: A.vertices()                                                                    # optional - sage.rings.number_field
            (A vertex at (1.414213562373095?), A vertex at (0.?e-18))

        More generally::

            sage: S = polytopes.simplex(); S
            A 3-dimensional polyhedron in ZZ^4 defined as the convex hull of 4 vertices
            sage: S.vertices()
            (A vertex at (0, 0, 0, 1),
             A vertex at (0, 0, 1, 0),
             A vertex at (0, 1, 0, 0),
             A vertex at (1, 0, 0, 0))
            sage: A = S.affine_hull_projection(); A
            A 3-dimensional polyhedron in ZZ^3 defined as the convex hull of 4 vertices
            sage: A.vertices()
            (A vertex at (0, 0, 0),
             A vertex at (0, 0, 1),
             A vertex at (0, 1, 0),
             A vertex at (1, 0, 0))
            sage: A = S.affine_hull_projection(orthogonal=True); A
            A 3-dimensional polyhedron in QQ^3 defined as the convex hull of 4 vertices
            sage: A.vertices()
            (A vertex at (0, 0, 0),
             A vertex at (2, 0, 0),
             A vertex at (1, 3/2, 0),
             A vertex at (1, 1/2, 4/3))
            sage: A = S.affine_hull_projection(orthonormal=True, extend=True); A
            A 3-dimensional polyhedron in AA^3 defined as the convex hull of 4 vertices
            sage: A.vertices()
            (A vertex at (0.7071067811865475?, 0.4082482904638630?, 1.154700538379252?),
             A vertex at (0.7071067811865475?, 1.224744871391589?, 0.?e-18),
             A vertex at (1.414213562373095?, 0.?e-18, 0.?e-18),
             A vertex at (0.?e-18, 0.?e-18, 0.?e-18))

        With the parameter ``minimal`` one can get a minimal base ring::

            sage: s = polytopes.simplex(3)
            sage: s_AA = s.affine_hull_projection(orthonormal=True, extend=True)
            sage: s_AA.base_ring()
            Algebraic Real Field
            sage: s_full = s.affine_hull_projection(orthonormal=True, extend=True, minimal=True)
            sage: s_full.base_ring()
            Number Field in a with defining polynomial y^4 - 4*y^2 + 1 with a = 0.5176380902050415?

        More examples with the ``orthonormal`` parameter::

            sage: P = polytopes.permutahedron(3); P                   # optional - sage.combinat  # optional - sage.rings.number_field
            A 2-dimensional polyhedron in ZZ^3 defined as the convex hull of 6 vertices
            sage: set([F.as_polyhedron().affine_hull_projection(orthonormal=True, extend=True).volume() for F in P.affine_hull_projection().faces(1)]) == {1, sqrt(AA(2))}  # optional - sage.combinat  # optional - sage.rings.number_field
            True
            sage: set([F.as_polyhedron().affine_hull_projection(orthonormal=True, extend=True).volume() for F in P.affine_hull_projection(orthonormal=True, extend=True).faces(1)]) == {sqrt(AA(2))}  # optional - sage.combinat  # optional - sage.rings.number_field
            True

            sage: D = polytopes.dodecahedron()                                                    # optional - sage.rings.number_field
            sage: F = D.faces(2)[0].as_polyhedron()                                               # optional - sage.rings.number_field
            sage: F.affine_hull_projection(orthogonal=True)                                       # optional - sage.rings.number_field
            A 2-dimensional polyhedron in (Number Field in sqrt5 with defining polynomial x^2 - 5 with sqrt5 = 2.236067977499790?)^2 defined as the convex hull of 5 vertices
            sage: F.affine_hull_projection(orthonormal=True, extend=True)                         # optional - sage.rings.number_field
            A 2-dimensional polyhedron in AA^2 defined as the convex hull of 5 vertices

            sage: K.<sqrt2> = QuadraticField(2)                                                   # optional - sage.rings.number_field
            sage: P = Polyhedron([2*[K.zero()],2*[sqrt2]]); P                                     # optional - sage.rings.number_field
            A 1-dimensional polyhedron in (Number Field in sqrt2 with defining polynomial x^2 - 2 with sqrt2 = 1.414213562373095?)^2 defined as the convex hull of 2 vertices
            sage: P.vertices()                                                                    # optional - sage.rings.number_field
            (A vertex at (0, 0), A vertex at (sqrt2, sqrt2))
            sage: A = P.affine_hull_projection(orthonormal=True); A                               # optional - sage.rings.number_field
            A 1-dimensional polyhedron in (Number Field in sqrt2 with defining polynomial x^2 - 2 with sqrt2 = 1.414213562373095?)^1 defined as the convex hull of 2 vertices
            sage: A.vertices()                                                                    # optional - sage.rings.number_field
            (A vertex at (0), A vertex at (2))

            sage: K.<sqrt3> = QuadraticField(3)                                                   # optional - sage.rings.number_field
            sage: P = Polyhedron([2*[K.zero()],2*[sqrt3]]); P                                     # optional - sage.rings.number_field
            A 1-dimensional polyhedron in (Number Field in sqrt3 with defining polynomial x^2 - 3 with sqrt3 = 1.732050807568878?)^2 defined as the convex hull of 2 vertices
            sage: P.vertices()                                                                    # optional - sage.rings.number_field
            (A vertex at (0, 0), A vertex at (sqrt3, sqrt3))
            sage: A = P.affine_hull_projection(orthonormal=True)                                  # optional - sage.rings.number_field
            Traceback (most recent call last):
            ...
            ValueError: the base ring needs to be extended; try with "extend=True"
            sage: A = P.affine_hull_projection(orthonormal=True, extend=True); A                  # optional - sage.rings.number_field
            A 1-dimensional polyhedron in AA^1 defined as the convex hull of 2 vertices
            sage: A.vertices()                                                                    # optional - sage.rings.number_field
            (A vertex at (0), A vertex at (2.449489742783178?))
            sage: sqrt(6).n()                                                                     # optional - sage.rings.number_field
            2.44948974278318

        The affine hull is combinatorially equivalent to the input::

            sage: P.is_combinatorially_isomorphic(P.affine_hull_projection())                     # optional - sage.rings.number_field
            True
            sage: P.is_combinatorially_isomorphic(P.affine_hull_projection(orthogonal=True))      # optional - sage.rings.number_field
            True
            sage: P.is_combinatorially_isomorphic(P.affine_hull_projection(orthonormal=True, extend=True))   # optional - sage.rings.number_field
            True

        The ``orthonormal=True`` parameter preserves volumes;
        it provides an isometric copy of the polyhedron::

            sage: Pentagon = polytopes.dodecahedron().faces(2)[0].as_polyhedron()                 # optional - sage.rings.number_field
            sage: P = Pentagon.affine_hull_projection(orthonormal=True, extend=True)              # optional - sage.rings.number_field
            sage: _, c= P.is_inscribed(certificate=True)                                          # optional - sage.rings.number_field
            sage: c                                                                               # optional - sage.rings.number_field
            (0.4721359549995794?, 0.6498393924658126?)
            sage: circumradius = (c-vector(P.vertices()[0])).norm()                               # optional - sage.rings.number_field
            sage: p = polytopes.regular_polygon(5)                                                # optional - sage.rings.number_field
            sage: p.volume()                                                                      # optional - sage.rings.number_field
            2.377641290737884?
            sage: P.volume()                                                                      # optional - sage.rings.number_field
            1.53406271079097?
            sage: p.volume()*circumradius^2                                                       # optional - sage.rings.number_field
            1.534062710790965?
            sage: P.volume() == p.volume()*circumradius^2                                         # optional - sage.rings.number_field
            True

        One can also use ``orthogonal`` parameter to calculate volumes;
        in this case we don't need to switch base rings. One has to divide
        by the square root of the determinant of the linear part of the
        affine transformation times its transpose::

            sage: Pentagon = polytopes.dodecahedron().faces(2)[0].as_polyhedron()                 # optional - sage.rings.number_field
            sage: Pnormal = Pentagon.affine_hull_projection(orthonormal=True, extend=True)        # optional - sage.rings.number_field
            sage: Pgonal = Pentagon.affine_hull_projection(orthogonal=True)                       # optional - sage.rings.number_field
            sage: A, b = Pentagon.affine_hull_projection(orthogonal=True, as_affine_map=True)     # optional - sage.rings.number_field
            sage: Adet = (A.matrix().transpose()*A.matrix()).det()                                # optional - sage.rings.number_field
            sage: Pnormal.volume()                                                                # optional - sage.rings.number_field
            1.53406271079097?
            sage: Pgonal.volume()/Adet.sqrt(extend=True)                                          # optional - sage.rings.number_field
            -80*(55*sqrt(5) - 123)/sqrt(-6368*sqrt(5) + 14240)
            sage: Pgonal.volume()/AA(Adet).sqrt().n(digits=20)                                    # optional - sage.rings.number_field
            1.5340627107909646813
            sage: AA(Pgonal.volume()^2) == (Pnormal.volume()^2)*AA(Adet)                          # optional - sage.rings.number_field
            True

        Another example with ``as_affine_map=True``::

            sage: P = polytopes.permutahedron(4)                                                      # optional - sage.combinat  # optional - sage.rings.number_field
            sage: A, b = P.affine_hull_projection(orthonormal=True, as_affine_map=True, extend=True)  # optional - sage.combinat  # optional - sage.rings.number_field
            sage: Q = P.affine_hull_projection(orthonormal=True, extend=True)                         # optional - sage.combinat  # optional - sage.rings.number_field
            sage: Q.center()                                                                          # optional - sage.combinat  # optional - sage.rings.number_field
            (0.7071067811865475?, 1.224744871391589?, 1.732050807568878?)
            sage: A(P.center()) + b == Q.center()                                                     # optional - sage.combinat  # optional - sage.rings.number_field
            True

        For unbounded, non full-dimensional polyhedra, the ``orthogonal=True`` and ``orthonormal=True``
        is not implemented::

            sage: P = Polyhedron(ieqs=[[0, 1, 0], [0, 0, 1], [0, 0, -1]]); P
            A 1-dimensional polyhedron in QQ^2 defined as the convex hull of 1 vertex and 1 ray
            sage: P.is_compact()
            False
            sage: P.is_full_dimensional()
            False
            sage: P.affine_hull_projection(orthogonal=True)
            Traceback (most recent call last):
            ...
            NotImplementedError: "orthogonal=True" and "orthonormal=True" work only for compact polyhedra
            sage: P.affine_hull_projection(orthonormal=True)
            Traceback (most recent call last):
            ...
            NotImplementedError: "orthogonal=True" and "orthonormal=True" work only for compact polyhedra

        Setting ``as_affine_map`` to ``True``
        without ``orthogonal`` or ``orthonormal`` set to ``True``::

            sage: S = polytopes.simplex()
            sage: S.affine_hull_projection(as_affine_map=True)
            (Vector space morphism represented by the matrix:
             [1 0 0]
             [0 1 0]
             [0 0 1]
             [0 0 0]
             Domain: Vector space of dimension 4 over Rational Field
             Codomain: Vector space of dimension 3 over Rational Field,
             (0, 0, 0))

        If the polyhedron is full-dimensional, it is returned::

            sage: polytopes.cube().affine_hull_projection()
            A 3-dimensional polyhedron in ZZ^3 defined as the convex hull of 8 vertices
            sage: polytopes.cube().affine_hull_projection(as_affine_map=True)
            (Vector space morphism represented by the matrix:
             [1 0 0]
             [0 1 0]
             [0 0 1]
             Domain: Vector space of dimension 3 over Rational Field
             Codomain: Vector space of dimension 3 over Rational Field,
             (0, 0, 0))

        Return polyhedron and affine map::

            sage: S = polytopes.simplex(2)
            sage: data = S.affine_hull_projection(orthogonal=True,
            ....:                                 as_polyhedron=True,
            ....:                                 as_affine_map=True); data
            AffineHullProjectionData(image=A 2-dimensional polyhedron in QQ^2
                    defined as the convex hull of 3 vertices,
                projection_linear_map=Vector space morphism represented by the matrix:
                    [  -1 -1/2]
                    [   1 -1/2]
                    [   0    1]
                    Domain: Vector space of dimension 3 over Rational Field
                    Codomain: Vector space of dimension 2 over Rational Field,
                projection_translation=(1, 1/2),
                section_linear_map=None,
                section_translation=None)

        Return all data::

            sage: data = S.affine_hull_projection(orthogonal=True, return_all_data=True); data
            AffineHullProjectionData(image=A 2-dimensional polyhedron in QQ^2
                    defined as the convex hull of 3 vertices,
                projection_linear_map=Vector space morphism represented by the matrix:
                    [  -1 -1/2]
                    [   1 -1/2]
                    [   0    1]
                    Domain: Vector space of dimension 3 over Rational Field
                    Codomain: Vector space of dimension 2 over Rational Field,
                projection_translation=(1, 1/2),
                section_linear_map=Vector space morphism represented by the matrix:
                    [-1/2  1/2    0]
                    [-1/3 -1/3  2/3]
                    Domain: Vector space of dimension 2 over Rational Field
                    Codomain: Vector space of dimension 3 over Rational Field, section_translation=(1, 0, 0))

        The section map is a right inverse of the projection map::

            sage: data.image.linear_transformation(data.section_linear_map.matrix().transpose()) + data.section_translation == S
            True

        Same without ``orthogonal=True``::

            sage: data = S.affine_hull_projection(return_all_data=True); data
            AffineHullProjectionData(image=A 2-dimensional polyhedron in ZZ^2
                    defined as the convex hull of 3 vertices,
                projection_linear_map=Vector space morphism represented by the matrix:
                    [1 0]
                    [0 1]
                    [0 0]
                    Domain: Vector space of dimension 3 over Rational Field
                    Codomain: Vector space of dimension 2 over Rational Field, projection_translation=(0, 0),
                section_linear_map=Vector space morphism represented by the matrix:
                    [ 1  0 -1]
                    [ 0  1 -1]
                    Domain: Vector space of dimension 2 over Rational Field
                    Codomain: Vector space of dimension 3 over Rational Field, section_translation=(0, 0, 1))
            sage: data.image.linear_transformation(data.section_linear_map.matrix().transpose()) + data.section_translation == S
            True

        ::

            sage: P0 = Polyhedron(
            ....:     ieqs=[(0, -1, 0, 1, 1, 1), (0, 1, 1, 0, -1, -1), (0, -1, 1, 1, 0, 0),
            ....:           (0, 1, 0, 0, 0, 0), (0, 0, 1, 1, -1, -1), (0, 0, 0, 0, 0, 1),
            ....:           (0, 0, 0, 0, 1, 0), (0, 0, 0, 1, 0, -1), (0, 0, 1, 0, 0, 0)])
            sage: P = P0.intersection(Polyhedron(eqns=[(-1, 1, 1, 1, 1, 1)]))
            sage: P.dim()
            4
            sage: P.affine_hull_projection(orthogonal=True, as_affine_map=True)[0]
            Vector space morphism represented by the matrix:
            [    0     0     0   1/3]
            [ -2/3  -1/6     0 -1/12]
            [  1/3  -1/6   1/2 -1/12]
            [    0   1/2     0 -1/12]
            [  1/3  -1/6  -1/2 -1/12]
            Domain: Vector space of dimension 5 over Rational Field
            Codomain: Vector space of dimension 4 over Rational Field
        """
        if as_polyhedron is not None:
            as_convex_set = as_polyhedron
        return super().affine_hull_projection(
            as_convex_set=as_convex_set, as_affine_map=as_affine_map,
            orthogonal=orthogonal, orthonormal=orthonormal,
            extend=extend, minimal=minimal,
            return_all_data=return_all_data)

    def _test_affine_hull_projection(self, tester=None, verbose=False, **options):
        """
        Run tests on the method :meth:`.affine_hull_projection`.

        TESTS::

            sage: D = polytopes.dodecahedron()                                  # optional - sage.rings.number_field
            sage: D.facets()[0].as_polyhedron()._test_affine_hull_projection()  # optional - sage.rings.number_field
        """
        if tester is None:
            tester = self._tester(**options)

        if self.is_empty():
            # Undefined, nothing to test
            return

        if self.n_vertices() > 30 or self.n_facets() > 30 or self.dim() > 6:
            # Avoid very long doctests.
            return

        data_sets = [None]*4
        data_sets[0] = self.affine_hull_projection(return_all_data=True)
        if self.is_compact():
            data_sets[1] = self.affine_hull_projection(return_all_data=True,
                                                       orthogonal=True,
                                                       extend=True)
            data_sets[2] = self.affine_hull_projection(return_all_data=True,
                                                       orthonormal=True,
                                                       extend=True)
            data_sets[3] = self.affine_hull_projection(return_all_data=True,
                                                       orthonormal=True,
                                                       extend=True,
                                                       minimal=True)
        else:
            data_sets = data_sets[:1]

        for i, data in enumerate(data_sets):
            if verbose:
                print("Running test number {}".format(i))
            M = data.projection_linear_map.matrix().transpose()
            tester.assertEqual(self.linear_transformation(M, new_base_ring=M.base_ring())
                               + data.projection_translation,
                               data.image)

            M = data.section_linear_map.matrix().transpose()
            if M.base_ring() is AA:
                self_extend = self.change_ring(AA)
            else:
                self_extend = self
            tester.assertEqual(data.image.linear_transformation(M)
                               + data.section_translation,
                               self_extend)
            if i == 0:
                tester.assertEqual(data.image.base_ring(), self.base_ring())
            else:
                # Test whether the map is orthogonal.
                M = data.projection_linear_map.matrix()
                tester.assertTrue((M.transpose() * M).is_diagonal())
                if i > 1:
                    # Test whether the map is orthonormal.
                    tester.assertTrue((M.transpose() * M).is_one())
            if i == 3:
                # Test that the extension is indeed minimal.
                if self.base_ring() is not AA:
                    tester.assertIsNot(data.image.base_ring(), AA)

    def affine_hull_manifold(self, name=None, latex_name=None, start_index=0, ambient_space=None,
                             ambient_chart=None, names=None, **kwds):
        r"""
        Return the affine hull of ``self`` as a manifold.

        If ``self`` is full-dimensional, it is just the ambient Euclidean space.
        Otherwise, it is a Riemannian submanifold of the ambient Euclidean space.

        INPUT:

        - ``ambient_space`` -- a :class:`~sage.manifolds.differentiable.examples.euclidean.EuclideanSpace`
          of the ambient dimension (default: the manifold of ``ambient_chart``, if provided;
          otherwise, a new instance of ``EuclideanSpace``).

        - ``ambient_chart`` -- a chart on ``ambient_space``.

        - ``names`` -- names for the coordinates on the affine hull.

        - optional arguments accepted by :meth:`affine_hull_projection`.

        The default chart is determined by the optional arguments of
        :meth:`affine_hull_projection`.

        EXAMPLES::

            sage: triangle = Polyhedron([(1,0,0), (0,1,0), (0,0,1)]);  triangle
            A 2-dimensional polyhedron in ZZ^3 defined as the convex hull of 3 vertices
            sage: A = triangle.affine_hull_manifold(name='A'); A
            2-dimensional Riemannian submanifold A embedded in the Euclidean space E^3
            sage: A.embedding().display()
            A → E^3
               (x0, x1) ↦ (x, y, z) = (t0 + x0, t0 + x1, t0 - x0 - x1 + 1)
            sage: A.embedding().inverse().display()
            E^3 → A
               (x, y, z) ↦ (x0, x1) = (x, y)
            sage: A.adapted_chart()
            [Chart (E^3, (x0_E3, x1_E3, t0_E3))]
            sage: A.normal().display()
            n = 1/3*sqrt(3) e_x + 1/3*sqrt(3) e_y + 1/3*sqrt(3) e_z
            sage: A.induced_metric()       # Need to call this before volume_form
            Riemannian metric gamma on the 2-dimensional Riemannian submanifold A embedded in the Euclidean space E^3
            sage: A.volume_form()
            2-form eps_gamma on the 2-dimensional Riemannian submanifold A embedded in the Euclidean space E^3

        Orthogonal version::

            sage: A = triangle.affine_hull_manifold(name='A', orthogonal=True); A
            2-dimensional Riemannian submanifold A embedded in the Euclidean space E^3
            sage: A.embedding().display()
            A → E^3
               (x0, x1) ↦ (x, y, z) = (t0 - 1/2*x0 - 1/3*x1 + 1, t0 + 1/2*x0 - 1/3*x1, t0 + 2/3*x1)
            sage: A.embedding().inverse().display()
            E^3 → A
               (x, y, z) ↦ (x0, x1) = (-x + y + 1, -1/2*x - 1/2*y + z + 1/2)

        Arrangement of affine hull of facets::

            sage: D = polytopes.dodecahedron()                                  # optional - sage.rings.number_field
            sage: E3 = EuclideanSpace(3)                                        # optional - sage.rings.number_field
            sage: submanifolds = [                                              # optional - sage.rings.number_field
            ....:     F.as_polyhedron().affine_hull_manifold(name=f'F{i}', orthogonal=True, ambient_space=E3)
            ....:     for i, F in enumerate(D.facets())]
            sage: sum(FM.plot({}, srange(-2, 2, 0.1), srange(-2, 2, 0.1), opacity=0.2)  # not tested  # optional - sage.plot  # optional - sage.rings.number_field
            ....:     for FM in submanifolds) + D.plot()
            Graphics3d Object

        Full-dimensional case::

            sage: cube = polytopes.cube(); cube
            A 3-dimensional polyhedron in ZZ^3 defined as the convex hull of 8 vertices
            sage: cube.affine_hull_manifold()
            Euclidean space E^3

        """
        if ambient_space is None:
            if ambient_chart is not None:
                ambient_space = ambient_chart.manifold()
            else:
                from sage.manifolds.differentiable.examples.euclidean import EuclideanSpace
                ambient_space = EuclideanSpace(self.ambient_dim(), start_index=start_index)
        if ambient_space.dimension() != self.ambient_dim():
            raise ValueError('ambient_space and ambient_chart must match the ambient dimension')

        if self.is_full_dimensional():
            return ambient_space

        if ambient_chart is None:
            ambient_chart = ambient_space.default_chart()
        CE = ambient_chart

        from sage.manifolds.manifold import Manifold
        if name is None:
            name, latex_name = self._affine_hull_name_latex_name()
        H = Manifold(self.dim(), name, ambient=ambient_space, structure="Riemannian",
                     latex_name=latex_name, start_index=start_index)
        if names is None:
            names = tuple(f'x{i}' for i in range(self.dim()))
        CH = H.chart(names=names)

        data = self.affine_hull_projection(return_all_data=True, **kwds)
        projection_matrix = data.projection_linear_map.matrix().transpose()
        projection_translation_vector = data.projection_translation
        section_matrix = data.section_linear_map.matrix().transpose()
        section_translation_vector = data.section_translation

        from sage.symbolic.ring import SR
        # We use the slacks of the (linear independent) equations as the foliation parameters
        foliation_parameters = vector(SR.var(f't{i}') for i in range(self.ambient_dim() - self.dim()))
        normal_matrix = matrix(equation.A() for equation in self.equation_generator()).transpose()
        slack_matrix = normal_matrix.pseudoinverse()

        phi = H.diff_map(ambient_space, {(CH, CE):
                                         (section_matrix * vector(CH._xx) + section_translation_vector
                                          + normal_matrix * foliation_parameters).list()})
        phi_inv = ambient_space.diff_map(H, {(CE, CH):
                                             (projection_matrix * vector(CE._xx) + projection_translation_vector).list()})

        foliation_scalar_fields = {parameter:
                                   ambient_space.scalar_field({CE: slack_matrix.row(i) * (vector(CE._xx) - section_translation_vector)})
                                   for i, parameter in enumerate(foliation_parameters)}

        H.set_embedding(phi, inverse=phi_inv,
                        var=list(foliation_parameters), t_inverse=foliation_scalar_fields)
        return H

    def _affine_hull_name_latex_name(self, name=None, latex_name=None):
        r"""
        Return the default name of the affine hull.

        EXAMPLES::

            sage: polytopes.cube()._affine_hull_name_latex_name('C', r'\square')
            ('aff_C', '\\mathop{\\mathrm{aff}}(\\square)')

            sage: Polyhedron(vertices=[[0, 1], [1, 0]])._affine_hull_name_latex_name()
            ('aff_P', '\\mathop{\\mathrm{aff}}(P)')
        """

        if name is None:
            name = 'P'
        if latex_name is None:
            latex_name = name
        operator = 'aff'
        aff_name = f'{operator}_{name}'
        aff_latex_name = r'\mathop{\mathrm{' + operator + '}}(' + latex_name + ')'
        return aff_name, aff_latex_name

    def _polymake_init_(self):
        """
        Return a polymake "Polytope" object corresponding to ``self``.

        EXAMPLES::

            sage: P = polytopes.cube()
            sage: PP = polymake(P)         # optional - polymake
            sage: PP.N_VERTICES            # optional - polymake
            8

        Lower-dimensional polyhedron::

            sage: P = Polyhedron(vertices=[[1, 0], [0, 1]])
            sage: PP = polymake(P)         # optional - polymake
            sage: PP.COMBINATORIAL_DIM     # optional - polymake
            1
            sage: PP.AFFINE_HULL           # optional - polymake
            -1 1 1

        Empty polyhedron::

            sage: P = Polyhedron(ambient_dim=2, vertices=[])
            sage: PP = polymake(P)         # optional - polymake
            sage: PP.COMBINATORIAL_DIM     # optional - polymake
            -1

        Pointed unbounded polyhedron::

            sage: P = Polyhedron(vertices=[[1, 0], [0, 1]], rays=[[1, 0]])
            sage: PP = polymake(P)         # optional - polymake
            sage: PP.VERTICES              # optional - polymake
            1 0 1
            1 1 0
            0 1 0
            sage: PP.FACETS                # optional - polymake
            1 0 -1
            -1 1 1
            0 0 1

        Non-pointed polyhedron::

            sage: P = Polyhedron(vertices=[[1, 0], [0, 1]], lines=[[1, 0]])
            sage: PP = polymake(P)         # optional - polymake
            sage: PP.VERTICES              # optional - polymake
            1 0 1
            1 0 0
            sage: PP.FACETS                # optional - polymake
            1 0 -1
            0 0 1
            sage: PP.LINEALITY_SPACE       # optional - polymake
            0 1 0

        Algebraic polyhedron::

            sage: P = polytopes.dodecahedron(); P                                                             # optional - sage.rings.number_field
            A 3-dimensional polyhedron
             in (Number Field in sqrt5 with defining polynomial x^2 - 5
                 with sqrt5 = 2.236067977499790?)^3
             defined as the convex hull of 20 vertices
            sage: print("There may be a recompilation warning"); PP = polymake(P); PP  # optional - polymake  # optional - sage.rings.number_field
            There may be a recompilation warning...
            Polytope<QuadraticExtension<Rational>>[...]
            sage: sorted(PP.VERTICES[:], key=repr)[0]                                  # optional - polymake  # optional - sage.rings.number_field
            1 -1+1r5 -4+2r5 0

        Floating-point polyhedron::

            sage: P = polytopes.dodecahedron(exact=False); P
            A 3-dimensional polyhedron in RDF^3 defined as the convex hull of 20 vertices
            sage: print("There may be a recompilation warning"); PP = polymake(P); PP # optional - polymake
            There may be a recompilation warning...
            Polytope<Float>[...]
            sage: sorted(PP.VERTICES[:], key=repr)[0] # optional - polymake
            1 -0.472135955 0 -1.236067978

        """
        from sage.interfaces.polymake import polymake
        polymake_field = polymake(self.base_ring().fraction_field())
        polymake_class = "Polytope<{}>".format(polymake_field)
        if self.is_empty():
            # Polymake 3.1 cannot enter an empty polyhedron using
            # FACETS and AFFINE_HULL.  Use corresponding input properties instead.
            # https://forum.polymake.org/viewtopic.php?f=8&t=545
            return polymake.new_object(polymake_class,
                                       INEQUALITIES=self.inequalities_list(),
                                       EQUATIONS=self.equations_list())
        else:
            return polymake.new_object(polymake_class,
                                       FACETS=self.inequalities_list(),
                                       AFFINE_HULL=self.equations_list(),
                                       VERTICES=   [ [1] + v for v in self.vertices_list() ] \
                                                 + [ [0] + r for r in self.rays_list() ],
                                       LINEALITY_SPACE=[ [0] + l for l in self.lines_list() ])<|MERGE_RESOLUTION|>--- conflicted
+++ resolved
@@ -927,283 +927,6 @@
             raise NotImplementedError("this function is only implemented for simplicial polytopes")
 
     @cached_method
-<<<<<<< HEAD
-    def facet_adjacency_matrix(self):
-        """
-        Return the adjacency matrix for the facets and hyperplanes.
-
-        EXAMPLES::
-
-            sage: s4 = polytopes.simplex(4, project=True)
-            sage: s4.facet_adjacency_matrix()
-            [0 1 1 1 1]
-            [1 0 1 1 1]
-            [1 1 0 1 1]
-            [1 1 1 0 1]
-            [1 1 1 1 0]
-
-        The facet adjacency matrix has base ring integers. This way one can express various
-        counting questions::
-
-            sage: P = polytopes.cube()
-            sage: Q = P.stack(P.faces(2)[0])
-            sage: M = Q.facet_adjacency_matrix()
-            sage: sum(M)
-            (4, 4, 4, 4, 3, 3, 3, 3, 4)
-
-        TESTS:
-
-        Check that :trac:`28828` is fixed::
-
-                sage: s4.facet_adjacency_matrix().is_immutable()
-                True
-        """
-        return self._facet_adjacency_matrix()
-
-    @cached_method
-    def incidence_matrix(self):
-        """
-        Return the incidence matrix.
-
-        .. NOTE::
-
-            The columns correspond to inequalities/equations in the
-            order :meth:`Hrepresentation`, the rows correspond to
-            vertices/rays/lines in the order
-            :meth:`Vrepresentation`.
-
-        .. SEEALSO::
-
-            :meth:`slack_matrix`.
-
-        EXAMPLES::
-
-            sage: p = polytopes.cuboctahedron()
-            sage: p.incidence_matrix()
-            [0 0 1 1 0 1 0 0 0 0 1 0 0 0]
-            [0 0 0 1 0 0 1 0 1 0 1 0 0 0]
-            [0 0 1 1 1 0 0 1 0 0 0 0 0 0]
-            [1 0 0 1 1 0 1 0 0 0 0 0 0 0]
-            [0 0 0 0 0 1 0 0 1 1 1 0 0 0]
-            [0 0 1 0 0 1 0 1 0 0 0 1 0 0]
-            [1 0 0 0 0 0 1 0 1 0 0 0 1 0]
-            [1 0 0 0 1 0 0 1 0 0 0 0 0 1]
-            [0 1 0 0 0 1 0 0 0 1 0 1 0 0]
-            [0 1 0 0 0 0 0 0 1 1 0 0 1 0]
-            [0 1 0 0 0 0 0 1 0 0 0 1 0 1]
-            [1 1 0 0 0 0 0 0 0 0 0 0 1 1]
-            sage: v = p.Vrepresentation(0)
-            sage: v
-            A vertex at (-1, -1, 0)
-            sage: h = p.Hrepresentation(2)
-            sage: h
-            An inequality (1, 1, -1) x + 2 >= 0
-            sage: h.eval(v)        # evaluation (1, 1, -1) * (-1/2, -1/2, 0) + 1
-            0
-            sage: h*v              # same as h.eval(v)
-            0
-            sage: p.incidence_matrix() [0,2]   # this entry is (v,h)
-            1
-            sage: h.contains(v)
-            True
-            sage: p.incidence_matrix() [2,0]   # note: not symmetric
-            0
-
-        The incidence matrix depends on the ambient dimension::
-
-            sage: simplex = polytopes.simplex(); simplex
-            A 3-dimensional polyhedron in ZZ^4 defined as the convex hull of 4 vertices
-            sage: simplex.incidence_matrix()
-            [1 1 1 1 0]
-            [1 1 1 0 1]
-            [1 1 0 1 1]
-            [1 0 1 1 1]
-            sage: simplex = simplex.affine_hull_projection(); simplex
-            A 3-dimensional polyhedron in ZZ^3 defined as the convex hull of 4 vertices
-            sage: simplex.incidence_matrix()
-            [1 1 1 0]
-            [1 1 0 1]
-            [1 0 1 1]
-            [0 1 1 1]
-
-        An incidence matrix does not determine a unique
-        polyhedron::
-
-            sage: P = Polyhedron(vertices=[[0,1],[1,1],[1,0]])
-            sage: P.incidence_matrix()
-            [1 1 0]
-            [1 0 1]
-            [0 1 1]
-
-            sage: Q = Polyhedron(vertices=[[0,1], [1,0]], rays=[[1,1]])
-            sage: Q.incidence_matrix()
-            [1 1 0]
-            [1 0 1]
-            [0 1 1]
-
-
-        An example of two polyhedra with isomorphic face lattices
-        but different incidence matrices::
-
-            sage: Q.incidence_matrix()
-            [1 1 0]
-            [1 0 1]
-            [0 1 1]
-
-            sage: R = Polyhedron(vertices=[[0,1], [1,0]], rays=[[1,3/2], [3/2,1]])
-            sage: R.incidence_matrix()
-            [1 1 0]
-            [1 0 1]
-            [0 1 0]
-            [0 0 1]
-
-        The incidence matrix has base ring integers. This way one can express various
-        counting questions::
-
-            sage: P = polytopes.twenty_four_cell()
-            sage: M = P.incidence_matrix()
-            sage: sum(sum(x) for x in M) == P.flag_f_vector(0,3)
-            True
-
-        TESTS:
-
-        Check that :trac:`28828` is fixed::
-
-            sage: R.incidence_matrix().is_immutable()
-            True
-
-        Test that this method works for inexact base ring
-        (``cdd`` sets the cache already)::
-
-            sage: P = polytopes.dodecahedron(exact=False)
-            sage: M = P.incidence_matrix.cache
-            sage: P.incidence_matrix.clear_cache()
-            sage: M == P.incidence_matrix()
-            True
-        """
-        if self.base_ring() in (ZZ, QQ):
-            # Much faster for integers or rationals.
-            incidence_matrix = self.slack_matrix().zero_pattern_matrix(ZZ)
-            incidence_matrix.set_immutable()
-            return incidence_matrix
-
-        incidence_matrix = matrix(ZZ, self.n_Vrepresentation(),
-                                  self.n_Hrepresentation(), 0)
-
-        Vvectors_vertices = tuple((v.vector(), v.index())
-                                  for v in self.Vrep_generator()
-                                  if v.is_vertex())
-        Vvectors_rays_lines = tuple((v.vector(), v.index())
-                                    for v in self.Vrep_generator()
-                                    if not v.is_vertex())
-
-        # Determine ``is_zero`` to save lots of time.
-        if self.base_ring().is_exact():
-            def is_zero(x):
-                return not x
-        else:
-            is_zero = self._is_zero
-
-        for H in self.Hrep_generator():
-            Hconst = H.b()
-            Hvec = H.A()
-            Hindex = H.index()
-            for Vvec, Vindex in Vvectors_vertices:
-                if is_zero(Hvec*Vvec + Hconst):
-                    incidence_matrix[Vindex, Hindex] = 1
-
-            # A ray or line is considered incident with a hyperplane,
-            # if it is orthogonal to the normal vector of the hyperplane.
-            for Vvec, Vindex in Vvectors_rays_lines:
-                if is_zero(Hvec*Vvec):
-                    incidence_matrix[Vindex, Hindex] = 1
-
-        incidence_matrix.set_immutable()
-        return incidence_matrix
-
-    @cached_method
-    def slack_matrix(self):
-        r"""
-        Return the slack matrix.
-
-        The entries correspond to the evaluation of the Hrepresentation
-        elements on the  Vrepresentation elements.
-
-        .. NOTE::
-
-            The columns correspond to inequalities/equations in the
-            order :meth:`Hrepresentation`, the rows correspond to
-            vertices/rays/lines in the order
-            :meth:`Vrepresentation`.
-
-        .. SEEALSO::
-
-            :meth:`incidence_matrix`.
-
-        EXAMPLES::
-
-            sage: P = polytopes.cube()
-            sage: P.slack_matrix()
-            [0 2 2 2 0 0]
-            [0 0 2 2 0 2]
-            [0 0 0 2 2 2]
-            [0 2 0 2 2 0]
-            [2 2 0 0 2 0]
-            [2 2 2 0 0 0]
-            [2 0 2 0 0 2]
-            [2 0 0 0 2 2]
-
-            sage: P = polytopes.cube(intervals='zero_one')
-            sage: P.slack_matrix()
-            [0 1 1 1 0 0]
-            [0 0 1 1 0 1]
-            [0 0 0 1 1 1]
-            [0 1 0 1 1 0]
-            [1 1 0 0 1 0]
-            [1 1 1 0 0 0]
-            [1 0 1 0 0 1]
-            [1 0 0 0 1 1]
-
-            sage: P = polytopes.dodecahedron().faces(2)[0].as_polyhedron()                          # optional - sage.rings.number_field
-            sage: P.slack_matrix()                                                                  # optional - sage.rings.number_field
-            [1/2*sqrt5 - 1/2               0               0               1 1/2*sqrt5 - 1/2               0]
-            [              0               0 1/2*sqrt5 - 1/2 1/2*sqrt5 - 1/2               1               0]
-            [              0 1/2*sqrt5 - 1/2               1               0 1/2*sqrt5 - 1/2               0]
-            [              1 1/2*sqrt5 - 1/2               0 1/2*sqrt5 - 1/2               0               0]
-            [1/2*sqrt5 - 1/2               1 1/2*sqrt5 - 1/2               0               0               0]
-
-            sage: P = Polyhedron(rays=[[1, 0], [0, 1]])
-            sage: P.slack_matrix()
-            [0 0]
-            [0 1]
-            [1 0]
-
-        TESTS::
-
-            sage: Polyhedron().slack_matrix()
-            []
-            sage: Polyhedron(base_ring=QuadraticField(2)).slack_matrix().base_ring()                # optional - sage.rings.number_field
-            Number Field in a with defining polynomial x^2 - 2 with a = 1.41...
-        """
-        if not self.n_Vrepresentation() or not self.n_Hrepresentation():
-            slack_matrix = matrix(self.base_ring(), self.n_Vrepresentation(),
-                                  self.n_Hrepresentation(), 0)
-        else:
-            Vrep_matrix = matrix(self.base_ring(), self.Vrepresentation())
-            Hrep_matrix = matrix(self.base_ring(), self.Hrepresentation())
-
-            # Getting homogeneous coordinates of the Vrepresentation.
-            hom_helper = matrix(self.base_ring(), [1 if v.is_vertex() else 0 for v in self.Vrepresentation()])
-            hom_Vrep = hom_helper.stack(Vrep_matrix.transpose())
-
-            slack_matrix = (Hrep_matrix * hom_Vrep).transpose()
-
-        slack_matrix.set_immutable()
-        return slack_matrix
-
-    @cached_method
-=======
->>>>>>> ff8c7efb
     def center(self):
         """
         Return the average of the vertices.
@@ -4683,656 +4406,6 @@
 
         .. NOTE::
 
-<<<<<<< HEAD
-            sage: polytopes.simplex().is_self_dual()
-            True
-            sage: polytopes.twenty_four_cell().is_self_dual()
-            True
-            sage: polytopes.cube().is_self_dual()
-            False
-            sage: polytopes.hypersimplex(5,2).is_self_dual()
-            False
-            sage: P = Polyhedron(vertices=[[1/2, 1/3]], rays=[[1, 1]]).is_self_dual()
-            Traceback (most recent call last):
-            ...
-            ValueError: polyhedron has to be compact
-
-        """
-        if not self.is_compact():
-            raise ValueError("polyhedron has to be compact")
-
-        n = self.n_vertices()
-        m = self.n_facets()
-        if n != m:
-            return False
-
-        G1 = self.vertex_facet_graph()
-        G2 = G1.reverse()
-        return G1.is_isomorphic(G2)
-
-    def pyramid(self):
-        """
-        Return a polyhedron that is a pyramid over the original.
-
-        EXAMPLES::
-
-            sage: square = polytopes.hypercube(2);  square
-            A 2-dimensional polyhedron in ZZ^2 defined as the convex hull of 4 vertices
-            sage: egyptian_pyramid = square.pyramid();  egyptian_pyramid
-            A 3-dimensional polyhedron in QQ^3 defined as the convex hull of 5 vertices
-            sage: egyptian_pyramid.n_vertices()
-            5
-            sage: for v in egyptian_pyramid.vertex_generator(): print(v)
-            A vertex at (0, -1, -1)
-            A vertex at (0, -1, 1)
-            A vertex at (0, 1, -1)
-            A vertex at (0, 1, 1)
-            A vertex at (1, 0, 0)
-
-        TESTS::
-
-            sage: polytopes.simplex(backend='cdd').pyramid().backend()
-            'cdd'
-        """
-        assert self.is_compact(), "Not a polytope."
-        c = self.center()
-
-        from itertools import chain
-        new_verts = chain(([0] + x for x in self.Vrep_generator()),
-                          [[1] + list(c)])
-        new_ieqs = chain(([i.b()] + [-c*i.A() - i.b()] + list(i.A()) for i in self.inequalities()),
-                         [[0, 1] + [0]*self.ambient_dim()])
-        new_eqns = ([e.b()] + [0] + list(e.A()) for e in self.equations())
-
-        pref_rep = 'Hrep' if self.n_vertices() > self.n_inequalities() else 'Vrep'
-        parent = self.parent().base_extend(self.center().parent(), ambient_dim=self.ambient_dim()+1)
-
-        if self.n_vertices() == 1:
-            # Fix the polyhedron with one vertex.
-            return parent.element_class(parent, [new_verts, [], []], None)
-
-        return parent.element_class(parent, [new_verts, [], []],
-                                    [new_ieqs, new_eqns],
-                                    Vrep_minimal=True, Hrep_minimal=True, pref_rep=pref_rep)
-
-    def _test_pyramid(self, tester=None, **options):
-        """
-        Run tests on the methods related to pyramids.
-
-        TESTS:
-
-            sage: polytopes.regular_polygon(4)._test_pyramid()                  # optional - sage.rings.number_field
-        """
-        if tester is None:
-            tester = self._tester(**options)
-
-        def check_pyramid_certificate(P, cert):
-            others = set(v for v in P.vertices() if not v == cert)
-            if len(others):
-                tester.assertTrue(any(set(f.ambient_Vrepresentation()) == others for f in P.facets()))
-
-        if self.is_compact():
-            b, cert = self.is_pyramid(certificate=True)
-            if b:
-                check_pyramid_certificate(self, cert)
-
-            if 1 < self.n_vertices() < 50 and self.n_facets() < 50:
-                pyr = self.pyramid()
-                b, cert = pyr.is_pyramid(certificate=True)
-                tester.assertTrue(b)
-                check_pyramid_certificate(pyr, cert)
-        else:
-            with tester.assertRaises(AssertionError):
-                pyr = self.pyramid()
-
-        if self.is_compact() and 1 < self.n_vertices() < 50 and self.n_facets() < 50:
-            # Check the pyramid of the polar.
-            self_fraction_field = self.base_extend(QQ)
-
-            polar = self_fraction_field.polar(in_affine_span=True)
-            pyr_polar = polar.pyramid()
-            b, cert = pyr_polar.is_pyramid(certificate=True)
-            tester.assertTrue(b)
-            check_pyramid_certificate(pyr_polar, cert)
-
-            pyr = self_fraction_field.pyramid()
-            polar_pyr = pyr.polar(in_affine_span=True)
-            b, cert = polar_pyr.is_pyramid(certificate=True)
-            tester.assertTrue(b)
-            check_pyramid_certificate(polar_pyr, cert)
-
-            try:
-                import sage.graphs.graph
-            except ImportError:
-                pass
-            else:
-                tester.assertTrue(pyr_polar.is_combinatorially_isomorphic(pyr_polar))
-
-            # Basic properties of the pyramid.
-
-            # Check that the prism preserves the backend.
-            tester.assertEqual(pyr.backend(), self.backend())
-
-            tester.assertEqual(1 + self.n_vertices(), pyr.n_vertices())
-            tester.assertEqual(self.n_equations(), pyr.n_equations())
-            tester.assertEqual(1 + self.n_inequalities(), pyr.n_inequalities())
-
-            if self.n_vertices() < 15 and self.n_facets() < 15:
-                pyr._test_basic_properties()
-
-    def bipyramid(self):
-        """
-        Return a polyhedron that is a bipyramid over the original.
-
-        EXAMPLES::
-
-            sage: octahedron = polytopes.cross_polytope(3)
-            sage: cross_poly_4d = octahedron.bipyramid()
-            sage: cross_poly_4d.n_vertices()
-            8
-            sage: q = [list(v) for v in cross_poly_4d.vertex_generator()]
-            sage: q
-            [[-1, 0, 0, 0],
-             [0, -1, 0, 0],
-             [0, 0, -1, 0],
-             [0, 0, 0, -1],
-             [0, 0, 0, 1],
-             [0, 0, 1, 0],
-             [0, 1, 0, 0],
-             [1, 0, 0, 0]]
-
-        Now check that bipyramids of cross-polytopes are cross-polytopes::
-
-            sage: q2 = [list(v) for v in polytopes.cross_polytope(4).vertex_generator()]
-            sage: [v in q2 for v in q]
-            [True, True, True, True, True, True, True, True]
-
-        TESTS::
-
-            sage: polytopes.simplex(backend='cdd').bipyramid().backend()
-            'cdd'
-        """
-        c = self.center()
-        from itertools import chain
-        new_verts = chain(([0] + list(x) for x in self.vertex_generator()),
-                          [[1] + list(c), [-1] + list(c)])
-        new_rays =  ([0] + r for r in self.rays())
-        new_lines = ([0] + l for l in self.lines())
-        new_ieqs = chain(([i.b()] + [ c*i.A() + i.b()] + list(i.A()) for i in self.inequalities()),
-                         ([i.b()] + [-c*i.A() - i.b()] + list(i.A()) for i in self.inequalities()))
-        new_eqns = ([e.b()] + [0] + list(e.A()) for e in self.equations())
-
-        pref_rep = 'Hrep' if 2 + (self.n_vertices() + self.n_rays()) >= 2*self.n_inequalities() else 'Vrep'
-        parent = self.parent().base_extend(self.center().parent(), ambient_dim=self.ambient_dim()+1)
-
-        if c not in self.relative_interior():
-            # Fix polyhedra with non-proper center.
-            return parent.element_class(parent, [new_verts, new_rays, new_lines], None)
-
-        return parent.element_class(parent, [new_verts, new_rays, new_lines],
-                                    [new_ieqs, new_eqns],
-                                    Vrep_minimal=True, Hrep_minimal=True, pref_rep=pref_rep)
-
-    def _test_bipyramid(self, tester=None, **options):
-        """
-        Run tests on the method :meth:`.bipyramid`.
-
-        TESTS::
-
-            sage: polytopes.cross_polytope(3)._test_bipyramid()
-        """
-        if tester is None:
-            tester = self._tester(**options)
-
-        if (self.n_vertices() + self.n_rays() >= 40
-                or self.n_facets() >= 40
-                or self.n_vertices() <= 1):
-            return
-
-        bipyramid = self.bipyramid()
-
-        # Check that the double description is set up correctly.
-        if self.base_ring().is_exact() and self.n_vertices() + self.n_rays() < 15 and self.n_facets() < 15:
-            bipyramid._test_basic_properties(tester)
-
-        # Check that the bipyramid preserves the backend.
-        tester.assertEqual(bipyramid.backend(), self.backend())
-
-        if self.center() not in self.relative_interior():
-            # In this case (unbounded) the bipyramid behaves a bit different.
-            return
-
-        tester.assertEqual(2 + self.n_vertices(), bipyramid.n_vertices())
-        tester.assertEqual(self.n_rays(), bipyramid.n_rays())
-        tester.assertEqual(self.n_lines(), bipyramid.n_lines())
-        tester.assertEqual(self.n_equations(), bipyramid.n_equations())
-        tester.assertEqual(2*self.n_inequalities(), bipyramid.n_inequalities())
-
-        if not self.is_compact():
-            # ``is_bipyramid`` is only implemented for compact polyhedra.
-            return
-
-        b, cert = bipyramid.is_bipyramid(certificate=True)
-        tester.assertTrue(b)
-
-        if not self.is_bipyramid() and self.base_ring().is_exact():
-            # In this case the certificate is unique.
-
-            R = self.base_ring()
-            a = (R(1),) + tuple(self.center())
-            b = (R(-1),) + tuple(self.center())
-            c, d = [tuple(v) for v in cert]
-            tester.assertEqual(sorted([a, b]), sorted([c, d]))
-
-    def prism(self):
-        """
-        Return a prism of the original polyhedron.
-
-        EXAMPLES::
-
-            sage: square = polytopes.hypercube(2)
-            sage: cube = square.prism()
-            sage: cube
-            A 3-dimensional polyhedron in ZZ^3 defined as the convex hull of 8 vertices
-            sage: hypercube = cube.prism()
-            sage: hypercube.n_vertices()
-            16
-
-        TESTS::
-
-            sage: polytopes.simplex(backend='cdd').prism().backend()
-            'cdd'
-        """
-        from itertools import chain
-        new_verts = chain(([0] + v for v in self.vertices()),
-                          ([1] + v for v in self.vertices()))
-        new_rays =  ([0] + r for r in self.rays())
-        new_lines = ([0] + l for l in self.lines())
-        new_eqns = ([e.b()] + [0] + list(e[1:]) for e in self.equations())
-        new_ieqs = chain(([i.b()] + [0] + list(i[1:]) for i in self.inequalities()),
-                         [[0, 1] + [0]*self.ambient_dim(), [1, -1] + [0]*self.ambient_dim()])
-
-        pref_rep = 'Hrep' if 2*(self.n_vertices() + self.n_rays()) >= self.n_inequalities() + 2 else 'Vrep'
-        parent = self.parent().change_ring(self.base_ring(), ambient_dim=self.ambient_dim()+1)
-
-        if not self.vertices():
-            # Fix the empty polyhedron.
-            return parent.element_class(parent, [[], [], []], None)
-
-        return parent.element_class(parent, [new_verts, new_rays, new_lines],
-                                    [new_ieqs, new_eqns],
-                                    Vrep_minimal=True, Hrep_minimal=True, pref_rep=pref_rep)
-
-    def _test_prism(self, tester=None, **options):
-        """
-        Run tests on the method :meth:`.prism`.
-
-        TESTS::
-
-            sage: polytopes.cross_polytope(3)._test_prism()
-        """
-        if tester is None:
-            tester = self._tester(**options)
-
-        if self.n_vertices() + self.n_rays() < 40 and self.n_facets() < 40:
-            prism = self.prism()
-
-            # Check that the double description is set up correctly.
-            if self.base_ring().is_exact() and self.n_vertices() + self.n_rays() < 15 and self.n_facets() < 15:
-                prism._test_basic_properties(tester)
-
-            # Check that the prism preserves the backend.
-            tester.assertEqual(prism.backend(), self.backend())
-
-            tester.assertEqual(2*self.n_vertices(), prism.n_vertices())
-            tester.assertEqual(self.n_rays(), prism.n_rays())
-            tester.assertEqual(self.n_lines(), prism.n_lines())
-            tester.assertEqual(self.n_equations(), prism.n_equations())
-            if self.is_empty():
-                return
-
-            tester.assertEqual(2 + self.n_inequalities(), prism.n_inequalities())
-
-            if not self.is_compact():
-                # ``is_prism`` only implemented for compact polyhedra.
-                return
-
-            b, cert = prism.is_prism(certificate=True)
-            tester.assertTrue(b)
-
-            if not self.is_prism() and self.base_ring().is_exact():
-                # In this case the certificate is unique.
-
-                R = self.base_ring()
-                cert_set = set(frozenset(tuple(v) for v in f) for f in cert)
-                expected_cert = set(frozenset((i,) + tuple(v)
-                                              for v in self.vertices())
-                                    for i in (R(0), R(1)))
-                tester.assertEqual(cert_set, expected_cert)
-
-    def one_point_suspension(self, vertex):
-        """
-        Return the one-point suspension of ``self`` by splitting the vertex
-        ``vertex``.
-
-        The resulting polyhedron has one more vertex and its dimension
-        increases by one.
-
-        INPUT:
-
-        - ``vertex`` -- a Vertex of ``self``
-
-        EXAMPLES::
-
-            sage: cube = polytopes.cube()
-            sage: v = cube.vertices()[0]
-            sage: ops_cube = cube.one_point_suspension(v)
-            sage: ops_cube.f_vector()
-            (1, 9, 24, 24, 9, 1)
-
-            sage: pentagon  = polytopes.regular_polygon(5)                      # optional - sage.rings.number_field
-            sage: v = pentagon.vertices()[0]                                    # optional - sage.rings.number_field
-            sage: ops_pentagon = pentagon.one_point_suspension(v)               # optional - sage.rings.number_field
-            sage: ops_pentagon.f_vector()                                       # optional - sage.rings.number_field
-            (1, 6, 12, 8, 1)
-
-        It works with a polyhedral face as well::
-
-            sage: vv = cube.faces(0)[1]
-            sage: ops_cube2 = cube.one_point_suspension(vv)
-            sage: ops_cube == ops_cube2
-            True
-
-        .. SEEALSO::
-
-            :meth:`face_split`
-
-        TESTS::
-
-            sage: e = cube.faces(1)[0]
-            sage: cube.one_point_suspension(e)
-            Traceback (most recent call last):
-            ...
-            TypeError: the vertex A 1-dimensional face of a Polyhedron in ZZ^3 defined as the convex hull of 2 vertices should be a Vertex or PolyhedronFace of dimension 0
-        """
-        from sage.geometry.polyhedron.representation import Vertex
-        from sage.geometry.polyhedron.face import PolyhedronFace
-        if isinstance(vertex, Vertex):
-            return self.face_split(vertex)
-        elif isinstance(vertex, PolyhedronFace) and vertex.dim() == 0:
-            return self.face_split(vertex)
-        else:
-            raise TypeError("the vertex {} should be a Vertex or PolyhedronFace of dimension 0".format(vertex))
-
-    def face_split(self, face):
-        """
-        Return the face splitting of the face ``face``.
-
-        Splitting a face correspond to the bipyramid (see :meth:`bipyramid`)
-        of ``self`` where the two new vertices are placed above and below
-        the center of ``face`` instead of the center of the whole polyhedron.
-        The two new vertices are placed in the new dimension at height `-1` and
-        `1`.
-
-        INPUT:
-
-        - ``face`` -- a PolyhedronFace or a Vertex
-
-        EXAMPLES::
-
-            sage: pentagon  = polytopes.regular_polygon(5)                      # optional - sage.rings.number_field
-            sage: f = pentagon.faces(1)[0]                                      # optional - sage.rings.number_field
-            sage: fsplit_pentagon = pentagon.face_split(f)                      # optional - sage.rings.number_field
-            sage: fsplit_pentagon.f_vector()                                    # optional - sage.rings.number_field
-            (1, 7, 14, 9, 1)
-
-        TESTS:
-
-        Check that :trac:`28668` is fixed::
-
-            sage: P = polytopes.octahedron()
-            sage: P.face_split(P.faces(2)[0])
-            A 4-dimensional polyhedron in QQ^4 defined as the convex hull of 8 vertices
-
-        .. SEEALSO::
-
-            :meth:`one_point_suspension`
-        """
-        from sage.geometry.polyhedron.representation import Vertex
-        from sage.geometry.polyhedron.face import PolyhedronFace
-        if isinstance(face, Vertex):
-            new_vertices = [list(x) + [0] for x in self.vertex_generator()] + \
-                           [list(face) + [x] for x in [-1, 1]]  # Splitting the vertex
-        elif isinstance(face, PolyhedronFace):
-            new_vertices = [list(x) + [0] for x in self.vertex_generator()] + \
-                           [list(face.as_polyhedron().center()) + [x] for x in [-1, 1]]  # Splitting the face
-        else:
-            raise TypeError("the face {} should be a Vertex or PolyhedronFace".format(face))
-
-        new_rays = []
-        new_rays.extend( [ r + [0] for r in self.ray_generator() ] )
-
-        new_lines = []
-        new_lines.extend( [ l + [0] for l in self.line_generator() ] )
-
-        parent = self.parent().change_ring(self.base_ring().fraction_field(), ambient_dim=self.ambient_dim()+1)
-        return parent.element_class(parent, [new_vertices, new_rays, new_lines], None)
-
-    def projection(self, projection=None):
-        """
-        Return a projection object.
-
-        INPUT:
-
-        - ``proj`` -- a projection function
-
-        OUTPUT:
-
-        The identity projection. This is useful for plotting
-        polyhedra.
-
-        .. SEEALSO::
-
-            :meth:`~sage.geometry.polyhedron.base.Polyhedron_base.schlegel_projection` for a more interesting projection.
-
-        EXAMPLES::
-
-            sage: p = polytopes.hypercube(3)
-            sage: proj = p.projection()
-            sage: proj
-            The projection of a polyhedron into 3 dimensions
-        """
-        from .plot import Projection
-        if projection is not None:
-            self.projection = Projection(self, projection)
-        else:
-            self.projection = Projection(self)
-        return self.projection
-
-    def render_solid(self, **kwds):
-        """
-        Return a solid rendering of a 2- or 3-d polytope.
-
-        EXAMPLES::
-
-            sage: p = polytopes.hypercube(3)
-            sage: p_solid = p.render_solid(opacity = .7)
-            sage: type(p_solid)
-            <class 'sage.plot.plot3d.index_face_set.IndexFaceSet'>
-        """
-        proj = self.projection()
-        if self.ambient_dim() == 3:
-            return proj.render_solid_3d(**kwds)
-        if self.ambient_dim() == 2:
-            return proj.render_fill_2d(**kwds)
-        raise ValueError("render_solid is only defined for 2 and 3 dimensional polyhedra")
-
-    def render_wireframe(self, **kwds):
-        """
-        For polytopes in 2 or 3 dimensions, return the edges
-        as a list of lines.
-
-        EXAMPLES::
-
-            sage: p = Polyhedron([[1,2,],[1,1],[0,0]])
-            sage: p_wireframe = p.render_wireframe()
-            sage: p_wireframe._objects
-            [Line defined by 2 points, Line defined by 2 points, Line defined by 2 points]
-        """
-        proj = self.projection()
-        if self.ambient_dim() == 3:
-            return proj.render_wireframe_3d(**kwds)
-        if self.ambient_dim() == 2:
-            return proj.render_outline_2d(**kwds)
-        raise ValueError("render_wireframe is only defined for 2 and 3 dimensional polyhedra")
-
-    def schlegel_projection(self, facet=None, position=None):
-        """
-        Return the Schlegel projection.
-
-        * The facet is orthonormally transformed into its affine hull.
-
-        * The position specifies a point coming out of the barycenter of the
-          facet from which the other vertices will be projected into the facet.
-
-        INPUT:
-
-        - ``facet`` -- a PolyhedronFace. The facet into which the Schlegel
-          diagram is created. The default is the first facet.
-
-        - ``position`` -- a positive number. Determines a relative distance
-          from the barycenter of ``facet``. A value close to 0 will place the
-          projection point close to the facet and a large value further away.
-          Default is `1`. If the given value is too large, an error is returned.
-
-        OUTPUT:
-
-        A :class:`~sage.geometry.polyhedron.plot.Projection` object.
-
-        EXAMPLES::
-
-            sage: p = polytopes.hypercube(3)
-            sage: sch_proj = p.schlegel_projection()
-            sage: schlegel_edge_indices = sch_proj.lines
-            sage: schlegel_edges = [sch_proj.coordinates_of(x) for x in schlegel_edge_indices]
-            sage: len([x for x in schlegel_edges if x[0][0] > 0])
-            8
-
-        The Schlegel projection preserves the convexity of facets, see :trac:`30015`::
-
-            sage: fcube = polytopes.hypercube(4)
-            sage: tfcube = fcube.face_truncation(fcube.faces(0)[0])
-            sage: tfcube.facets()[-1]
-            A 3-dimensional face of a Polyhedron in QQ^4 defined as the convex hull of 8 vertices
-            sage: sp = tfcube.schlegel_projection(tfcube.facets()[-1])
-            sage: sp.plot()  # optional - sage.plot
-            Graphics3d Object
-
-        The same truncated cube but see inside the tetrahedral facet::
-
-            sage: tfcube.facets()[4]
-            A 3-dimensional face of a Polyhedron in QQ^4 defined as the convex hull of 4 vertices
-            sage: sp = tfcube.schlegel_projection(tfcube.facets()[4])
-            sage: sp.plot()  # optional - sage.plot
-            Graphics3d Object
-
-        A different values of ``position`` changes the projection::
-
-            sage: sp = tfcube.schlegel_projection(tfcube.facets()[4],1/2)
-            sage: sp.plot()  # optional - sage.plot
-            Graphics3d Object
-            sage: sp = tfcube.schlegel_projection(tfcube.facets()[4],4)
-            sage: sp.plot()  # optional - sage.plot
-            Graphics3d Object
-
-        A value which is too large give a projection point that sees more than
-        one facet resulting in a error::
-
-            sage: sp = tfcube.schlegel_projection(tfcube.facets()[4],5)
-            Traceback (most recent call last):
-            ...
-            ValueError: the chosen position is too large
-        """
-        proj = self.projection()
-        return proj.schlegel(facet, position)
-
-    def _volume_lrs(self, verbose=False):
-        """
-        Computes the volume of a polytope using lrs.
-
-        OUTPUT:
-
-        The volume, cast to RDF (although lrs seems to output a
-        rational value this must be an approximation in some cases).
-
-        EXAMPLES::
-
-            sage: polytopes.hypercube(3)._volume_lrs() # optional - lrslib
-            8.0
-            sage: (polytopes.hypercube(3)*2)._volume_lrs() # optional - lrslib
-            64.0
-            sage: polytopes.twenty_four_cell()._volume_lrs() # optional - lrslib
-            2.0
-
-        REFERENCES:
-
-        - David Avis's lrs program.
-        """
-        from sage.features.lrs import Lrs
-        Lrs().require()
-
-        from sage.misc.temporary_file import tmp_filename
-        from subprocess import Popen, PIPE
-
-        in_str = self.cdd_Vrepresentation()
-        in_str += 'volume'
-        in_filename = tmp_filename()
-        in_file = open(in_filename, 'w')
-        in_file.write(in_str)
-        in_file.close()
-        if verbose:
-            print(in_str)
-
-        lrs_procs = Popen(['lrs', in_filename],
-                          stdin=PIPE, stdout=PIPE, stderr=PIPE)
-        ans, err = lrs_procs.communicate()
-        ans = bytes_to_str(ans)
-        err = bytes_to_str(err)
-        if verbose:
-            print(ans)
-        # FIXME: check err
-
-        for a_line in ans.splitlines():
-            if 'Volume=' in a_line:
-                volume = a_line.split('Volume=')[1]
-                volume = RDF(QQ(volume))
-                return volume
-
-        raise ValueError("lrs did not return a volume")
-
-    def _volume_latte(self, verbose=False, algorithm='triangulate', **kwargs):
-        """
-        Computes the volume of a polytope using LattE integrale.
-
-        INPUT:
-
-        - ``arg`` -- a cdd or LattE description string
-
-        - ``algorithm`` -- (default: 'triangulate') the integration method. Use 'triangulate' for
-          polytope triangulation or 'cone-decompose' for tangent cone decomposition method.
-
-        - ``raw_output`` -- if ``True`` then return directly the output string from LattE.
-
-        - ``verbose`` -- if ``True`` then return directly verbose output from LattE.
-
-        - For all other options, consult the LattE manual.
-
-        OUTPUT:
-
-        A rational value, or a string if ``raw_output`` if set to ``True``.
-
-        .. NOTE::
-
             This function depends on LattE (i.e., the ``latte_int`` optional
             package). See the LattE documentation for further details.
 
@@ -5592,7 +4665,7 @@
             sage: Q.volume.is_in_cache()
             True
         """
-        from sage.features import FeatureNotPresentError, PythonModule
+        from sage.features import FeatureNotPresentError
         if measure == 'induced_rational' and engine not in ['auto', 'latte', 'normaliz']:
             raise RuntimeError("the induced rational measure can only be computed with the engine set to `auto`, `latte`, or `normaliz`")
         if measure == 'induced_lattice' and engine not in ['auto', 'latte', 'normaliz']:
@@ -5604,16 +4677,18 @@
                 Latte().require()
                 engine = 'latte'
             except FeatureNotPresentError:
+                from sage.features.normaliz import PyNormaliz
                 try:
-                    PythonModule("PyNormaliz", spkg="pynormaliz").require()
+                    PyNormaliz().require()
                     engine = 'normaliz'
                 except FeatureNotPresentError:
                     raise RuntimeError("the induced rational measure can only be computed with the optional packages `latte_int`, or `pynormaliz`")
 
         if engine == 'auto' and measure == 'induced_lattice':
             # Enforce a default choice, change if a better engine is found.
+            from sage.features.normaliz import PyNormaliz
             try:
-                PythonModule("PyNormaliz", spkg="pynormaliz").require()
+                PyNormaliz().require()
                 engine = 'normaliz'
             except FeatureNotPresentError:
                 try:
@@ -5755,9 +4830,9 @@
 
             sage: R.<x, y, z> = QQ[]
             sage: P = polytopes.simplex(2)
-            sage: V = AA(P.volume(measure='induced')); V.radical_expression()                            # optional - sage.rings.number_field
+            sage: V = AA(P.volume(measure='induced')); V.radical_expression()
             1/2*sqrt(3)
-            sage: P.integrate(R(1), measure='induced') == V                      # optional - latte_int  # optional - sage.rings.number_field
+            sage: P.integrate(R(1), measure='induced') == V                      # optional - latte_int
             True
 
         Computing the mass center::
@@ -5819,844 +4894,6 @@
         """
         if function == 0 or function == '[]':
             return self.base_ring().zero()
-
-        if not self.is_compact():
-            raise NotImplementedError(
-                'integration over non-compact polyhedra not allowed')
-
-        if measure == 'ambient':
-            if not self.is_full_dimensional():
-                return self.base_ring().zero()
-
-            return self._integrate_latte_(function, **kwds)
-
-        elif measure == 'induced' or measure == 'induced_nonnormalized':
-            # if polyhedron is actually full-dimensional,
-            # return with ambient measure
-            if self.is_full_dimensional():
-                return self.integrate(function, measure='ambient', **kwds)
-
-            if isinstance(function, str):
-                raise NotImplementedError(
-                    'LattE description strings for polynomials not allowed '
-                    'when using measure="induced"')
-
-            # use an orthogonal transformation
-            affine_hull_data = self.affine_hull_projection(orthogonal=True, return_all_data=True)
-            polyhedron = affine_hull_data.image
-            from sage.rings.polynomial.polynomial_ring_constructor import PolynomialRing
-            R = PolynomialRing(affine_hull_data.section_linear_map.base_ring(), 'x', self.dim())
-            coordinate_images = affine_hull_data.section_linear_map.matrix().transpose() * vector(R.gens()) + affine_hull_data.section_translation
-
-            hom = function.parent().hom(coordinate_images)
-            function_in_affine_hull = hom(function)
-
-            I = polyhedron.integrate(function_in_affine_hull,
-                                     measure='ambient', **kwds)
-            if measure == 'induced_nonnormalized':
-                return I
-            else:
-                A = affine_hull_data.projection_linear_map.matrix()
-                Adet = (A.transpose() * A).det()
-                try:
-                    Adet = AA.coerce(Adet)
-                except TypeError:
-                    pass
-                return I / Adet.sqrt()
-
-        else:
-            raise ValueError('unknown measure "{}"'.format(measure))
-
-    def _integrate_latte_(self, polynomial, **kwds):
-        r"""
-        Return the integral of a polynomial over this polytope by calling LattE.
-
-        INPUT:
-
-        - ``polynomial`` -- a multivariate polynomial or
-          a valid LattE description string for polynomials
-
-        - ``**kwds`` -- additional keyword arguments that are passed
-          to the engine
-
-        OUTPUT:
-
-        The integral of the polynomial over the polytope.
-
-        .. NOTE::
-
-            The polytope triangulation algorithm is used. This function depends
-            on LattE (i.e., the ``latte_int`` optional package).
-
-        TESTS::
-
-            sage: P = polytopes.cube()
-            sage: x, y, z = polygens(QQ, 'x, y, z')
-            sage: P._integrate_latte_(x^2 + y^2*z^2)    # optional - latte_int
-            32/9
-
-        ::
-
-            sage: R = PolynomialRing(QQ, '', 0)
-            sage: Polyhedron(vertices=[()]).integrate(R(42))
-            42
-        """
-        from sage.interfaces.latte import integrate
-
-        if self.base_ring() == RDF:
-            raise TypeError("LattE integrale cannot be applied over inexact rings")
-        if self.dimension() == 0:
-            vertices = self.vertices()
-            assert len(self.vertices()) == 1
-            vertex = tuple(vertices[0])
-            return polynomial(vertex)
-        return integrate(self.cdd_Hrepresentation(),
-                         polynomial,
-                         cdd=True, **kwds)
-
-    def is_simplex(self):
-        r"""
-        Return whether the polyhedron is a simplex.
-
-        A simplex is a bounded polyhedron with `d+1` vertices, where
-        `d` is the dimension.
-
-        EXAMPLES::
-
-            sage: Polyhedron([(0,0,0), (1,0,0), (0,1,0)]).is_simplex()
-            True
-            sage: polytopes.simplex(3).is_simplex()
-            True
-            sage: polytopes.hypercube(3).is_simplex()
-            False
-        """
-        return self.is_compact() and (self.dim()+1 == self.n_vertices())
-
-    def neighborliness(self):
-        r"""
-        Return the largest ``k``, such that the polyhedron is ``k``-neighborly.
-
-        A polyhedron is `k`-neighborly if every set of `n` vertices forms a face
-        for `n` up to `k`.
-
-        In case of the `d`-dimensional simplex, it returns `d + 1`.
-
-        .. SEEALSO::
-
-            :meth:`is_neighborly`
-
-        EXAMPLES::
-
-            sage: cube = polytopes.cube()
-            sage: cube.neighborliness()
-            1
-            sage: P = Polyhedron(); P
-            The empty polyhedron in ZZ^0
-            sage: P.neighborliness()
-            0
-            sage: P = Polyhedron([[0]]); P
-            A 0-dimensional polyhedron in ZZ^1 defined as the convex hull of 1 vertex
-            sage: P.neighborliness()
-            1
-            sage: S = polytopes.simplex(5); S
-            A 5-dimensional polyhedron in ZZ^6 defined as the convex hull of 6 vertices
-            sage: S.neighborliness()
-            6
-            sage: C = polytopes.cyclic_polytope(7,10); C
-            A 7-dimensional polyhedron in QQ^7 defined as the convex hull of 10 vertices
-            sage: C.neighborliness()
-            3
-            sage: C = polytopes.cyclic_polytope(6,11); C
-            A 6-dimensional polyhedron in QQ^6 defined as the convex hull of 11 vertices
-            sage: C.neighborliness()
-            3
-            sage: [polytopes.cyclic_polytope(5,n).neighborliness() for n in range(6,10)]
-            [6, 2, 2, 2]
-
-        """
-        return self.combinatorial_polyhedron().neighborliness()
-
-    def is_neighborly(self, k=None):
-        r"""
-        Return whether the polyhedron is neighborly.
-
-        If the input ``k`` is provided, then return whether the polyhedron is ``k``-neighborly
-
-        A polyhedron is neighborly if every set of `n` vertices forms a face
-        for `n` up to floor of half the dimension of the polyhedron.
-        It is `k`-neighborly if this is true for `n` up to `k`.
-
-        INPUT:
-
-        - ``k`` -- the dimension up to which to check if every set of ``k``
-          vertices forms a face. If no ``k`` is provided, check up to floor
-          of half the dimension of the polyhedron.
-
-        OUTPUT:
-
-        - ``True`` if every set of up to ``k`` vertices forms a face,
-        - ``False`` otherwise
-
-        .. SEEALSO::
-
-            :meth:`neighborliness`
-
-        EXAMPLES::
-
-            sage: cube = polytopes.hypercube(3)
-            sage: cube.is_neighborly()
-            True
-            sage: cube = polytopes.hypercube(4)
-            sage: cube.is_neighborly()
-            False
-
-        Cyclic polytopes are neighborly::
-
-            sage: all(polytopes.cyclic_polytope(i, i + 1 + j).is_neighborly() for i in range(5) for j in range(3))
-            True
-
-        The neighborliness of a polyhedron equals floor of dimension half
-        (or larger in case of a simplex) if and only if the polyhedron
-        is neighborly::
-
-            sage: testpolys = [polytopes.cube(), polytopes.cyclic_polytope(6, 9), polytopes.simplex(6)]
-            sage: [(P.neighborliness()>=floor(P.dim()/2)) == P.is_neighborly() for P in  testpolys]
-            [True, True, True]
-
-        """
-        return self.combinatorial_polyhedron().is_neighborly()
-
-    @cached_method
-    def is_lattice_polytope(self):
-        r"""
-        Return whether the polyhedron is a lattice polytope.
-
-        OUTPUT:
-
-        ``True`` if the polyhedron is compact and has only integral
-        vertices, ``False`` otherwise.
-
-        EXAMPLES::
-
-            sage: polytopes.cross_polytope(3).is_lattice_polytope()
-            True
-            sage: polytopes.regular_polygon(5).is_lattice_polytope()            # optional - sage.rings.number_field
-            False
-        """
-        if not self.is_compact():
-            return False
-        if self.base_ring() is ZZ:
-            return True
-        return all(v.is_integral() for v in self.vertex_generator())
-
-    @cached_method
-    def lattice_polytope(self, envelope=False):
-        r"""
-        Return an encompassing lattice polytope.
-
-        INPUT:
-
-        - ``envelope`` -- boolean (default: ``False``). If the
-          polyhedron has non-integral vertices, this option decides
-          whether to return a strictly larger lattice polytope or
-          raise a ``ValueError``. This option has no effect if the
-          polyhedron has already integral vertices.
-
-        OUTPUT:
-
-        A :class:`LatticePolytope
-        <sage.geometry.lattice_polytope.LatticePolytopeClass>`. If the
-        polyhedron is compact and has integral vertices, the lattice
-        polytope equals the polyhedron. If the polyhedron is compact
-        but has at least one non-integral vertex, a strictly larger
-        lattice polytope is returned.
-
-        If the polyhedron is not compact, a ``NotImplementedError`` is
-        raised.
-
-        If the polyhedron is not integral and ``envelope=False``, a
-        ``ValueError`` is raised.
-
-        ALGORITHM:
-
-        For each non-integral vertex, a bounding box of integral
-        points is added and the convex hull of these integral points
-        is returned.
-
-        EXAMPLES:
-
-        First, a polyhedron with integral vertices::
-
-            sage: P = Polyhedron( vertices = [(1, 0), (0, 1), (-1, 0), (0, -1)])
-            sage: lp = P.lattice_polytope(); lp
-            2-d reflexive polytope #3 in 2-d lattice M
-            sage: lp.vertices()
-            M(-1,  0),
-            M( 0, -1),
-            M( 0,  1),
-            M( 1,  0)
-            in 2-d lattice M
-
-        Here is a polyhedron with non-integral vertices::
-
-            sage: P = Polyhedron( vertices = [(1/2, 1/2), (0, 1), (-1, 0), (0, -1)])
-            sage: lp = P.lattice_polytope()
-            Traceback (most recent call last):
-            ...
-            ValueError: Some vertices are not integral. You probably want
-            to add the argument "envelope=True" to compute an enveloping
-            lattice polytope.
-            sage: lp = P.lattice_polytope(True); lp
-            2-d reflexive polytope #5 in 2-d lattice M
-            sage: lp.vertices()
-            M(-1,  0),
-            M( 0, -1),
-            M( 1,  1),
-            M( 0,  1),
-            M( 1,  0)
-            in 2-d lattice M
-        """
-        if not self.is_compact():
-            raise NotImplementedError('only compact lattice polytopes are allowed')
-
-        try:
-            vertices = self.vertices_matrix(ZZ).columns()
-        except TypeError:
-            if not envelope:
-                raise ValueError('Some vertices are not integral. '
-                    'You probably want to add the argument '
-                    '"envelope=True" to compute an enveloping lattice polytope.')
-            vertices = []
-            for v in self.vertex_generator():
-                vbox = [ set([floor(x), ceil(x)]) for x in v ]
-                vertices.extend( itertools.product(*vbox) )
-
-        # construct the (enveloping) lattice polytope
-        from sage.geometry.lattice_polytope import LatticePolytope
-        return LatticePolytope(vertices)
-
-    def _integral_points_PALP(self):
-        r"""
-        Return the integral points in the polyhedron using PALP.
-
-        This method is for testing purposes and will eventually be removed.
-
-        OUTPUT:
-
-        The list of integral points in the polyhedron. If the
-        polyhedron is not compact, a ``ValueError`` is raised.
-=======
-            This function depends on LattE (i.e., the ``latte_int`` optional
-            package). See the LattE documentation for further details.
->>>>>>> ff8c7efb
-
-        EXAMPLES::
-
-            sage: polytopes.hypercube(3)._volume_latte() # optional - latte_int
-            8
-            sage: (polytopes.hypercube(3)*2)._volume_latte() # optional - latte_int
-            64
-            sage: polytopes.twenty_four_cell()._volume_latte() # optional - latte_int
-            2
-            sage: polytopes.cuboctahedron()._volume_latte() # optional - latte_int
-            20/3
-
-        TESTS:
-
-        Testing triangulate algorithm::
-
-            sage: polytopes.cuboctahedron()._volume_latte(algorithm='triangulate') # optional - latte_int
-            20/3
-
-        Testing cone decomposition algorithm::
-
-            sage: polytopes.cuboctahedron()._volume_latte(algorithm='cone-decompose') # optional - latte_int
-            20/3
-
-        Testing raw output::
-
-            sage: polytopes.cuboctahedron()._volume_latte(raw_output=True) # optional - latte_int
-            '20/3'
-
-<<<<<<< HEAD
-            sage: t = Polyhedron(vertices=[[0], [1/2]])
-            sage: t.h_star_vector()
-            Traceback (most recent call last):
-            ...
-            TypeError: The h_star vector is only defined for lattice polytopes
-
-            sage: t2 = Polyhedron(vertices=[[AA(sqrt(2))], [1/2]])                      # optional - sage.rings.number_field
-            sage: t2.h_star_vector()                                                    # optional - sage.rings.number_field
-=======
-        Testing inexact rings::
-
-            sage: P = Polyhedron(vertices=[[0,0],[1,0],[0,1]],base_ring=RDF)
-            sage: P.volume(engine='latte')
->>>>>>> ff8c7efb
-            Traceback (most recent call last):
-            ...
-            ValueError: LattE integrale cannot be applied over inexact rings
-        """
-        from sage.interfaces.latte import integrate
-        if self.base_ring() == RDF:
-            raise ValueError("LattE integrale cannot be applied over inexact rings")
-        else:
-            return integrate(self.cdd_Hrepresentation(), algorithm=algorithm, cdd=True, verbose=verbose, **kwargs)
-
-    def _volume_normaliz(self, measure='induced'):
-        r"""
-        Computes the volume of a polytope using normaliz.
-
-        INPUT:
-
-        - ``measure`` -- (default: 'induced') the measure to take. 'induced'
-          correspond to ``EuclideanVolume`` in normaliz and 'induced_lattice'
-          correspond to ``Volume`` in normaliz
-
-        OUTPUT:
-
-        A float value (when ``measure`` is 'induced') or a rational number
-        (when ``measure`` is 'induced_lattice')
-
-        .. NOTE::
-
-            This function depends on Normaliz (i.e., the ``pynormaliz`` optional
-            package). See the Normaliz documentation for further details.
-
-        TESTS::
-
-            sage: P = Polyhedron(vertices=[[0,0],[1,0],[0,1],[1,1]])
-            sage: P._volume_normaliz()
-            Traceback (most recent call last):
-            ...
-            TypeError: the backend should be normaliz
-        """
-        raise TypeError("the backend should be normaliz")
-
-    @cached_method(do_pickle=True)
-    def volume(self, measure='ambient', engine='auto', **kwds):
-        """
-        Return the volume of the polytope.
-
-        INPUT:
-
-        - ``measure`` -- string. The measure to use. Allowed values are:
-
-          * ``ambient`` (default): Lebesgue measure of ambient space (volume)
-          * ``induced``: Lebesgue measure of the affine hull (relative volume)
-          * ``induced_rational``: Scaling of the Lebesgue measure for rational
-            polytopes, such that the unit hypercube has volume 1
-          * ``induced_lattice``: Scaling of the Lebesgue measure, such that the
-            volume of the hypercube is factorial(n)
-
-        - ``engine`` -- string. The backend to use. Allowed values are:
-
-          * ``'auto'`` (default): choose engine according to measure
-          * ``'internal'``: see :meth:`triangulate`
-          * ``'TOPCOM'``: see :meth:`triangulate`
-          * ``'lrs'``: use David Avis's lrs program (optional)
-          * ``'latte'``: use LattE integrale program (optional)
-          * ``'normaliz'``: use Normaliz program (optional)
-
-        - ``**kwds`` -- keyword arguments that are passed to the
-          triangulation engine
-
-        OUTPUT:
-
-        The volume of the polytope
-
-        EXAMPLES::
-
-            sage: polytopes.hypercube(3).volume()
-            8
-            sage: (polytopes.hypercube(3)*2).volume()
-            64
-            sage: polytopes.twenty_four_cell().volume()
-            2
-
-        Volume of the same polytopes, using the optional package lrslib
-        (which requires a rational polytope).  For mysterious historical
-        reasons, Sage casts lrs's exact answer to a float::
-
-            sage: I3 = polytopes.hypercube(3)
-            sage: I3.volume(engine='lrs') # optional - lrslib
-            8.0
-            sage: C24 = polytopes.twenty_four_cell()
-            sage: C24.volume(engine='lrs') # optional - lrslib
-            2.0
-
-        If the base ring is exact, the answer is exact::
-
-            sage: P5 = polytopes.regular_polygon(5)                             # optional - sage.rings.number_field
-            sage: P5.volume()                                                   # optional - sage.rings.number_field
-            2.377641290737884?
-
-            sage: polytopes.icosahedron().volume()                              # optional - sage.rings.number_field
-            5/12*sqrt5 + 5/4
-            sage: numerical_approx(_) # abs tol 1e9                             # optional - sage.rings.number_field
-            2.18169499062491
-
-        When considering lower-dimensional polytopes, we can ask for the
-        ambient (full-dimensional), the induced measure (of the affine
-        hull) or, in the case of lattice polytopes, for the induced rational measure.
-        This is controlled by the parameter `measure`. Different engines
-        may have different ideas on the definition of volume of a
-        lower-dimensional object::
-
-            sage: P = Polyhedron([[0, 0], [1, 1]])
-            sage: P.volume()
-            0
-            sage: P.volume(measure='induced')
-            1.414213562373095?
-            sage: P.volume(measure='induced_rational') # optional -- latte_int
-            1
-
-            sage: S = polytopes.regular_polygon(6); S                           # optional - sage.rings.number_field
-            A 2-dimensional polyhedron in AA^2 defined as the convex hull of 6 vertices
-            sage: edge = S.faces(1)[4].as_polyhedron()                          # optional - sage.rings.number_field
-            sage: edge.vertices()                                               # optional - sage.rings.number_field
-            (A vertex at (0.866025403784439?, 1/2), A vertex at (0, 1))
-            sage: edge.volume()                                                 # optional - sage.rings.number_field
-            0
-            sage: edge.volume(measure='induced')                                # optional - sage.rings.number_field
-            1
-
-            sage: P = Polyhedron(backend='normaliz',vertices=[[1,0,0],[0,0,1],[-1,1,1],[-1,2,0]]) # optional - pynormaliz
-            sage: P.volume()  # optional - pynormaliz
-            0
-            sage: P.volume(measure='induced')  # optional - pynormaliz          # optional - sage.rings.number_field
-            2.598076211353316?
-            sage: P.volume(measure='induced',engine='normaliz')  # optional - pynormaliz
-            2.598076211353316
-            sage: P.volume(measure='induced_rational')  # optional - pynormaliz, latte_int
-            3/2
-            sage: P.volume(measure='induced_rational',engine='normaliz')  # optional - pynormaliz
-            3/2
-            sage: P.volume(measure='induced_lattice')  # optional - pynormaliz
-            3
-
-        The same polytope without normaliz backend::
-
-            sage: P = Polyhedron(vertices=[[1,0,0],[0,0,1],[-1,1,1],[-1,2,0]])
-            sage: P.volume(measure='induced_lattice',engine='latte')  # optional - latte_int
-            3
-
-            sage: Dexact = polytopes.dodecahedron()                             # optional - sage.rings.number_field
-            sage: v = Dexact.faces(2)[0].as_polyhedron().volume(measure='induced', engine='internal'); v   # optional - sage.rings.number_field
-            1.53406271079097?
-            sage: v = Dexact.faces(2)[4].as_polyhedron().volume(measure='induced', engine='internal'); v   # optional - sage.rings.number_field
-            1.53406271079097?
-            sage: RDF(v)    # abs tol 1e-9                                      # optional - sage.rings.number_field
-            1.53406271079044
-
-            sage: Dinexact = polytopes.dodecahedron(exact=False)
-            sage: w = Dinexact.faces(2)[2].as_polyhedron().volume(measure='induced', engine='internal'); RDF(w) # abs tol 1e-9
-            1.5340627082974878
-
-            sage: [polytopes.simplex(d).volume(measure='induced') for d in range(1,5)] == [sqrt(d+1)/factorial(d) for d in range(1,5)]
-            True
-
-            sage: I = Polyhedron([[-3, 0], [0, 9]])
-            sage: I.volume(measure='induced')                                   # optional - sage.rings.number_field
-            9.48683298050514?
-            sage: I.volume(measure='induced_rational') # optional -- latte_int
-            3
-
-            sage: T = Polyhedron([[3, 0, 0], [0, 4, 0], [0, 0, 5]])
-            sage: T.volume(measure='induced')                                   # optional - sage.rings.number_field
-            13.86542462386205?
-            sage: T.volume(measure='induced_rational') # optional -- latte_int
-            1/2
-
-            sage: Q = Polyhedron(vertices=[(0, 0, 1, 1), (0, 1, 1, 0), (1, 1, 0, 0)])
-            sage: Q.volume(measure='induced')
-            1
-            sage: Q.volume(measure='induced_rational') # optional -- latte_int
-            1/2
-
-        The volume of a full-dimensional unbounded polyhedron is infinity::
-
-            sage: P = Polyhedron(vertices = [[1, 0], [0, 1]], rays = [[1, 1]])
-            sage: P.volume()
-            +Infinity
-
-        The volume of a non full-dimensional unbounded polyhedron depends on the measure used::
-
-            sage: P = Polyhedron(ieqs = [[1,1,1],[-1,-1,-1],[3,1,0]]); P
-            A 1-dimensional polyhedron in QQ^2 defined as the convex hull of 1 vertex and 1 ray
-            sage: P.volume()
-            0
-            sage: P.volume(measure='induced')
-            +Infinity
-            sage: P.volume(measure='ambient')
-            0
-            sage: P.volume(measure='induced_rational')  # optional - pynormaliz
-            +Infinity
-            sage: P.volume(measure='induced_rational',engine='latte')  # optional - latte_int
-            +Infinity
-
-        The volume in `0`-dimensional space is taken by counting measure::
-
-            sage: P = Polyhedron(vertices=[[]]); P
-            A 0-dimensional polyhedron in ZZ^0 defined as the convex hull of 1 vertex
-            sage: P.volume()
-            1
-            sage: P = Polyhedron(vertices=[]); P
-            The empty polyhedron in ZZ^0
-            sage: P.volume()
-            0
-
-        TESTS:
-
-        The cache of the volume is being pickled::
-
-            sage: P = polytopes.cube()
-            sage: P.volume()
-            8
-            sage: Q = loads(dumps(P))
-            sage: Q.volume.is_in_cache()
-            True
-        """
-        from sage.features import FeatureNotPresentError
-        if measure == 'induced_rational' and engine not in ['auto', 'latte', 'normaliz']:
-            raise RuntimeError("the induced rational measure can only be computed with the engine set to `auto`, `latte`, or `normaliz`")
-        if measure == 'induced_lattice' and engine not in ['auto', 'latte', 'normaliz']:
-            raise RuntimeError("the induced lattice measure can only be computed with the engine set to `auto`, `latte`, or `normaliz`")
-        if engine == 'auto' and measure == 'induced_rational':
-            # Enforce a default choice, change if a better engine is found.
-            from sage.features.latte import Latte
-            try:
-                Latte().require()
-                engine = 'latte'
-            except FeatureNotPresentError:
-                from sage.features.normaliz import PyNormaliz
-                try:
-                    PyNormaliz().require()
-                    engine = 'normaliz'
-                except FeatureNotPresentError:
-                    raise RuntimeError("the induced rational measure can only be computed with the optional packages `latte_int`, or `pynormaliz`")
-
-        if engine == 'auto' and measure == 'induced_lattice':
-            # Enforce a default choice, change if a better engine is found.
-            from sage.features.normaliz import PyNormaliz
-            try:
-                PyNormaliz().require()
-                engine = 'normaliz'
-            except FeatureNotPresentError:
-                try:
-                    from sage.features.latte import Latte
-                    Latte().require()
-                    engine = 'latte'
-                except FeatureNotPresentError:
-                    raise RuntimeError("the induced rational measure can only be computed with the optional packages `latte_int`, or `pynormaliz`")
-
-        if engine == 'auto' and measure == 'ambient' and self.backend() == 'normaliz':
-            engine = 'normaliz'
-
-        if measure == 'ambient':
-            if self.dim() < self.ambient_dim():
-                return self.base_ring().zero()
-            elif self.dim() == 0:
-                return 1
-            # if the polyhedron is unbounded, return infinity
-            if not self.is_compact():
-                from sage.rings.infinity import infinity
-                return infinity
-            if engine == 'lrs':
-                return self._volume_lrs(**kwds)
-            elif engine == 'latte':
-                return self._volume_latte(**kwds)
-            elif engine == 'normaliz':
-                return self._volume_normaliz(measure='ambient')
-
-            triangulation = self.triangulate(engine=engine, **kwds)
-            pc = triangulation.point_configuration()
-            return sum([pc.volume(simplex) for simplex in triangulation]) / ZZ(self.dim()).factorial()
-        elif measure == 'induced':
-            # if polyhedron is actually full-dimensional, return volume with ambient measure
-            if self.dim() == self.ambient_dim():
-                return self.volume(measure='ambient', engine=engine, **kwds)
-            # if the polyhedron is unbounded, return infinity
-            if not self.is_compact():
-                from sage.rings.infinity import infinity
-                return infinity
-            if engine == 'normaliz':
-                return self._volume_normaliz(measure='euclidean')
-            # use an orthogonal transformation, which preserves volume up to a factor provided by the transformation matrix
-            affine_hull_data = self.affine_hull_projection(orthogonal=True, as_polyhedron=True, as_affine_map=True)
-            A = affine_hull_data.projection_linear_map.matrix()
-            Adet = (A.transpose() * A).det()
-            scaled_volume = affine_hull_data.image.volume(measure='ambient', engine=engine, **kwds)
-            if Adet.is_square():
-                sqrt_Adet = Adet.sqrt()
-            else:
-                sqrt_Adet = AA(Adet).sqrt()
-                scaled_volume = AA(scaled_volume)
-            return scaled_volume / sqrt_Adet
-        elif measure == 'induced_rational':
-            # if the polyhedron is unbounded, return infinity
-            if not self.is_compact():
-                from sage.rings.infinity import infinity
-                return infinity
-            if engine == 'latte':
-                return self._volume_latte(**kwds)
-            else:  # engine is 'normaliz'
-                return self._volume_normaliz(measure='induced_lattice') / ZZ(self.dim()).factorial()
-        elif measure == 'induced_lattice':
-            # if the polyhedron is unbounded, return infinity
-            if not self.is_compact():
-                from sage.rings.infinity import infinity
-                return infinity
-            if engine == 'latte':
-                return self._volume_latte(**kwds) * ZZ(self.dim()).factorial()
-            else:  # engine is 'normaliz'
-                return self._volume_normaliz(measure='induced_lattice')
-        else:
-            raise TypeError("the measure should be `ambient`, `induced`, `induced_rational`, or `induced_lattice`")
-
-    def integrate(self, function, measure='ambient', **kwds):
-        r"""
-        Return the integral of ``function`` over this polytope.
-
-        INPUT:
-
-        - ``self`` -- Polyhedron
-
-        - ``function`` -- a multivariate polynomial or
-          a valid LattE description string for polynomials
-
-        - ``measure`` -- string, the measure to use
-
-          Allowed values are:
-
-          * ``ambient`` (default): Lebesgue measure of ambient space,
-          * ``induced``: Lebesgue measure of the affine hull,
-          * ``induced_nonnormalized``: Lebesgue measure of the affine hull
-            without the normalization by `\sqrt{\det(A^\top A)}` (with
-            `A` being the affine transformation matrix; see :meth:`affine_hull`).
-
-        - ``**kwds`` -- additional keyword arguments that
-          are passed to the engine
-
-        OUTPUT:
-
-        The integral of the polynomial over the polytope
-
-        .. NOTE::
-
-            The polytope triangulation algorithm is used. This function depends
-            on LattE (i.e., the ``latte_int`` optional package).
-
-        EXAMPLES::
-
-            sage: P = polytopes.cube()
-            sage: x, y, z = polygens(QQ, 'x, y, z')
-            sage: P.integrate(x^2*y^2*z^2)    # optional - latte_int
-            8/27
-
-        If the polyhedron has floating point coordinates, an inexact result can
-        be obtained if we transform to rational coordinates::
-
-            sage: P = 1.4142*polytopes.cube()
-            sage: P_QQ = Polyhedron(vertices=[[QQ(vi) for vi in v] for v in P.vertex_generator()])
-            sage: RDF(P_QQ.integrate(x^2*y^2*z^2))                  # optional - latte_int
-            6.703841212195228
-
-        Integral over a non full-dimensional polytope::
-
-            sage: x, y = polygens(QQ, 'x, y')
-            sage: P = Polyhedron(vertices=[[0,0],[1,1]])
-            sage: P.integrate(x*y)    # optional - latte_int
-            0
-            sage: ixy = P.integrate(x*y, measure='induced'); ixy    # optional - latte_int
-            0.4714045207910317?
-            sage: ixy.parent()                                      # optional - latte_int
-            Algebraic Real Field
-
-        Convert to a symbolic expression::
-
-            sage: ixy.radical_expression()                          # optional - latte_int
-            1/3*sqrt(2)
-
-        Another non full-dimensional polytope integration::
-
-            sage: R.<x, y, z> = QQ[]
-            sage: P = polytopes.simplex(2)
-            sage: V = AA(P.volume(measure='induced')); V.radical_expression()
-            1/2*sqrt(3)
-            sage: P.integrate(R(1), measure='induced') == V                      # optional - latte_int
-            True
-
-        Computing the mass center::
-
-            sage: (P.integrate(x, measure='induced') / V).radical_expression()   # optional - latte_int
-            1/3
-            sage: (P.integrate(y, measure='induced') / V).radical_expression()   # optional - latte_int
-            1/3
-            sage: (P.integrate(z, measure='induced') / V).radical_expression()   # optional - latte_int
-            1/3
-
-        TESTS:
-
-        Testing a three-dimensional integral::
-
-            sage: P = polytopes.octahedron()
-            sage: x, y, z = polygens(QQ, 'x, y, z')
-            sage: P.integrate(2*x^2*y^4*z^6+z^2)    # optional - latte_int
-            630632/4729725
-
-        Testing a polytope with non-rational vertices::
-
-            sage: P = polytopes.icosahedron()                                   # optional - sage.rings.number_field
-            sage: P.integrate(x^2*y^2*z^2)    # optional - latte_int            # optional - sage.rings.number_field
-            Traceback (most recent call last):
-            ...
-            TypeError: the base ring must be ZZ, QQ, or RDF
-
-        Testing a univariate polynomial::
-
-            sage: P = Polyhedron(vertices=[[0],[1]])
-            sage: x = polygen(QQ, 'x')
-            sage: P.integrate(x)    # optional - latte_int
-            1/2
-
-        Testing a polytope with floating point coordinates::
-
-            sage: P = Polyhedron(vertices = [[0, 0], [1, 0], [1.1, 1.1], [0, 1]])
-            sage: P.integrate('[[1,[2,2]]]')    # optional - latte_int
-            Traceback (most recent call last):
-            ...
-            TypeError: LattE integrale cannot be applied over inexact rings
-
-        Integration of zero-polynomial::
-
-            sage: R.<x, y, z> = QQ[]
-            sage: P = polytopes.simplex(2)
-            sage: P.integrate(R(0))
-            0
-            sage: P.integrate('[]')  # with LattE description string
-            0
-
-        ::
-
-<<<<<<< HEAD
-            sage: P = polytopes.dodecahedron(); P                                                   # optional - sage.rings.number_field
-            A 3-dimensional polyhedron
-             in (Number Field in sqrt5 with defining polynomial x^2 - 5
-                 with sqrt5 = 2.236067977499790?)^3
-             defined as the convex hull of 20 vertices
-            sage: G = P.restricted_automorphism_group(output="matrixlist")                          # optional - sage.rings.number_field
-            sage: len(G)                                                                            # optional - sage.rings.number_field
-            120
-=======
-            sage: R.<x, y, z> = QQ[]
-            sage: P = Polyhedron(vertices=[(0, 0, 1), (0, 1, 0)])
-            sage: P.integrate(x^2)
-            0
-        """
-        if function == 0 or function == '[]':
-            return self.base_ring().zero()
->>>>>>> ff8c7efb
 
         if not self.is_compact():
             raise NotImplementedError(
