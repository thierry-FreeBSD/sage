--- conflicted
+++ resolved
@@ -2883,11 +2883,7 @@
         return (self.n_facets() == other.n_facets()
                 and self.Vrepresentation() == other.Vrepresentation()
                 and self.facet_names() == other_C.facet_names()
-<<<<<<< HEAD
-                and self.equalities() == other_C.equalities()
-=======
                 and self.equations() == other_C.equations()
->>>>>>> 473cd41f
                 and self.dimension() == other.dimension()
                 and self.far_face_tuple() == other_C.far_face_tuple()
                 and self.incidence_matrix() == other.incidence_matrix())
