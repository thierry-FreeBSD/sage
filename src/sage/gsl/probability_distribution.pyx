--- conflicted
+++ resolved
@@ -405,15 +405,9 @@
 
         sage: nu = 1
         sage: T = RealDistribution('t', nu)
-<<<<<<< HEAD
         sage: T.get_random_element()  # rel tol 1e-15
         -8.404911172800615
-        sage: T.distribution_function(0)
-=======
-        sage: T.get_random_element() # random
-        -0.994514581164
         sage: T.distribution_function(0)      # rel tol 1e-15
->>>>>>> 3b993ee0
         0.3183098861837906
         sage: T.cum_distribution_function(1)  # rel tol 1e-15
         0.75
