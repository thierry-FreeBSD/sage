--- conflicted
+++ resolved
@@ -1,5 +1 @@
-<<<<<<< HEAD
-SageMath version 9.1.rc1, Release Date: 2020-04-22
-=======
-SageMath version 9.1.rc3, Release Date: 2020-05-04
->>>>>>> bfbaddcc
+SageMath version 9.1.rc3, Release Date: 2020-05-04