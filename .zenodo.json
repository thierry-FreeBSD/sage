{
    "description": "Mirror of the Sage https://sagemath.org/ source tree", 
    "license": "other-open", 
<<<<<<< HEAD
    "title": "sagemath/sage: 9.4", 
    "version": "9.4", 
    "upload_type": "software", 
    "publication_date": "2021-08-22", 
=======
    "title": "sagemath/sage: 9.5.beta2", 
    "version": "9.5.beta2", 
    "upload_type": "software", 
    "publication_date": "2021-09-26", 
>>>>>>> 5b48191d
    "creators": [
        {
            "affiliation": "SageMath.org", 
            "name": "The SageMath Developers"
        }
    ], 
    "access_right": "open", 
    "related_identifiers": [
        {
            "scheme": "url", 
<<<<<<< HEAD
            "identifier": "https://github.com/sagemath/sage/tree/9.4", 
=======
            "identifier": "https://github.com/sagemath/sage/tree/9.5.beta2", 
>>>>>>> 5b48191d
            "relation": "isSupplementTo"
        }, 
        {
            "scheme": "doi", 
            "identifier": "10.5281/zenodo.593563", 
            "relation": "isVersionOf"
        }
    ]
}<|MERGE_RESOLUTION|>--- conflicted
+++ resolved
@@ -1,17 +1,10 @@
 {
     "description": "Mirror of the Sage https://sagemath.org/ source tree", 
     "license": "other-open", 
-<<<<<<< HEAD
-    "title": "sagemath/sage: 9.4", 
-    "version": "9.4", 
-    "upload_type": "software", 
-    "publication_date": "2021-08-22", 
-=======
     "title": "sagemath/sage: 9.5.beta2", 
     "version": "9.5.beta2", 
     "upload_type": "software", 
     "publication_date": "2021-09-26", 
->>>>>>> 5b48191d
     "creators": [
         {
             "affiliation": "SageMath.org", 
@@ -22,11 +15,7 @@
     "related_identifiers": [
         {
             "scheme": "url", 
-<<<<<<< HEAD
-            "identifier": "https://github.com/sagemath/sage/tree/9.4", 
-=======
             "identifier": "https://github.com/sagemath/sage/tree/9.5.beta2", 
->>>>>>> 5b48191d
             "relation": "isSupplementTo"
         }, 
         {
